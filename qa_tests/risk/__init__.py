--- conflicted
+++ resolved
@@ -73,12 +73,7 @@
             actual_data = self.actual_data(job)
 
             for i, actual in enumerate(actual_data):
-<<<<<<< HEAD
                 numpy.allclose(actual, expected_data[i], rtol=0.01, atol=0.0)
-=======
-                numpy.testing.assert_array_almost_equal(
-                    expected_data[i], actual, decimal=3)
->>>>>>> 86568636
 
             expected_outputs = self.expected_outputs()
 
