Version 3.21 is the culmination of 4 months of work involving over 240 pull requests.
It is the release featuring the greatest performance improvements of the last few years.
It is aimed at users wanting the latest features, bug fixes and maximum performance.
Users valuing stability may want to stay with the LTS release instead
(currently at version 3.16.8).

The complete set of changes is listed in the changelog:

https://github.com/gem/oq-engine/blob/engine-3.21/debian/changelog

A summary is given below.

Classical calculations
----------------------

We significantly reduced the memory consumption in classical calculations:
now all the models in the GEM mosaic run with less than 2 GB per core
(previously we required 4 GB per core). This result was mostly achieved by reducing
the precision of the PoEs to 32 bit instead of 64 bit, which required a
major refactoring and working in terms of rates, since rates are much less
subject to numerical errors than PoEs.

The other mechanism to reduce the memory consumption was changing the
implementation of CollapsedPointSources to use arrays rather than
plain source objects. To give a concrete example, in the case of the
USA model that reduced the memory consumption (when using the tiling strategy)
from about 3 GB per core to just 1.2 GB per core.

Moreover, CollapsedPointSources have been extended to collect
sources with different magnitude-scaling-relationships, which also makes
the engine faster, however the change affects only a few models with minor differences.

Thanks to the memory reduction and other optimizations, like refining the size
of the arrays when computing the mean and standard deviations from the
GMPEs, or optimizing the procedure updating the probabilities of no
exceedency, now 3x faster, the performance of classical calculations
improved substantially. For instance, the model for EUR is nearly 2x
faster than before, the model for Canada is 1.4x faster, while the
model for USA is 1.25x faster on a machine with 128 cores.

We added a `tiling` flag in the job.ini file to make it possible to specify
which version of the classical calculator to use (tiling or regular);
if the flag is not specified, the engine will continue to autonomously
select the most appropriate calculator, however with a different logic
than in the past.

We optimized the logic tree processor so that it is now possible
to compute mean rates exactly (if `use_rates` is set) even with
millions of realizations. In particular we managed to run the EUR model
with 302,990,625 realizations, but it required over 100 GB of RAM.

The splitting of the sources in groups now works slightly differently and more
groups can be generated sometimes, but there is an additional guarantee: the sources in a
same group will all have the same temporal occurrence model. This allowed some
internal simplification.

The --sample-sources feature now works differently (by tiling)
and it is faster (measured 4x faster for the USA model) and more reliable than before.

Finally, logging the progress of the calculation now works much better (previously
often the progress went from 0 to 50% abruptly and then from 50% to 100%
equally abruptly).

Event based/scenario calculations
---------------------------------

In event based calculations we were able to spectacularly reduce the
memory consumption in situations with millions of sites. For instance,
whereas previously a calculation with 6 million sites required over 80 GB per
core and it inevitable ran out of memory, now it requires less than 2 GB per core
and it completes correctly.

Moreover, the performance improved tremendously in the case of many GMPEs, like
for EUR, where there are up to 19 GMPEs per tectonic region type. The
reason is that some calculations were needlessly repeated in the GmfComputer.
Now generating the GMFs in the EUR model is 13 times faster than
before. In models with only 2 or 3 GMPEs the improvement is
less visible, but still there.

We decided to make the parameters `minimum_magnitude` and `minimum_intensity` mandatory,
except in toy calculations. The reason is that users often forget to set such parameters
and as a consequence their calculations become extremely slow or run out of memory after
many hours. Now they will get a clear error message even before starting the calculation.

If the `custom_site_id` field is missing in the site model, 
we are now generating it automatically as a geohash,
since it is extremely useful when comparing and debugging GMFs.

Some users wanted to be able to access intermediate results (in
particular the GMPE-computed mean and the standard deviations tau and
phi) for each site, rupture, GMPE and intensity measure type. This is now
possible by setting the flag

mea_tau_phi = true

in the job.ini file. Please notice that setting the flag will double
the disk space occupation and make the calculation slower, so you are
advised to enable this feature only for small calculations for
debugging purposes. It will work both for scenarios and event based
calculations.

We changed the scenario calculator to discard sites over the integration
distance from the rupture, for consistency with the event based calculator
and for consistency with the algorithm used in Aristotle calculations.

hazardlib
---------

Enrico Abcede and Francis Bernales extended the Campbell and Bozorgnia (2014)
GMPEs to work with the intensity measure types IA and CAV.

Fatemeh Alishahiha contributed a couple of GMPEs: one
with the Zafarani et al (2018) and one with the Ambraseys (2005),
relevant for Iran.

Chris di Caprio contributed a bug fix for the Kuehn (2020) GMPE, in
the RegularGridInterpolator, that must use extrapolation to handle
floating point edge cases.

Eric Thompson pointed a typo in the aliases for the Kuehn et al GMPE
("KuehnEtAl2021SInter" in place of "KuehnEtAl2020SInter") and missing
aliases for "KuehnEtAl2020SSlab". It has been fixed now.

Kyle Smith contributed the Arias Intensity and Cumulative Absolute
Velocity ground motion models from Sandikkaya and Akkar (2017).

Nicolas Schmid fixed an incorrect formula used in ShakeMap calculations
(see https://github.com/gem/oq-engine/pull/9890).

Marco Pagani extended the Chiou Youngs (2014) GMPEs to optionally
include the modifications by Boore Et Al. (2022).

We added a helper function `valid.modified_gsim` to instantiate ModifiableGMPE
objects with less effort, for usage in the GEESE project, You can see an example in
https://docs.openquake.org/oq-engine/master/manual/user-guide/inputs/ground-motion-models-inputs.html#modifiablegmpe.

Since the beginning hazardlib has been affected by a rather annoying
issue: pollution by large CSV files. CSV files are required
by the GMPE tests to store the expected mean and standard deviations
computed from a set of input parameters like magnitude, distance and vs30.

Unfortunately people tended to be liberal with the size of the CSV
files, including files larger than needed, and we ended up with 480 MB
of expected data. The sheer amount of data slows down the download of
the repository, even with the shallow clone, and makes the tests
slower than needed.

We were able to cut down the CSV files by two thirds without losing
any test coverage. Moreover, we added a check forbidding CSV files
larger than 600k to keep the problem from reappearing in the near
future.

AELO project
------------

Work on the [AELO project](https://www.globalquakemodel.org/proj/aelo)
continued with various AELO year 3 updates. We can now
run all available IMTs (before we considered only 3 IMTs) and use
the ASCE7-22 parameters (see https://github.com/gem/oq-engine/pull/9648).

At the level of the Web Interface it is now possible to choose
the desired `asce_version` between ASCE 16 and ASCE 41. The version
used to perform the calculation is then displayed in the outputs page.

We began the work for supporting vs30 values different from 760 m/s by implementing
the ASCE soil classes.

We added exporters for the Maximum Considered Earthquake and for the
ASCE07 and ASCE41 results.

The `geolocate` functionality has been extended to support
multipolygons, which are used to model geometries crossing the
International Date Line.

As a consequence, a point exactly in the middle of two mosaic models
can be associated differently than before.

Aristotle project
-----------------

We continued the work on the
[Aristotle project](https://www.globalquakemodel.org/proj/aristotle).

Given a single file `exposure.hdf5` containing the global exposure,
global vulnerability functions, global taxonomy mappings and global site
model, and a rupture file or ShakeMap event id, an Aristotle calculation 
is able to compute the seismic risk in any place in the world, apart from the oceans.

<<<<<<< HEAD
In this release the procedure to generate the `exposure.hdf5` file
=======
In this release, the procedure to generate the `exposure.hdf5` file
>>>>>>> 303959c7
from the global risk mosaic has been improved and the taxonomy
mappings for Canada and USA, which were missing, have been added.

Moreover the Aristotle web interface has been much improved. It is
possible for the user to download from the USGS site not only rupture
files but also station files, thus taking advantage of the Conditioned
GMFs calculator. Custom rupture files or station files can also be uploaded if the user
has them locally. Errors in the station files are properly notified,
just as errors in the rupture geometries (not all USGS ruptures can be
converted to OpenQuake ruptures yet).

<<<<<<< HEAD
When the rupture data is not available in the USGS site, the software
checks if at least the finite-fault data is available and it loads
the relevant information from it instead. Also this fallback approach may
not be successful, especially in the early stage right after an event,
=======
When the rupture.json file is not available on the USGS page for an event,
the software checks if the finite-fault rupture is available and it loads
the relevant information from it instead. Note that this fallback approach may
also fail, especially in the early stage right after an event,
>>>>>>> 303959c7
when not enough information has been uploaded to the USGS website yet.
In this case, in order to proceed, the user needs to upload the rupture
data via the corresponding web form.

We improved the procedure for generating hazardlib ruptures, automatically setting
the `dip` and `strike` parameters when possible. In case of errors in
the geometry a planar rupture with the given magnitude, hypocenter dip
and strike is automatically generated.

The visualization of the input form and the output tables has improved.

It is now possible to specify the parameter `maximum_distance_stations`,
either from command line or from the WebUi. The `maximum_distance` was
already there, but now has a default of 100 km to ensure faster calculations.

We added a dropdown menu so that the user can override the
`time_event` parameter, which by default is automatically set
<<<<<<< HEAD
depending on the time the earthquake happened.
=======
depending on the local time of occurrence of the earthquake.

>>>>>>> 303959c7
The page displaying the outputs of a calculation now includes some additional
information. On top of the page, the local time of the event is displayed,
together with the indication of how much time passed between the event itself
and the moment the calculation was started. This is useful for instance to
compare results obtained before and after rupture or station data become
available in the USGS site.
<<<<<<< HEAD
=======

>>>>>>> 303959c7
The plots showing the average ground motion fields and the assets have been
improved. In particular, the latter now also display the boundaries of the
rupture.

We added a method `GsimLogicTree.to_node`, useful to produce an XML
representation of the gsim logic tree used by an Aristotle calculation.

Secondary perils
----------------

Lana Torodović implemented the Nowicki Jessee et al. (2018) landslide
model, which is part of the USGS Ground Failure Product. It is documented here: 
https://docs.openquake.org/oq-engine/3.21/manual/underlying-science/secondary-perils.html#nowicki-jessee-et-al-2018

When exporting the `gmf_data` table, we decided to include the secondary peril
values, if present. Technically they are not GMFs, just fields induced by the GMFs,
but it is convenient to keep them in the `gmf_data` table, also for visualization
purposes via the QGIS plugin.

Bug fixes
----------

There were various fixes to the conditioned GMFs calculator:

- we changed the Cholesky decomposition algorithm to reduce the issue of
  small negative eigenvalues
- we fixed an error when using a `region_grid_spacing` by extending the site
  collection to include the stations
- we fixed a couple of bugs in the association of the site parameters to the sites
- we added an uniqueness check for the station coordinates

We fixed a bug with the conditional spectrum calculator in the case of calculations
with non-contributing tectonic region types, i.e. when all the sources of a
given tectonic region type are outside the integration distance.

Running a scenario or event based calculation starting from a CSV file of ruptures raised
a KeyError: "No 'source_mags/*' found in <DataStore>"
when exporting the ruptures. It has been fixed now.

The new Japan model was failing with an error in event based calculations due
to an excessive check (a leftover from the past). It has been fixed now.

The `avg_gmf` was failing sometimes in the presence of a filtered site collection.
It has been fixed now.

In situations with more than ~90 realizations, exporting the realizations CSV
was causing an encoding error. It has been fixed now.

In presence of multi-fault sources far away from the sites (i.e. over the integration
distance) an error "object has no attribute msparams" was raised. It has been fixed now.

We improved the error message displayed when the user forgets to specify the exposure file
in a risk calculation.

We removed the exporter for the output `disagg-stats-traditional` since it was
incorrect, with no easy way to fix it. We kept the exporter for
`disagg-rlzs-traditional`, which was correct.

Using half the memory on Windows
--------------------------------

Recent processors have significantly more threads than in the past,
however the typical amount of RAM on consumer machines has not
increased much. Moreover, often a significant amount of RAM is reserved to
the GPU and a huge amount of memory is eaten by the browser.

Therefore, if the engine kept spawning a process for each thread
as in the past, it would likely run out of memory or degrade the performance
to the so-called "slow mode", with a single thread being used.

To cope with this situation, now the engine on Windows uses by default
only half of the available threads. You can change this default by
setting the parameter `num_cores` in the `[distribution]` section of
the file `openquake.cfg` in your home directory. Be warned that
increasing `num_cores` will increase the memory consumption but not
necessarily the performance.

On non-Windows platforms nothing changes, i.e. the default is still to
use all available threads. The reason is that Apple silicon does not
use hyperthreading (i.e. it uses half the memory compared to
processors with hyperthreading) while Linux is mostly used for servers
that typically have more memory than a consumer machine, so there is no
pressing need to save memory.

HPC support via SLURM
---------------------

Since version 3.18 the engine has experimental support for HPC clusters
using the SLURM scheduler. However, the original logic required spawning a SLURM
job for each engine task, meaning that we immediately run into the limit of 300
SLURM jobs when the CEA institute graciously gave us access to their cluster.

To overcome this limitation, the approach used in engine 3.18 has been
abandoned and the code completely rewritten. With the current approach there is a single
SLURM job for each engine job and we can easily scale to thousand of cores by simply
passing the number of desired nodes to the `oq engine --run` command (see
https://docs.openquake.org/oq-engine/3.21/manual/getting-started/installation-instructions/slurm.html)

Notice that supporting thousands of cores required substantial work on the calculators too.

For instance, now classical calculations make use of the `custom_tmp`
directory in `openquake.cfg` (mandatory in SLURM mode) to store the
PoEs in small temporary files, one per task. In tiling calculations
that reduces the data transfer effectively to zero, while in
non-tiling calculations it only reduce it, more or less depending on
the calculation. That required to change the postclassical phase of
the calculation to be able to read the PoEs from the `custom_tmp` and
only from the `calc_XXX.hdf5` file.

Moreover we had to invent a mechanism to limit the data transfer
in non-tiling calculations, otherwise we would still run out of memory on the
master node in large HPC clusters simply by adding new nodes.

The tiling feature is now less used than before.
For instance, prior to engine 3.21 the USA hazard model was executed by using the tiling
strategy. While this is acceptable if you have say 128 cores, it is extremely inefficient
if you have 1024 cores or more. Thus in engine 3.21 we went through great effort to avoid
the tiling approach when it is inefficient: in particular the USA model with 1024 cores is
5x faster by not using tiling.

Be warned that the more cores you have, the more you are in uncharted
territory and it is entirely possible that adding nodes will slow down your calculation.
We recommend not to exaggerate with the number of nodes, 8-16 nodes with 128 cores each
have been tested, using more nodes comes at your risk.

The SLURM support is still considered experimental and we know that there
are still a few issues, like the fact that the SLURM job may not be
killed automatically in case of hard out-of-memory situations and
therefore must be killed manually, or the presence of slow tasks in
some calculations, however it is good enough to run all the hazard models
in the GEM mosaic.

Commands like `oq show performance`, `oq workers status` and `oq
sensitivity_analysis` now work correctly in SLURM mode: the first will
show the total memory used on all nodes, and not only the master
node. The second will show how many workers are active for each
node. The third will generate a script that will launch a SLURM job
for each combination of parameters in the sensitivity analysis.

Other `oq` commands
------------------

After a major effort we were able to extend the command
`oq plot sources?` to work with all kinds of sources.

We fixed `oq prepare_site_model` to compute `z1pt0` and `z2pt5` correctly
for sites in Japan, i.e. by using the regionalized NGAWest2 basin effect
equations.

We fixed `oq reduce_sm` for calculations with nonparametric sources, which
was raising an error.

We fixed `oq plot_avg_gmf` to work remotely.

We extended `oq info` to .csv files, for pretty-printing purposes.

We improved the command `oq plot_assets`.

We added the commands `oq plot "rupture?"` and `oq plot "rupture_3d?"`.

We added add command `oq compare oqparam` and we improved `oq compare sitecol`
and `oq compare assetcol`.

We added a debugging command `oq compare rates` and a `oq compare asce` functionality.

We changed `oq run` to automatically generate the db in single user mode.

Other
-----

There were a few cosmetic improvements to the WebUI and we added
a cookie consent functionality for compliance with the European law.

For usage in the GEESE model, we added a method `OqParam.to_ini` which can be
used to generate an `.ini` file equivalent to the original input file. This is
useful when the calculation parameters are dynamically generated. Currently it
works only for hazard calculations.

As usual we improved the documentation, in particular about how to run calculations
programmatically using the pair [create_jobs/run_jobs]
(https://docs.openquake.org/oq-engine/3.21/manual/contributing/developing-with-the-engine.html#running-calculations-programmatically)<|MERGE_RESOLUTION|>--- conflicted
+++ resolved
@@ -186,11 +186,7 @@
 model, and a rupture file or ShakeMap event id, an Aristotle calculation 
 is able to compute the seismic risk in any place in the world, apart from the oceans.
 
-<<<<<<< HEAD
-In this release the procedure to generate the `exposure.hdf5` file
-=======
 In this release, the procedure to generate the `exposure.hdf5` file
->>>>>>> 303959c7
 from the global risk mosaic has been improved and the taxonomy
 mappings for Canada and USA, which were missing, have been added.
 
@@ -202,17 +198,10 @@
 just as errors in the rupture geometries (not all USGS ruptures can be
 converted to OpenQuake ruptures yet).
 
-<<<<<<< HEAD
-When the rupture data is not available in the USGS site, the software
-checks if at least the finite-fault data is available and it loads
-the relevant information from it instead. Also this fallback approach may
-not be successful, especially in the early stage right after an event,
-=======
 When the rupture.json file is not available on the USGS page for an event,
 the software checks if the finite-fault rupture is available and it loads
 the relevant information from it instead. Note that this fallback approach may
 also fail, especially in the early stage right after an event,
->>>>>>> 303959c7
 when not enough information has been uploaded to the USGS website yet.
 In this case, in order to proceed, the user needs to upload the rupture
 data via the corresponding web form.
@@ -228,24 +217,22 @@
 either from command line or from the WebUi. The `maximum_distance` was
 already there, but now has a default of 100 km to ensure faster calculations.
 
+We improved the procedure for generating hazardlib ruptures, automatically setting
+the `dip` and `strike` parameters when possible. In case of errors in
+the geometry a planar rupture with the given magnitude, hypocenter dip
+and strike is automatically generated.
+
 We added a dropdown menu so that the user can override the
 `time_event` parameter, which by default is automatically set
-<<<<<<< HEAD
-depending on the time the earthquake happened.
-=======
 depending on the local time of occurrence of the earthquake.
 
->>>>>>> 303959c7
 The page displaying the outputs of a calculation now includes some additional
 information. On top of the page, the local time of the event is displayed,
 together with the indication of how much time passed between the event itself
 and the moment the calculation was started. This is useful for instance to
 compare results obtained before and after rupture or station data become
 available in the USGS site.
-<<<<<<< HEAD
-=======
-
->>>>>>> 303959c7
+
 The plots showing the average ground motion fields and the assets have been
 improved. In particular, the latter now also display the boundaries of the
 rupture.
