--- conflicted
+++ resolved
@@ -1,11 +1,9 @@
-<<<<<<< HEAD
   [Graeme Weatherill]
   * Implements comprehensive suite of NGA East ground motion models for
     central and eatern United States
   * Minor modification of check_gsim functions to permit instantiated classes
     to be passed
-  
-=======
+
   [Daniele Viganò]
   * Added support for groups in the WebUI/API server
 
@@ -22,7 +20,6 @@
   * Adds the Bindi et al. (2017) GMPEs for Joyner-Boore and Hypocentral
     Distance
 
->>>>>>> 24e02fb4
   [Michele Simionato]
   * Made it mandatory to specify the sites for all calculators reading the
     GMFs from a CSV file
