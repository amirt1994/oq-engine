  [Michele Simionato]
<<<<<<< HEAD
  * Added a check on missing `source_model_logic_tree`
=======
  * Fix to the gmf_ebrisk calculator: the realization index in the event loss
    table was incorrect and too many rows were saved
>>>>>>> 6f202170
  * Added a way to restrict the source logic model tree by setting a sm_lt_path
    variable in the job.ini (experimental)
  * Fixed the precedence order when reading openquake.cfd

python-oq-engine (2.7.0-0~precise01) precise; urgency=low

  [Michele Simionato]
  * Fixed the risk exporters for tags containing non-ASCII characters

  [Valerio Poggi]
  * Implemented the Pankow and Pechmann 2004 GMPE (not verified)

  [Graeme Weatherill]
  * Added Derras et al. (2014) GMPE
  * Implemented the Zhao et al. (2016) GMPE for active shallow crustal,
    subduction interface and subduction slab events
  * Adds 'rvolc' (volcanic path distance) to the distance context

  [Michele Simionato]
  * The outputs loss_curves-rlzs and loss_curves-stats are now visible again
    as engine outputs (before they were hidden)
  * Added a debug command `oq plot_assets` and fixed `oq plot_sites`
  * Added a flag `--multipoint` to the command `oq upgrade_nrml`
  * Deprecated several outputs: hcurves-rlzs, agg_loss_table, losses_total,
    dmg_by_tag, dmg_total, losses_by_tag, losses_by_tag-rlzs
  * Extended the command `oq extract job_id` to check the database
  * Optimized the scenario damage calculator by vectorizing the calculation
    of the damage states
  * Extended the FragilityFunctions to accept sequences/arrays of intensity
    levels, as requested by Hyeuk Ryu

  [Daniele Viganò]
  * Added support for groups in the WebUI/API server

  [Michele Simionato]
  * Added an experimental distribution mode of kind "zmq"
  * Implemented an API `/extract/agglosses/loss_type?tagname1=tagvalue1&...`
    with the ability to select all tagvalues (`*`) for a given tagname
  * Deprecated reading hazard curves from CSV, since it was an experimental
    features and nobody is using it
  * Changed the exporter of the event loss table to export all realizations
   into a single file

  [Graeme Weatherill]
  * Adds the Bindi et al. (2017) GMPEs for Joyner-Boore and Hypocentral
    Distance

  [Michele Simionato]
  * Made it mandatory to specify the sites for all calculators reading the
    GMFs from a CSV file
  * Tested also the case of calculators requiring a shared_dir
  * Improved the error checking when parsing vulnerability functions with PMF

  [Daniele Viganò]
  * Fixed a bug in `oq reset` command which was not stopping
    the DbServer properly

  [Michele Simionato]
  * Implemented an API `/extract/aggcurves/loss_type?tagname1=tagvalue1&...`
  * Implemented an API `/extract/aggdamages/loss_type?tagname1=tagvalue1&...`
  * Every time a new calculation starts, we check if there is a newer version
    of the engine available on GitHub
  * Changed the search logic for the configuration file `openquake.cfg`
  * Implemented an API `/extract/agglosses/loss_type?tagname1=tagvalue1&...`
  * Fixed several bugs in the gmf_ebrisk calculator, in particular in presence
    of asset correlation and missing values on some sites
  * Fixed a bug with logging configured a WARN level instead of INFO level
    if rtree was missing (affecting only `oq run`)
  * Changed the ScenarioDamage demo to use two GSIMs
  * Added a node `<tagNames>` in the exposure
  * Added a web API to extract the attributes of a datastore object
  * Fixed `oq to_shapefile` and `oq from_shapefile` to work with NRML 0.5
    (except MultiPointSources)
  * Added information about the loss units to the `agg_curve` outputs
  * `oq extract hazard/rlzs` now extracts one realization at the time
  * The rupture filtering is now applied during disaggregation
  * Changed the /extract wen API to return a compressed .npz file
  * Fixed a bug with multi-realization disaggregation, celery and no
    shared_dir: now the calculation does not hang anymore

 -- Matteo Nastasi (GEM Foundation) <nastasi@openquake.org>  Thu, 19 Oct 2017 13:53:08 +0200

python-oq-engine (2.6.0-0~precise01) precise; urgency=low

  [Michele Simionato]
  * Fixed the GMF .npz export when the GMFs are extracted from a file
  * Stored the number of nonzero losses per asset and realization in
    event_based_risk calculations with asset_loss_table=True

  [Daniele Viganò]
  * Fixed 'openquake' user creation in RPM when SELinux is in enforcing mode
  * Changed the behaviour during RPM upgrades:
    the old openquake.cfg configuration file is left untouched and the new one
    installed as openquake.cfg.rpmnew

  [Michele Simionato]
  * Added a check on `number_of_ground_motion_fields` when the GMFs are
    extracted from a NRML file
  * Added a command `oq extract` able to extract hazard outputs into HDF5 files
  * Fixed a bug when reading GMFs from a NRML file: the hazard sites were
    read from the exposure (incorrectly) and not from the GMFs
  * Fixed a bug in MultiMFDs of kind `arbitraryMFD`

  [Valerio Poggi]
  * Implemented the Atkinson (2010) GMPE as subclass `Atkinson2010Hawaii`
    of `BooreAtkinson2008`

  [Michele Simionato]
  * Used the new loss curves algorithm for the asset loss curves and loss maps
  * Added a generic `extract` functionality to the web API
  * Fixed a bug when computing the rjb distances with multidimensional meshes
  * Changed the GMF CSV exporter to export the sites too; unified it with the
    event based one

  [Daniele Viganò]
  * Changed the 'CTRL-C' behaviour to make sure that all children
    processes are killed when a calculation in interrupted

  [Michele Simionato]
  * Fixed a bug in the statistical loss curves exporter for classical_risk
  * Replaced the agg_curve outputs with losses by return period outputs
  * Turned the DbServer into a multi-threaded server
  * Used zmq in the DbServer
  * Fixed correct_complex_sources.py
  * Fixed `oq export hcurves-rlzs -e hdf5`
  * Changed the source weighting algorithm: now it is proportional to the
    the number of affected sites
  * Added a command `oq show dupl_sources` and enhances `oq info job.ini`
    to display information about the duplicated sources
  * Added a flag `split_sources` in the job.ini (default False)
  * Updated the demos to the format NRML 0.5

  [Valerio Poggi]
  * Implemented the Munson and Thurber 1997 (Volcanic) GMPE

  [Graeme Weatherill]
  * Adapts CoeffsTable to be instantiated with dictionaries as well as strings

  [Daniele Viganò]
  * Extended the 'oq reset' command to work on multi user installations

  [Michele Simionato]
  * Fixed a bug: if there are multiple realizations and no hazard stats,
    it is an error to set hazard_maps=true or uniform_hazard_spectra=true
  * Implemented aggregation by asset tag in the risk calculators
  * Fixed a small bug in the HMTK (in `get_depth_pmf`)
  * Extended the demo LogicTreeCase1ClassicalPSHA to two IMTs and points
  * Added a documentation page `oq-commands.md`
  * Removed the automatic gunzip functionality and added an automatic
    checksum functionality plus an `oq checksum` command
  * Made the demo LogicTreeCase2ClassicalPSHA faster
  * Fixed the export by realization of the hazard outputs
  * Changed the generation of loss_maps in event based risk, without the option
    `--hc`: now it is done in parallel, except when reading the loss ratios
  * Renamed `--version-db` to `--db-version`, to avoid
    confusions between `oq --version` and `oq engine -version`
  * Fixed bug in the exported outputs: a calculation cannot export the results
    of its parent
  * Extended the `sz` field in the rupture surface to 2 bytes, making it
    possible to use a smaller mesh spacing
  * Changed the ordering of the fields in the loss curves and loss maps
    generated by the event based risk calculator; now the insured fields
    are at the end, before they were intermixed with each loss type
  * Changed the format of array `all_loss_ratios/indices`
  * The size in bytes of the GMFs was saved incorrectly
  * Added an exporter gmf_scenario/rup-XXX working also for event based
  * First version of the calculator gmf_ebrisk
  * Implemented risk statistics for the classical_damage calculator
  * Added a .csv importer for the ground motion fields
  * Implemented risk statistics for the classical_bcr calculator

  [Armando Scarpati]
  * Show to the user the error message when deleting a calculation
    in the WebUI fails

  [Michele Simionato]
  * Better error message when running a risk file in absence of hazard
    calculation
  * Changed the sampling logic in event based calculators
  * Imported GMFs from external file into the datastore

  [Daniele Viganò]
  * Added the 'celery-status' script in 'utils' to check the
    task distribution in a multi-node celery setup

  [Michele Simionato]
  * Removed an excessive check from the WebUI: now if an output exists,
    it can be downloaded even if the calculation was not successful

  [Armando Scarpati]
  * Visualized the calculation_mode in the WebUI

  [Michele Simionato]
  * Made the upgrade_manager transactional again
  * Changed the storage of the GMFs; as a consequence the exported .csv
    has a different format

  [Daniele Viganò]
  * Fixed a bug introduced by a change in Django 1.10 that was causing
    the HTTP requests log to be caught by our logging system and
    then saved in the DbServer
  * Updated requirements to allow installation of Django 1.11 (LTS)

  [Michele Simionato]
  * Added two commands `oq dump` and `oq restore`
  * Added a check that on the number of intensity measure types when
    generating uniform hazard spectra (must be > 1)

 -- Matteo Nastasi (GEM Foundation) <nastasi@openquake.org>  Mon, 25 Sep 2017 15:05:45 +0200

python-oq-engine (2.5.0-0~precise01) precise; urgency=low

  [Armando Scarpati]
  * Added a confirmation dialog when trying to remove a calculation via the
    WebUI

  [Michele Simionato]
  * Hazard maps were not exposed to the engine in event based calculations
  * Fixed the check on the DbServer instance: it was failing in presence
    of symbolic links
  * Optimized MultiMFD objects for the case of homogeneous parameters
  * Added an .npz exporter for the scenario_damage output `dmg_by_asset`
  * Removed the pickled CompositeSourceModel from the datastore
  * Improved the error message when the rupture mesh spacing is too small
  * Unified the versions of baselib, hazardlib and engine
  * Raised a clear error if the user does not set the `calculation_mode`
  * Made it is possible to pass the hdf5 full path to the DataStore class
  * Made it possible to use CELERY_RESULT_BACKEND != 'rpc://'

  [Michele Simionato, Daniele Viganò]
  * Merged the `oq-hazardlib` repository into `oq-engine`.
    The `python-oq-hazardlib` package is now provided by `python-oq-engine`

  [Michele Simionato]
  * Added CSV exports for the agg_curve outputs
  * Fixed a bug in `oq export hcurves-rlzs --exports hdf5`
  * Restored the parameter sites_per_tile with a default of 20,000, i.e.
    tiling starts automatically if there are more than 20,000 sites
  * Better error message for invalid exposures
  * Removed the deprecated XML outputs of the risk calculators
  * Added an end point `v1/calc/XXX/oqparam` to extract the calculation
    parameters as a JSON dictionary
  * Fixed the excessive logic tree reduction in event based calculators
  * Improved the command `oq db`
  * Fixed an encoding bug when logging a filename with a non-ASCII character
  * Fixed a bug when exporting a GMF with `ruptureId=0`
  * Added a parameter `disagg_outputs` to specify the kind of disaggregation
    outputs to export
  * Raised an early error if the consequence model is missing some taxonomies
  * Restored the tiling functionality in the classical calculator; to enable
    it, set `num_tiles` in the job.ini file
  * If there are no statistical hazard curves to compute, do not transfer
    anything
  * Fixed a small bug in `oq plot` and added a test

  [Daniele Viganò]
  * Added `collectstatic` and `createsuperuser` subcommands to the
    `oq webui` command
  * Added a `local_settings.py.pam` template to use PAM as the authentication
    provider for API and WebUI
  * Now the command `oq webui start` tries to open a browser tab
    with the WebUI loaded

 -- Daniele Viganò (GEM Foundation) <daniele@openquake.org>  Wed, 14 Jun 2017 10:32:28 +0200

python-oq-engine (2.4.0-0~precise01) precise; urgency=low

  [Michele Simionato]
  * Now the command `oq export loss_curves/rlz-XXX` works both for the
    `classical_risk` calculator and the `event_based_risk` calculator

  [Daniele Viganò]
  * Remove the default 30 day-old view limit in the WebUI calculation list

  [Michele Simionato]
  * Fixed a broken import affecting the command `oq upgrade_nrml`
  * Made it possible to specify multiple file names in <uncertaintyValue/>
    in the source_model_logic_tree file
  * Reduced the data transfer in the object `RlzsAssoc` and improved the
    postprocessing of hazard curves when the option `--hc` is given
  * Changed the `ruptures.xml` exporter to export unique ruptures
  * Fixed a bug when downloading the outputs from the WebUI on Windows
  * Made `oq info --report` fast again by removing the rupture fine filtering
  * Improved the readibility of the CSV export `dmg_total`
  * Removed the column `eid` from the CSV export `ruptures`; also
    renamed the field `serial` to `rup_id` and reordered the fields
  * Changed the event loss table exporter: now it exports an additional
    column with the `rup_id`
  * Changed scenario npz export to export also the GMFs outside the maximum
    distance
  * Fixed scenario npz export when there is a single event
  * Replaced the event tags with numeric event IDs
  * The mean hazard curves are now generated by default
  * Improved the help message of the command `oq purge`
  * Added a `@reader` decorator to mark tasks reading directly from the
    file system
  * Removed the .txt exporter for the GMFs, used internally in the tests
  * Fixed a bug with relative costs which affected master for a long time,
    but not the release 2.3. The insured losses were wrong in that case.
  * Added an .hdf5 exporter for the asset loss table
  * Loss maps and aggregate losses are computed in parallel or sequentially
    depending if the calculation is a postprocessing calculation or not
  * Deprecated the XML risk exporters
  * Removed the .ext5 file
  * Restored the parameter `asset_loss_table` in the event based calculators
  * Added a full .hdf5 exporter for `hcurves-rlzs`
  * Removed the `individual_curves` flag: now by default only the statistical
    hazard outputs are exported
  * Saved *a lot* of memory in the computation of the hazard curves and stats
  * Renamed the parameter `all_losses` to `asset_loss_table`
  * Added an experimental version of the event based risk calculator which
    is able to use GMFs imported from an external file
  * Added a `max_curve` functionality to compute the upper limit of the
    hazard curves amongst realizations
  * Raised an error if the user specifies `quantile_loss_curves`
    or `conditional_loss_poes` in a classical_damage calculation
  * Added a CSV exporter for the benefit-cost-ratio calculator
  * The classical_risk calculator now reads directly the probability maps,
    not the hazard curves
  * Turned the loss curves into on-demand outputs
    for the event based risk calculator
  * The loss ratios are now stored in the datastore and not in an
    external .ext5 file
  * The engine outputs are now streamed by the WebUI
  * Used a temporary export directory in the tests, to avoid conflicts
    in multiuser situations
  * Added an .npz exporter for the loss maps
  * Raised an error early when using a complex logic tree in scenario
    calculations
  * Changed the CSV exporter for the loss curves: now it exports all the
    curves for a given site for the classical_risk calculator
  * Fixed the save_ruptures procedure when there are more than 256
    surfaces in the MultiSurface
  * Renamed the `csq_` outputs of the scenario_damage to `losses_`
  * Changed the way scenario_damage are stored internally to be more
    consistent with the other calculators
  * Removed the GSIM from the exported file name of the risk outputs
  * New CSV exporter for GMFs generated by the event based calculator
  * The event IDs are now unique and a constraint on the maximum
    number of source groups (65,536) has been added
  * Added an output `losses_by_event` to the scenario_risk calculator
  * Changed the output `ruptures.csv` to avoid duplications
  * Added an output `losses_by_taxon` to the scenario_risk calculator
  * Fixed a performance bug in `get_gmfs`: now the scenario risk and damage
    calculators are orders of magnitude faster for big arrays
  * Added an export test for the event loss table in the case of multiple TRTs
  * Removed the experimental `rup_data` output
  * Added an .npz export for the output `losses_by_asset`
  * Exported the scenario_risk aggregate losses in a nicer format

  [Daniele Viganò]
  * The 'oq webui' command now works on a multi-user installation
  * Splitted RPM packages into python-oq-engine (single node)and
    python-oq-engine-master/python-oq-engine-worker (multi-node)

  [Paolo Tormene]
  * The 'Continue' button in the Web UI is now available also for risk
    calculations

  [Michele Simionato]
  * Fixed a Python 3 bug in the WebUI when continuing a calculation: the
    hazard_calculation_id was passed as a string and not as an integer
  * Changed to rupture storage to use variable length-arrays, with a speedup
    of two orders of magnitude
  * Avoided storing twice the rupture events
  * Optimized the serialization of ruptures on HDF5 by using a `sids` output
  * Changed the Web UI button from "Run Risk" to "Continue"
  * The `avg` field in the loss curves is computed as the integral of the curve
    again, and it is not extracted from the avg_losses output anymore
  * Made the `fullreport` exportable
  * Fixed the `rup_data` export, since the boundary field was broken
  * Restored the output `losses_by_taxon` in the event_based_risk calculator
  * Fixed the calculator event based UCERF so that average losses can
    be stored

  [Daniele Viganò]
  * Added a check to verify that an 'oq' client is talking to the
    right DbServer instance
  * Introduced an optional argument for 'oq dbserver' command line
    to be able to override its default interface binding behaviour

  [Michele Simionato]
  * Optimized the event based calculators by reducing the number of calls
    to the GmfComputer and by using larger arrays
  * Added a check on missing vulnerability functions for some loss type
    for some taxonomy
  * Now we save the GMFs on the .ext5 file, not the datastore
  * Fixed bug in event_based_risk: it was impossible to use vulnerability
    functions with "PM" distribution
  * Fixed bug in event_based_risk: the ebrisk calculator is required as
    precalculator of event_based_risk, not others
  * Fixed bug in scenario_risk: the output `all_losses-rlzs` was aggregated
    incorrectly
  * Now the ucerf_risk calculators transfer only the events, not the ruptures,
    thus reducing the data transfer of several orders of magnitude
  * Added a view `get_available_gsims` to the WebUI and fixed the API docs
  * Introduced a configuration parameter `max_site_model_distance` with default
    of 5 km
  * Implemented sampling in the UCERF event based hazard calculator

  [Daniele Viganò]
  * Use threads instead of processes in DbServer because SQLite3
    isn't fork-safe on macOS Sierra

  [Michele Simionato]
  * Fixed a TypeError when deleting a calculation from the WebUI
  * Extended the command `oq to_hdf5` to manage source model files too
  * Improved significantly the performance of the event based calculator
    when computing the GMFs and not the hazard curves
  * Stored information about the mean ground motion in the datastore
  * Saved the rupture mesh with 32 floats instead of 64 bit floats
  * Raised the limit on the event IDs from 2^16 to 2^32 per task
  * Fixed classical_risk: there was an error when computing the statistics
    in the case of multiple assets of the same taxonomy on the same site
  * Changed the UCERF event based calculators to parallelize by SES
  * Fixed a site model bug: when the sites are extracted from the site model
    there is no need to perform geospatial queries to get the parameters
  * Added a command `oq normalize` to produce good `sites.csv` files
  * Introduced a `ses_seed` parameter to specify the seed used to generate
    the stochastic event sets; `random_seed` is used for the sampling only
  * Changed the `build_rcurves` procedure to read the loss ratios directly from
    the workers

 -- Matteo Nastasi (GEM Foundation) <nastasi@openquake.org>  Tue, 23 May 2017 10:46:56 +0200

python-oq-engine (2.3.0-0~precise01) precise; urgency=low

  [Michele Simionato]
  * `oq info --report` now filters the ruptures and reports the correct
    number of effective ruptures even for classical calculators
  * Stripped the TRT information from the event loss table CSV export
    and optimized its performance
  * Fixed a bug when storing the GMPE logic tree file in the datastore
  * Added a command `oq run_tiles` (experimental)
  * Fixed the event based calculator so that it can run UCERF ruptures
  * Fixed a bug in the scenario_risk calculator in case of multiple assets
    of the same taxonomy on the same site with no insurance losses
  * Now the event IDs are generated in the workers in the event based calculator
    and there is a limit of 65536 tasks with 65536 ruptures each
  * Changed the UCERF classical calculators to compute one branch at the time
  * Fixed the header `occupants:float32` in the CSV risk exports involving
    occupants
  * Fixed the name of the zipped files downloaded by the Web UI: there
    was a spurious dot
  * Fixed the UCERF classical calculator in the case of sampling
  * Reduced the size of the event tags in the event based calculators, thus
    saving GB of disk space in UCERF calculations
  * Fixed the name of the files downloaded by the Web UI: they must not
    contain slashes
  * Now deleting a calculation from the Web UI really deletes it, before
    if was only hiding it

  [Daniele Viganò]
  * Moved the OpenQuake Engine manual sources inside doc/manual

  [Michele Simionato]
  * Introduced an experimental classical time dependent UCERF calculator
  * Added a dynamic output for source group information
  * Changed the UCERF rupture calculator to fully store the ruptures
  * Fixed a bug in `combine_maps`: realizations with zero probability were
    discarded, thus breaking the computation of the statistics
  * Added a command `oq reset` to reset database and datastores
  * Reduced the data transfer back and disk space occupation for UCERF
    event based risk calculations
  * Tasks meant to be used with a shared directory are now marked with a
    boolean attribute `.shared_dir_on`
  * Added a warning when running event based risk calculations with sampling
  * Made sure that the openquake.cfg file is read only once

  [Daniele Viganò]
  * Moved the openquake.cfg config file inside the python package
    under openquake/engine/openquake.cfg
  * Removed support to OQ_LOCAL_CFG_PATH and OQ_SITE_CFG_PATH vars;
    only the OQ_CONFIG_FILE enviroment variable is read

  [Michele Simionato]
  * If there is a single realization, do not compute the statistics
  * Changed the separator from comma to tab for the output `ruptures`
  * If there are no conditional_loss_poes, the engine does not try to
    export the loss maps anymore
  * Fixed `oq engine --make-html-report` when using Python 3
  * Fixed bug when running `oq info job.ini` with NRML 0.5 source models

 -- Matteo Nastasi (GEM Foundation) <nastasi@openquake.org>  Thu, 23 Feb 2017 14:37:44 +0100

python-oq-engine (2.2.0-0~precise01) precise; urgency=low

  [Michele Simionato]
  * Fixed an HDF5 bug by not using a `vstr` array for the asset references
  * Fixed a wrong error message generated by `oq purge`
  * Added information about the rupture in the event loss table exports
  * Fixed a bug and added a test calculation with nonparametric sources
  * Fixed the classical UCERF calculator when there is more than one branch
  * Added .npz exporter for gmf_data for event based calculations

  [Daniele Viganò]
  * Port WebUI/API server to Django 1.9 and 1.10
  * Add dependencies to setup.py
  * Update Copyright to 2017

  [Michele Simionato]
  * Increased the splitting of ComplexFaultSources
  * Added a way to reuse the CompositeSourceModel from a previous computation
  * Turned the loss maps into dynamically generated outputs
  * Extended the source model writer to serialize the attributes
    src_interdep, rup_interdep, srcs_weights
  * Fixed a bug when exporting the uniform hazard spectra in presence of
    IMTs non spectral acceleration
  * Fixed a bug when computing the loss maps in presence of insurance,
    temporarily introduced in master
  * Made the datastore for event based risk calculations much lighter
    by computing the statistical outputs at export time
  * Now it is possible to post process event based risk outputs with the
    `--hc` option
  * Added a command `oq to_hdf5` to convert .npz files into .hdf5 files
  * Moved commonlib.parallel into baselib
  * Merged the experimental calculator ebrisk into event_based_risk and
    used correctly the random_seed for generating the GMFs (not the master_seed)
  * Added a flag `ignore_covs` to ignore the coefficients of variation
  * Changed the GMF scenario exporter to avoid generating composite arrays with
    a large number of fields
  * Exporting in .npz format rather than HDF5
  * Introduced a `shared_dir` parameter in openquake.cfg
  * Fixed a serialization bug for planar surfaces
  * Removed the flag `asset_loss_table`: the loss ratios are
    saved if and only if the `loss_ratios` dictionary is non-empty
  * Added a CSV exporter for the GMFs in the event based calculator
  * Added a CSV exporter for the rup_data output
  * Added a CSV exporter for the disaggregation output
  * Stored the disaggregation matrices directly (no pickle)
  * Turned the CompositeRiskModel into a HDF5-serializable object
  * Fixed all doctests for Python 3

  [Daniele Viganò]
  * Removed the 'oq-engine' wrapper (command already deprecated)

  [Michele Simionato]
  * Assigned a year label to each seismic event in the event based calculator
  * Now the ebrisk calculator supports the case of asset_correlation=1 too
  * Made it possible to export the losses generated by a specific event
  * Lowered the limit on the length of source IDs to 60 chars
  * Fixed excessive strictness when validating `consequenceFunction.id`
  * Added an `ucerf_rupture` calculator able to store seismic events and
    rupture data and reduced the data transfer

  [Daniele Viganò]
  * MANIFEST now includes all files, with any extension located in the
    tests folders. It is now possible to run tests from an installation
    made with packages

  [Michele Simionato]
  * Improved error message when the user gives a source model file instead of
    a source model logic tree file
  * Fixed the management of negative calculation IDs
  * Relaxed the tolerance so that the tests pass on Mac OS X
  * Implemented csv exporter for the ruptures
  * Optimized the epsilon generation in the ebrisk calculator for
    asset_correlation=0
  * Improved the performance of the scenario risk calculators
  * Now by default we do not save the ruptures anymore
  * Fixed a memory leak recently introduced in parallel.py
  * Simplified classical_risk (the numbers can be slightly different now)
  * Serialized the ruptures in the HDF5 properly (no pickle)
  * Introduced a parameter `iml_disagg` in the disaggregation calculator
  * Fixed `oq reduce` to preserve the NRML version
  * Fixed a bug when splitting the fault sources by magnitude

 -- Matteo Nastasi (GEM Foundation) <nastasi@openquake.org>  Mon, 23 Jan 2017 14:36:48 +0100

python-oq-engine (2.1.0-0~precise01) precise; urgency=low

  [Michele Simionato]
  * There is now a flag `save_ruptures` that can be turned off on demand;
    by default the ruptures are always saved in the event based calculators
  * Optimized the memory consumption when using a ProcessPoolExecutor (i.e
    fork before reading the source model) by means of a `wakeup` task
  * Reduced the splitting of the fault sources
  * Added a view `task_slowest` displaying info about the slowest task
    (only for classical calculations for the moment)
  * concurrent_tasks=0 disable the concurrency
  * Optimized the saving time of the GMFs
  * Changed the default number of concurrent tasks and increased the
    relative weight of point sources and area sources
  * Fixed the UCERF event loss table export and added a test for it
  * Optimized the computation of the event loss table
  * Introduced two new calculators ucerf_risk and ucerf_risk_fast

  [Paolo Tormene]
  * Added to the engine server the possibility to log in and out
    programmatically by means of HTTP POST requests

  [Michele Simionato]
  * Optimized the memory consumption of the event based risk calculators
  * Extended the `oq show` command to work in a multi-user environment
  * Improved the test coverage of the exports in the WebUI
  * Removed the SourceManager: now the sources are filtered in the workers
    and we do not split in tiles anymore
  * Made the full datastore downloadable from the WebUI
  * Added a command "oq db" to send commands the engine database
    (for internal usage)
  * By default the WebUI now displays only the last 100 calculations
  * Added more validity checks to the disaggregation parameters; split the
    sources even in the disaggregation phase
  * Added an optimized event based calculator computing the total losses by
    taxonomy and nothing else
  * Filtered the sources up front when there are few sites (<= 10)
  * Reduced the number of tasks generated when filter_sources is False
  * Saved engine_version and hazardlib_version as attributes of the datastore
  * Avoided saving the ruptures when ground_motion_fields is True
  * Finalized the HDF5 export for hazard curves, hazard maps and uniform
    hazard spectra
  * Restored a weight of 1 for each rupture in the event based calculator
  * Removed the MultiHazardCurveXMLWriter
  * Improved the saving of the ruptures in event based calculations
  * Reduced the data transfer due to the `rlzs_by_gsim` parameter
  * Added an HDF5 export for scenario GMFs
  * If `filter_sources` if false, the light sources are not filtered, but the
    heavy sources are always filtered
  * Now the dbserver can be stopped correctly with CTRL-C
  * Parallelized the splitting of heavy sources
  * Changed the event loss table exporter: now a single file per realization
    is exported, containing all the loss types
  * Removed the dependency from the Django ORM
  * Now the WebUI restarts the ProcessPoolExecutor at the end of each job,
    to conserve resources
  * Optimized the computation of hazard curves and statistics, especially
    for the memory consumption
  * Reduced the data transfer due to the `rlzs_assoc` and `oqparam` objects
  * Fixed a bug in the disaggregation calculator when a source group has
    been filtered away by the maximum distance criterium
  * Fixed an encoding error in the reports when the description contains a
    non-ASCII character
  * Changed the distribution framework: celery is supported in a way more
    consistent with the other approaches; moreover, ipyparallel is supported
  * Hazard maps are now a fake output, dynamically generated at export time
  * Made the number of produced tasks proportional to the number of tiles
  * Raised an error for event_based_risk producing no GMFs
  * Added a view for the slow sources
  * Transmitted the attributes of a SourceGroup to the underlying sources
  * Fixed the names of exported files for hazard maps in .geojson format
  * Added an header with metadata to the exported hazard curves and maps
  * Avoid storing filtered-away probability maps, thus fixing a bug
  * Restored the precalculation consistency check that was disabled during the
    transition to engine 2.0
  * Fixed a bug with `oq engine --delete-calculation`
  * Hazard curves/maps/uniform spectra can now be recomputed
  * Restored the early check on missing taxonomies
  * Raise an early error if an user forget the `rupture_mesh_spacing` parameter
  * Fixed a bug while deleting jobs from the db in Ubuntu 12.04
  * Ported the shapefile converter from the nrml_converters
  * Added source model information in the file `realizations.csv`
  * `oq engine --run job.ini --exports csv` now also exports the realizations
  * Introduced the format NRML 0.5 for source models
  * Added a check on the version in case of export errors
  * Extended `oq purge` to remove calculations from the database too
  * Fixed `--make-html-report`: the view task_info was not registered
  * Stored several strings as HDF5-variable-length strings
  * Fixed an export bug for the hazard curves in .geojson format
  * Removed the array cost_types from the datastore
  * Taxonomies with chars not in the range a-z0-9 were incorrectly rejected
  * Improved the XML parsing utilities in speed, memory, portability and
    easy of use
  * Forbidden the reuse of exposure because is was fragile and error prone
  * Fixed a bug with the `realizations` array, which in hazard calculations
    was empty in the datastore

 -- Matteo Nastasi (GEM Foundation) <nastasi@openquake.org>  Fri, 14 Oct 2016 11:07:26 +0200

python-oq-engine (2.0.0-0~precise01) precise; urgency=low

  [Michele Simionato]
  * Quoted the taxonomies in the CSV exports
  * Fixed a bug in classical_damage and added a master test for it
  * Fixed the escaping of the taxonomies in the datastore
  * Fixed the names of the exported risk files
  * Fixed a segfault in the WebUI when exporting files with h5py >= 2.4
  * Added a command `oq dbserver` to start/stop the database server
  * The engine exports the hazard curves one file per IMT
  * Exported lon and lat with 5 digits after the decimal point
  * Added a command `oq info --build-reports`
  * Introduced experimental support for exporting .hdf5 files

  [Daniele Viganò]
  * Reworked substantially the engine documentation: removed obsolete pages,
    updated to engine 2.0 and added instructions for Windows and Mac OS X
  * Remove oq_create_db script, db is created by the DbServer
  * Move oq_reset_db into utils and clean old code

  [Michele Simionato]
  * Now the DbServer automatically upgrades the database if needed
  * Renamed oq-lite -> oq and added a subcommand `oq engine`
  * Added a CSV reader for the hazard curves
  * Having time_event=None in the hazard part of a calculation is now valid
  * Added an exporter for the rupture data, including the occurrence rate
  * Refactored the CSV exporters
  * Moved celeryconfig.py; now celery must be started with
    `celery worker --config openquake.engine.celeryconfig`
  * Added a default location `~/oqdata/dbserver.log` for the DbServer log
  * Added an early check on the SA periods supported by the GSIMs
  * Now the gsim_logic_tree file is parsed only once
  * Added a document about the architecture of the engine
  * The realizations are now exported as a CSV file
  * Escaped taxonomies in the datastore
  * The Web UI log tool is now escaping the HTML
  * Moved openquake.commonlib.commands -> openquake.commands and
    openquake.commonlib.valid -> openquake.risklib.valid to have a
    linear tower of internal dependencies
  * Supported all versions of Django >= 1.5
  * Provided a better error message in the absence of openquake.cfg
  * Removed the check on the export_dir when using the WebUI
  * Reduce the data transfer of the realization association object
  * If uniform_hazard_spectra is true, the UHS curves are generated
    even if hazard_maps is false; the hazard maps are not exported
  * Optimized the filtering of PointSources
  * Initial work on the UCERF event based hazard calculator
  * Added a test calculation crossing the International Date Line (Alaska)

  [Daniele Viganò]
  * Remove the dependency from the python 'pwd' package which is not
    available on Windows
  * Supervisord init scripts are now provided for the dbserver, celery
    and the webui. Celery is not started by default, other two are.

  [Michele Simionato]
  * Another export fix: made sure it is run by the current user
  * Fixed the export: if the export directory does not exists, it is created
  * Introduced the configuration variable `multi_user`, false for source
    installations and true for package installations
  * Fixed the WebUI export
  * Removed the .txt outputs from the WebUI page engine/<output_id>/outputs
    (they are useful only internally)
  * Fixed the export: first the xml exporter is tried and then the csv exporter;
    if both are available, only the first is used, not both of them
  * Optimized the case when the epsilons are not required, i.e. all the
    covariance coefficients are zero in the vulnerability functions
  * Added another test for event based risk (`case_miriam`)
  * Revisited the distribution mechanism and refined the weight of the
    ruptures in the event based calculators to avoid generating slow tasks
  * Added an automatic help for the subcommands of oq-lite and managed
    --version correctly
  * The event based risk calculator now use different seeds for different
    realizations; also, the performance has been substantially improved
  * Improved the .rst reports with data transfer information
  * Removed the RlzsAssoc object from the datastore
  * Fixed the number of tasks generated by the risk calculators
  * Refactored the serialization of CompositionInfo instances to HDF5
  * Used exponential notation with 5 decimal digits in most exported XML files
  * Refactored the sampling mechanics in the event based calculators
  * The event_based_risk calculator infers the minimum intensity of the GMFs
    from the vulnerability functions (if not specified in the job.ini)
  * Fixed the `avg_losses-stats`: they were not generated in absence of
    loss curves
  * Added a command `oq-lite info --exports`
  * Added filtering on the mininum intensity also in the event based
    hazard calculator; improved the performance and memory occupation
  * Added a view displaying the calculation times by source typology
  * Fixed the test of GMPETable after the correction in hazardlib
  * Optimized the saving of the asset loss table
  * Optimized the case of multiple assets of the same taxonomy on the
    same point and introduced a datastore view `assets_by_site`
  * Fixed HDF5 segmentation faults in the tests for Ubuntu 16.04

  [Daniele Viganò]
  * Add support for Ubuntu 16.04 (xenial) packages
  * Removed the openquake_worker.cfg file because it is not used anymore

  [Michele Simionato]
  * Replaced PostgreSQL with SQLite
  * Introduced a dbserver to mediate the interaction with the database
  * Restored the signal handler to manage properly `kill` signals so that
    the workers are revoked when a process is killed manually
  * Fixed in a more robust way the duplicated log bug
  * Made more robust the killing of processes by patching concurrent.futures
  * Fixed a critical bug with celery not being used even when `use_celery`
    was true.
  * Improved the validation of NRML files
  * Added a command `oq-engine --show-log <job_id>`

  [Daniele Viganò]
  * Use the 'postgresql' meta package as dependency of the .deb
    package to support newer versions of Postgres; this makes
    Trusty package installable on Ubuntu 16.04 and Debian 8

  [Daniele Viganò, Michele Simionato]
  * Fixed a bug in `oq-engine --export-outputs`

  [Daniele Viganò, Matteo Nastasi]
  * Allow installation of the binary package on Ubuntu derivatives

  [Matteo Nastasi]
  * Backport of libhdf5 and h5py for ubuntu 'precise' serie

  [Michele Simionato]
  * Removed openquake/engine/settings.py
  * Made the dependency on celery required only in cluster installations
  * Integrated the authentication database in the engine server database
  * Fixed the description in the Web UI (before it was temporarily set to
    the string "A job").
  * Introduced filtering on the minimum intensity of the ground shaking
  * Solved the issue of serializing large SES collections, over the HDF5 limit
  * The loss maps and curves XML exporters now export the coordinates
    of the assets, not the coordinates of the closest hazard site
  * Stored the job.ini parameters into a table in the datastore
  * Added a check on the IMTs coming from the risk models
  * Changed the aggregate loss table exporter to export the event tags,
    not the event IDs
  * Fixed a bug with the CSV export of the ground motion fields
  * Fixed a bug with the export of UHS curves with `--exports=xml`
  * Reduced substantially the data transfer and the memory occupation
    for event based calculations with a large number of assets: we
    can run the California exposure with half million assets now
  * Fixed a bug in the SESCollection exporter
  * Changed the asset<->epsilons association: before for a given taxonomy the
    assets were ordered by `asset_ref`, now they are ordered by `id`. This
    has a minor impact on the numbers sensitive to the epsilons, akin to a
    change of seeds
  * Added a test on the ordering of the epsilons
  * Accepted `.` and `|` as valid characters for source IDs
  * Changed the GMF calculator to use a single seed per unique rupture
  * Changed the SESCollection exporter: now a single file is exported, before
    we were exporting one file per source model path per tectonic region model
  * Changed the event based calculators to avoid duplicating ruptures
    occurring more than once
  * Changed the risk calculators to work in blocks of assets on the same site
  * Made it possible to set different integration distances for different
    tectonic region types
  * Optimized the aggregation by asset in the event based risk calculator
  * Reporting the source_id when the filtering fails

 -- Matteo Nastasi (GEM Foundation) <nastasi@openquake.org>  Tue, 21 Jun 2016 14:17:03 +0200

python-oq-engine (1.9.1-0~precise01) precise; urgency=low

  [Michele Simionato]
  * Fixed a bug in the Web UI when running a risk calculation starting
    from a previous calculation

 -- Matteo Nastasi (GEM Foundation) <nastasi@openquake.org>  Mon, 07 Mar 2016 11:11:59 +0100

python-oq-engine (1.9.0-0~precise01) precise; urgency=low

  [Michele Simionato]
  * Fixed a bug such that in some circumstances the logging stream handler
    was instantiated twice, resulting in duplicated logs
  * Changed the default job status to 'executing' (was 'pre_executing')
  * Fixed the ordering of the logs in the Web UI
  * Removed the dependency from PostGIS
  * Restored the monitoring which was accidentally removed
  * Removed the obsolete option `--hazard-output-id`
  * Printed the names of the files exported by the engine, even when there
    are multiple files for a single output
  * Introduced four new tables job, output, log, performance: all the other
    60+ database tables are not used anymore

 -- Matteo Nastasi (GEM Foundation) <nastasi@openquake.org>  Wed, 02 Mar 2016 14:33:38 +0100

python-oq-engine (1.8.0-0~precise01) precise; urgency=low

  [Michele Simionato]
  * Removed two `oq-engine` switches (`--export-stats` and `--list-inputs`)
    and fixed `--show-view`; unified `--delete-hazard-calculation` and
    `--delete-risk-calculation` into a single `--delete-calculation`
  * Updated `make_html_report.py` to extract the full report from the
    datastore
  * If `use_celery` is true, use celery to determine a good default for
    the parameter `concurrent_tasks`
  * Made celery required only in cluster situations
  * Fixed the duplication of exported result in the classical_damage
    calculator when there is more than one realization
  * Removed several obsolete or deprecated switches from the `oq-engine` command
  * Replaced all classical calculators with their lite counterparts
  * Fixed the site-ordering in the UHS exporter (by lon-lat)

  [Paolo Tormene]
  * Added API to validate NRML

  [Michele Simionato]
  * The engine can now zip files larger than 2 GB (used in the export)
  * Now the loss maps and curves are exported with a fixed ordering: first
    by lon-lat, then by asset ID
  * Replaced the old disaggregation calculator with the oq-lite one

 -- Matteo Nastasi (GEM Foundation) <nastasi@openquake.org>  Mon, 15 Feb 2016 12:06:54 +0100

python-oq-engine (1.7.0-0~precise01) precise; urgency=low

  [Michele Simionato]
  * Fixed an encoding bug in --lhc
  * Fixed an export bug: it is now possible to export the outputs generated
    by another user, if the read permissions are set correctly

 -- Matteo Nastasi (GEM Foundation) <nastasi@openquake.org>  Mon, 14 Dec 2015 10:40:26 +0100

python-oq-engine (1.6.0-0~precise01) precise; urgency=low

  [Daniele Viganò]
  * Added the oq_reset_db script. It removes and recreates the database and
    the datastore

  [Matteo Nastasi]
  * Demos moved to /usr/share/openquake/risklib

  [Michele Simionato]
  * Removed the 'view' button from the Web UI
  * Removed the epsilon_sampling configuration parameter
  * Made customizable the display_name of datastore outputs (before it was
    identical to the datastore key)
  * The zip files generated for internal use of the Web UI are now hidden
  * Made visible to the engine only the exportable outputs of the datastore
  * Closed explicitly the datastore after each calculation
  * Replaced the old scenario calculators with the HDF5-based calculators
  * Fixed a very subtle bug in the association queries: some sites outside
    of the region constraint were not discarded in some situations
  * Removed the self-termination feature `terminate_job_when_celery_is_down`
  * Removed the epsilon sampling "feature" from the scenario_risk calculator
  * Replaced the event based calculators based on Postgres with the new ones
    based on the HDF5 technology

 -- Matteo Nastasi (GEM Foundation) <nastasi@openquake.org>  Tue, 17 Nov 2015 11:29:47 +0100

python-oq-engine (1.5.1-0~precise01) precise; urgency=low

  [Michele Simionato]
  * Fixed a bug affecting exposures with multiple assets on the same site

 -- Matteo Nastasi (GEM Foundation) <nastasi@openquake.org>  Fri, 25 Sep 2015 14:22:08 +0200

python-oq-engine (1.5.0-0~precise01) precise; urgency=low

  [Michele Simionato]
  * The event based calculators in the engine are now officially deprecated
    and they raise a warning when used
  * Optimization: we do not generate the full epsilon matrix if all
    coefficients of variation are zero
  * Fixed two subtle bugs in the management of the epsilons: it means that
    all event based risk calculations with nonzero coefficients of variations
    will produce slightly different numbers with respect to before
  * Removed excessive checking on the exposure attributes 'deductible' and
    'insuredLimit' that made it impossible to run legitimate calculations
  * Changed the meaning of 'average_loss' for the aggregated curves: now it
    is the sum of the aggregated losses in the event loss table,
    before it was extracted from the aggregated loss curve
  * Changed the way the average losses (and insured average losses) are
    computed by the event based risk calculator: now they are extracted
    from the event loss table, before they were extracted from the loss curves
  * Set to NULL the stddev_losses and stddev_insured_losses for the event based
    risk calculator, since they were computed incorrectly
  * Introduced a new experimental command
    'oq-engine --show-view CALCULATION_ID VIEW_NAME'; the only view available
    for the moment is 'mean_avg_losses'
  * Negative calculation IDs are interpreted in a Pythonic way, i.e. -1
    means the last calculation, -2 the calculation before the last one, etc.
  * If a site parameter is more distant than 5 kilometers from its closest
    site, a warning is logged
  * Changed the splitting of fault sources to reduce the number of generated
    sources and avoid data transfer failures if rupture_mesh_spacing is too
    small
  * Changed the event loss table export: now the CSV file does not contain
    the magnitude and the rows are ordered by rupture tag first and loss second
  * Removed the calculator EventBasedBCR
  * Longitude and latitude are now rounded to 5 digits
  * Fixed a very subtle bug in the vulnerability functions, potentially
    affecting calculations with nonzero coefficients of variation and nonzero
    minIML; the numbers produced by the engine were incorrect; see
    https://bugs.launchpad.net/oq-engine/+bug/1459926
  * 'investigation_time' has been replaced by 'risk_investigation_time' in
    risk configuration files
  * Initial support for Django 1.7

  [Daniele Viganò]
  * Removed the bin/openquake wrapper: now only bin/oq-engine is
    available

  [Michele Simionato]
  * Added parameter parallel_source_splitting in openquake.cfg

  [Daniele Viganò]
  * setup.py improvements
  * Added MANIFEST.in
  * celeryconfig.py moved from /usr/openquake/engine to
    /usr/share/openquake/engine

  [Matteo Nastasi]
  * Packaging system improvement

 -- Matteo Nastasi (GEM Foundation) <nastasi@openquake.org>  Wed, 23 Sep 2015 15:48:01 +0200

python-oq-engine (1.4.1-0~precise01) precise; urgency=low

  [Michele Simionato]
  * Added a new 'ebr' hazard/risk calculator
  * Fixed the engine core export: now it can export datastore outputs as
    zip files
  * Now the parameter concurrent_tasks is read from the .ini file
  * Parallelized the source splitting procedure
  * Fixed a bug in the hazard calculators which were not using the parameter
    concurrent_tasks from the configuration file

 -- Matteo Nastasi (GEM Foundation) <nastasi@openquake.org>  Fri, 15 May 2015 10:06:26 +0200

python-oq-engine (1.4.0-2~precise01) precise; urgency=low

  [Daniele Viganò]
  * Fixed debian/control: add missing lsb-release to build deps

 -- Matteo Nastasi (GEM Foundation) <nastasi@openquake.org>  Fri, 08 May 2015 14:33:26 +0200

python-oq-engine (1.4.0-1~precise01) precise; urgency=low

  [Matteo Nastasi, Daniele Viganò]
  * Fixed dependencies version management

 -- Matteo Nastasi (GEM Foundation) <nastasi@openquake.org>  Thu, 07 May 2015 14:14:09 +0200

python-oq-engine (1.4.0-0~precise01) precise; urgency=low

  [Matteo Nastasi, Daniele Viganò]
  * Add binary package support for both Ubuntu 12.04 (Precise)
    and Ubuntu 14.04 (Trusty)

  [Michele Simionato]
  * Removed the SiteModel table: now the association between the sites and the
    site model is done by using hazardlib.geo.geodetic.min_distance

  [Daniele Viganò]
  * added authentication support to the 'engineweb' and the 'engineserver'

  [Michele Simionato]
  * the aggregate loss curves can be exported in CSV format

  [Matteo Nastasi]
  * added 'outtypes' attribute with list of possible output types for
    each output item in outputs list API command
  * added '/v1/calc/<id>/status' API command
  * added 'engineweb' django application as local web client for oq-engine

  [Michele Simionato]
  * Renamed the maximum_distance parameter of the risk calculators to
    asset_hazard_distance, to avoid confusion with the maximum_distance
    parameter of the hazard calculators, which has a different meaning;
    is it an error to set the maximum_distance in a job_risk.ini file
  * Added to the API an URL /v1/calc/:calc_id/remove to hide jobs
  * A new key is_running is added to the list of dictionaries returned by
    the URL /v1/calc/list
  * Replaced the mock tests for the engine server with real functional tests
  * Added a resource /v1/calc/:calc_id/traceback to get the traceback of a
    failed calculation
  * Now the logs are stored also in the database, both for the controller node
    and the worker nodes
  * Bypassed Django when deleting calculations from the database: this avoids
    running out of memory for large calculations
  * Fixed an issue in the scenario calculator: the GMFs were not filtered
    according to the distance to the rupture
  * Now critical errors appear in the log file
  * Added a --run command to run hazard and risk together
  * Fixed bug in the event based calculator; in the case
    number_of_logic_tree_samples > 0 it was generating incorrect hazard curves.
    Also improved (a lot) the performance in this case.
  * Fixed a tricky bug happening when some tectonic region type are filtered
    away.
  * The event based risk calculator now save only the non-zero losses in
    the table event_loss_asset.
  * Added a CSV exporter for the Stochastic Event Sets, for debugging purposes.
  * The GMF CSV exporter now sorts the output by rupture tag.

  [Matteo Nastasi]
  * Each pull request must be accompanied by an update of the debian
    changelog now.

 -- Matteo Nastasi (GEM Foundation) <nastasi@openquake.org>  Thu, 07 May 2015 11:33:24 +0200

python-oq-engine (1.3.0-1) precise; urgency=low

  [Matteo Nastasi]
  * gunzip xml demos files after copied into /usr/openquake/engine directory

 -- Matteo Nastasi (GEM Foundation) <nastasi@openquake.org>  Thu, 26 Feb 2015 16:35:20 +0100

python-oq-engine (1.3.0-0) precise; urgency=low

  [Michele Simionato]
  * Updated python-django dependency >= 1.6.1, (our repository already
    includes a backported version for Ubuntu 'precise' 12.04); this change
    makes unnecessary "standard_conforming_strings" postgresql configuration
    variable setting
  * The event based risk calculator is able to disaggregate the event loss
    table per asset. To enable this feature, just list the assets you are
    interested in in the job.ini file: "specific_assets = a1 a2 a3"
  * We have a new hazard calculator, which can be invoked by setting in the
    job.ini file: "calculation_mode = classical_tiling"
    This calculators is the same as the classical calculator (i.e. you will
    get the same numbers) but instead of considering all the hazard sites at
    once, it splits them in tiles and compute the hazard curves for each tile
    sequentially. The intended usage is for very large calculations that
    exceed the available memory. It is especially convenient when you have
    very large logic trees and you are interested only in the statistics (i.e.
    mean curves and quantile curves). In that case you should use it with the
    option individual_curves=false. Notice that this calculator is still in
    an experimental stage and at the moment is does not support UHS curves.
    Hazard maps and hazard curves are supported.
  * We have a new risk calculator, which can be invoked by setting in the
    job.ini file: "calculation_mode = classical_damage"
    This calculator is able to compute the damage distribution for each asset
    starting from the hazard curves produced by the classical
    (or classical_tiling) calculator and a set of fragility functions. Also
    this calculator should be considered in experimental stage.
  * A significant change has been made when the parameter
    number_of_logic_tree_samples is set to a non-zero value. Now, if a branch
    of the source model logic tree is sampled twice we will generate the
    ruptures twice; before the ruptures were generated once and counted twice.
    For the classical calculator there is no effect on the numbers (sampling
    the same branch twice will produce two copies of identical ruptures);
    however, for the event based calculator, sampling the same branch twice
    will produce different ruptures. For instance, in the case of a simple
    source model with a single tectonic region type, before we would have
    generated a single file with the stochastic event sets, now we generate
    number_of_logic_tree_samples files with different stochastic event sets.
    The previous behavior was an optimization-induced bug.
  * Better validation of the input files (fragility models, job.ini)
  * The ability to extract the sites from the site_model.xml file
  * Several missing QA tests have been added
  * The export mechanism has been enhanced and more outputs are being exported
    in CSV format
  * New parameter complex_fault_mesh_spacing
  * Some error messages have been improved
  * A lot of functionality has been ported from the engine to oq-lite,
    i.e.  a lite version of the engine that does not depend on
    PostgreSQL/PostGIS/Django nor from RabbitMQ/Celery. This version is
    much easier to install than the regular engine and it is meant for
    small/medium computation that do not require a cluster. The engine
    demos, have been moved to the oq-risklib repository, so that they can
    be run via the oq-lite command without installing the full engine.
  * Currently the following calculators have been ported (all are to be
    intended as experimental): classical hazard, classical tiling, event
    based hazard, scenario hazard, classical risk, scenario damage,
    classical damage.

 -- Matteo Nastasi (GEM Foundation) <nastasi@openquake.org>  Thu, 26 Feb 2015 10:44:03 +0100

python-oq-engine (1.2.2-0) precise; urgency=low

  * consistency in version management between debian/ubuntu package and
    library from git sources

 -- Matteo Nastasi (GEM Foundation) <nastasi@openquake.org>  Thu, 18 Dec 2014 16:25:05 +0100

python-oq-engine (1.2.1-2) precise; urgency=low

  * Fixed custom dependencies versions (again)

 -- Matteo Nastasi (GEM Foundation) <nastasi@openquake.org>  Tue, 16 Dec 2014 10:48:19 +0100

python-oq-engine (1.2.1-1) precise; urgency=low

  * Fixed custom dependencies versions

 -- Matteo Nastasi (GEM Foundation) <nastasi@openquake.org>  Tue, 16 Dec 2014 09:48:19 +0100

python-oq-engine (1.2.1-0) precise; urgency=low

  * Fixed the logging handler

 -- Matteo Nastasi (GEM Foundation) <nastasi@openquake.org>  Mon, 15 Dec 2014 10:17:30 +0100

python-oq-engine (1.2.0-3) precise; urgency=low

  * Add constraint on python-django dependency version

 -- Matteo Nastasi (GEM Foundation) <nastasi@openquake.org>  Thu, 11 Dec 2014 10:04:45 +0100

python-oq-engine (1.2.0-2) precise; urgency=low

  * More precise exception message

 -- Matteo Nastasi (GEM Foundation) <nastasi@openquake.org>  Wed, 10 Dec 2014 16:21:06 +0100

python-oq-engine (1.2.0-1) precise; urgency=low

  * Bugs fixed in 1.2 release: http://goo.gl/GjbF2r
  * Replace a reference to the 'openquake' command with 'oq-engine'
  * Moved the expected outputs of the ScenarioDamage QA tests in qa_tests_data
  * Moved the logic tree realizations into commonlib
  * It is now possible to compute the uniform spectra even when
    individual_curves is false
  * Reduced the precision when exporting GMFs to XML
  * Fixed test_job_from_file
  * Delayed the OqParam validation
  * Simplified the monitoring
  * Extract the QA tests data from the engine
  * Renamed commonlib.general -> baselib.general
  * Removed the dependency from oq-commonlib
  * Avoid warning no XML exporter for event_loss
  * Update packager and postinst to use the openquake2 db (new default one)
  * Use shallow-clone to improve CI builds speed
  * Download calculation results as files
  * Added an API to retrieve the engine version
  * Unified the export framework for hazard and risk
  * Fast export of the GMFs
  * Fast scenario export
  * Fixed test_is_readable_all_files_lack_permissions when run as root
  * Now 'test_script_lower_than_current_version' does not require an Internet
    connection
  * Warn the user if she asks for statistical outputs but using a single hazard
    output
  * Move the calculation of input/output weights into commonlib
  * Changed the export_dir in several tests
  * Now the packagers makes a HTML report with the performances of the demos
  * Remove hardcoded references to openquake2 in oq_create_db
  * Move JobStats creation inside job_from_file
  * Fixed precision
  * Align openquake_worker.cfg with openquake.cfg
  * Implement memory hard limit control
  * Using commonlib.readinput.get_source_models
  * Check that the hazard calculation mode is consistent with risk calculation
    mode
  * Rollback only if a transaction is on
  * Fixed a bug in export_risk
  * Daily html report
  * Reflected the API change in commonlib.readinput.get_oqparam
  * Updated the engine to cope with the changes in risklib and commonlib
  * Fixed the name of the SES file
  * Changed some hard-coded weights in general.py
  * Changed the import of the calc module
  * Drop risk calculation table
  * Simplified the risk calculators
  * Reflected the API change in hazardlib.calc.gmf.GmfComputer
  * Added a test for duplicated tags in import_gmf_scenario.py
  * Implemented losses per event per asset
  * Dependency check
  * Removed more risk unit tests
  * Removed another couple of redundant tests
  * Remove check on setup.py version since now it's taken from init
  * Fixed _calc_to_response_data
  * Fixed bug when running risk calculations from the platform
  * openquake wrapper script
  * Changed version number in setup.py too
  * Updated version to 1.2
  * Renamed nrml_version->commonlib_version
  * Fixed a bug in the engine server (wrong calculation_id)
  * Fix oq-engine command name in output list
  * Removed the dependency from nrmllib
  * Fixed two merge errors
  * Important fixes pre-2.0 copied from the better-risk branch
  * Renamed the command openquake->oq-engine
  * Change ses collection
  * Fixed the migration script 0007
  * Fixed a bug with the quantile_hazard_curves attribute
  * Removed EventBasedHazardCalculatorTestCase
  * Remove the hazard_calculation table
  * correct complex source for wrong order in edges points
  * missing file open fixed
  * Removed routing tests
  * Added the script correct_complex_sources
  * Complex surf validation
  * Insert the IMT in the db, if not already there
  * The intensity measure types are now sorted also in the scenario calculator
  * Simplified the QA test scenario_damage/case_4
  * Enable 'set -x' when $GEM_SET_DEBUG is true
  * Remove a try finally in engine server task.py
  * Simplification because now the maximum_distance is mandatory
  * Fixed a wrong source model used in the Event Based export test
  * Fixed the what_if_I_upgrade check
  * Added a table imt_taxonomy
  * Fixed the management of missing db upgrades
  * Now the engine is using the new validation mechanism for the hazard sources
  * Fixed the name of a field (risk_job_id->job_id)
  * Special case when the hazard is known at the exact sites of the assets
  * Moved the epsilons from the getters to the database
  * Update the database name in openquake_worker.cfg
  * Removed the old validation mechanism
  * The parameter concurrent_tasks must be available to the workers too
  * Solved the problem with UHS
  * Fixed master https://ci.openquake.org/job/master_oq-engine/1208
  * If individual_curves is set, multi-imt curves must not be generated
  * --what-if-I-upgrade functionality
  * Stats only
  * Short output summary
  * Removed task_no
  * Hazard curves from gmfs
  * Fixed a critical bug with --hazard-output-id
  * Fix the test check_limits_event_based
  * Changed the output_weight for the event based calculator
  * Introduced --hazard-job-id and made it possible to reuse exposures imported
    in the hazard part of the computation
  * Replaced the ScenarioGetter with the GroundMotionFieldGetter
  * Return loss matrix
  * Removed --schema-path from oq_create_db
  * Calculation limits
  * Fixed a bug on tablespace permissions
  * Make the event based calculator more debuggable
  * Added the column uniq_ruptures to the table source_info
  * Db migrations
  * Db migrations 2
  * Saved more sources in source_info
  * Perform means and quantiles in memory
  * Parallel filtering
  * Reintroduce the 'terminate_job_when_celery_is_down' config option
  * Fix risk disaggregation
  * Ordering the sources after filtering-splitting
  * Source ordering
  * Gmf from ruptures
  * Fixed a stupid bug with OQ_TERMINATE_JOB_WHEN_CELERY_IS_DOWN
  * Introduced a variable OQ_TERMINATE_JOB_WHEN_CELERY_IS_DOWN
  * The random seeds have now a default value of 42
  * Added a check for invalid quantile computations
  * Now hazard calculations can be deleted safely
  * Add a file openquake_worker.cfg to be read in the workers
  * Simplified the LOG_FORMAT by removing the name
  * Avoid an ugly error when no tasks are spawned
  * Added a view on the event loss table for convenience of analysis
  * Epsilon sampling feature
  * Distribute-by-rupture phase 2
  * Restored distribution-by-rupture in the event based calculator
  * Provide a good error message when a source model contains GSIMs not in the
    file gsim_logic_tree
  * Moved parse_config from the engine to commonlib
  * Added a test checking the existence of the __init__.py files and fixed the
    QA test classical/case_15
  * Refactored initialize_realizations and added a warning when
    num_samples > num_realizations
  * Fixed a missing import
  * Saving the rupture hypocenter fully into the database
  * Removed an offending ALTER OWNER
  * Source info table
  * Added a test for sampling a large source model logic tree
  * Hazard curves from gmfs
  * Removed num_sites and num_sources from job_stats
  * Removed redundant tests
  * Retrieved the correct output directly, not via an order by
  * Making use of commonlib.parallel in the engine
  * Enhanced qatest_1, so that it subsumes regression_1 and regression_2
  * Taking advantage of the new riskloaders in commonlib
  * Added a missing integer cast
  * Changed disagg/case_1 to use full enumeration
  * Fixed the ordering of the ruptures in the event based calculator
  * Fixed a bug in the GroundMotionValuesGetter
  * Reflected the API change in refactor-risk-model
  * Sent the tectonic region types with less sources first, and fixed
    an ordering bug in a QA test
  * Turn AMQPChannelExceptions into warnings
  * Hide the SES output from a scenario calculator
  * Add a debug flag to enable set -x in packager.sh
  * Better task spawning
  * Reflected the changes to the GmfComputer in hazardlib
  * Fixed the bug in the risk event based calculator with multiple realizations
  * Fix gmf duplication
  * Removed the need for logictree.enumerate_paths
  * Fixed a small bug
  * Removed a commonlib dependency breaking the oqcreate script
  * Now the indices of the filtered sites are stored in the
    ProbabilisticRupture table
  * Fixed another import
  * Fixed a wrong import
  * Moved logictree to commonlib and fixed all the tests
  * Removed the obsolete table hzrdr.ses and small refactoring
  * Tasks with fewer assets are submitted first
  * Better parallelization of the risk calculators
  * Reducing the celery timeout from 30s to 3s
  * Fixed a tricky bug in the scenario calculator with duplicate imts
  * Fixed the ScenarioExportTestCase by changing the position of the points
  * The scenario calculator is now block-size independent
  * Use only the relevant tectonic region types to build the GMPE logic tree
  * Fixed a broadcasting in the classical calculator
  * Saving memory on the controller node
  * Restored the source model sampling feature
  * Complex logic tree test
  * Solved the block size dependence in the risk calculators
  * Fixed a critical ordering bug
  * Changed the _do_run_calc signature
  * Avoid returning duplicated data in the classical calculator
  * Changed the order of the statements in 01-remove-cnode_stats.sql
  * Added a cache on the GSIMs for the probabilities of no exceedence in the
    classical calculator
  * Fix the export of GmfSets in the case of multiple source models
  * Fixed underflow error in postgres
  * Fixed a bug with celery ping
  * Avoid errors on signals when the engine is run through the server
  * Errors in a task are converted into a RuntimeError
  * Remove calculation unit
  * The IML must be extrapolated to zero for large poes
  * Log a warning when more than 80% of the memory is used
  * Refactored the hazard getters
  * Removed the SES table
  * Added a nice error message for far away sources
  * Add support in the engine for a local_settings.py
  * Send the site collection via rabbitmq, not via the database
  * Improvements to the CeleryNodeMonitor
  * Minimal tweaks to the risk calculators
  * Save the number of sites in JobStats as soon as it is available
  * Fix branch var to be compliant within the new CI git plugin
  * Restored the lost fine monitoring on the hazard getters
  * Cluster monitor
  * Celery check
  * Removed the obsolete table uiapi.cnode_stats
  * Make use of the light site collection introduced in hazardlib
  * Optimize the disaggregation calculator
  * Fix a memory leak of celery
  * Remove python-gdal and fix issue with postinst
  * Manual pickling/unpickling
  * Updates Copyright to 2014
  * The rupture tag must be unique
  * Turn SIGTERM into SIGINT
  * Remove another engine-server test script from pylint
  * Removed the dependency on the current working directory from
    utils_config_test
  * Replace README.txt with README.md in the packager script
  * Increase the tolerance in the disaggregation test
  * Readme merge
  * Avoid storing copies of the ruptures
  * Untrapped exceptions in oqtask give ugly error messages
  * Support for posting zipfiles to the engine-server
  * Using iter_native in celery
  * Added test for the loss_fraction exporter
  * Fixed a missing loss_type in export_loss_fraction_xml
  * Merging the engine server inside the engine repository
  * Removing ruptures phase 2
  * Restored qatest 1
  * Added tests for failing computations
  * Removed the progress handler from the engine
  * Better error and logging management
  * Exclude tests folder from pylint check
  * Fixing the build master_oq-engine #790
  * Ruptures are not read from the database anymore, only written
  * In development mode celery is automatically started/stopped together with
    the engine server
  * Remove common directory from risk demos
  * Remove duplication hazard risk
  * Removing the duplication run_hazard/run_risk in engine.py
  * Renamed directories and packages to be consistent with GEM conventions
  * Fixed test_initialize_sources
  * Getting a more uniform distribution of the tasks
  * Remove celery
  * Remove time_span from disaggregation calculator
  * Return the traceback from celery to the controller node
  * If there are no GMVs within the maximum distance for the given assets, the
    computation should not fail with an ugly error but print a warning
  * Better error management
  * Fixed a stupid error in compute_hazard_curves
  * Support for non-parametric sources
  * Fixed the issue of slow sources
  * Fixed the two upgrade scripts breaking the migration from 1.0 to 1.1
  * Add --export-hazard-outputs and --export-risk-outputs switches; also add
    geojson export for hazard curves
  * Light monitor
  * Set CELERY_MAX_CACHED_RESULTS = 1
  * Changed from relative path to full path
  * Fix the feature "import gmf scenario data from file"
  * version: remove warning for pkg install + git program installed case
  * Remove block_size and point_source_block_size
  * Move the unit tests inside the openquake.engine directory
  * Version visualization improvement
  * Added missing CASCADE on a DB migration script
  * Raised the tolerance in ClassicalHazardCase13TestCase
  * In the event based calculator split by ruptures, not by SES
  * BROKER_POOL_LIMIT is causing problem so set it to none
  * Split area sources
  * Force BROKER_POOL_LIMIT to 10
  * Fixed an upgrade script
  * Prefiltering sources in all calculators
  * Savaged the easy part of the work on the decouple-logic-trees branch
  * Changed the way hazard map are interpolated
  * Fixed a bug with static urls
  * Remove database related code
  * Removed hazard curve progress
  * Improved the IMT management in the engine by leveraging the new
    functionality in hazardlib
  * Configuration file for storing oq-platform connection parameters
  * Add loss type to risk outputs
  * Remove parsed source
  * Fix remove demos symlinks
  * gmf.lt_realization_id can be NULL
  * Fixed the _prep_geometry feature of Risk and Hazard calculations
  * Remove a reference to the removed view hzrdr.gmf_family
  * Engine-Server: support for multiple platform installations
  * Removed the complete_logic_tree flags
  * Fixed setup.py
  * Removed the SourceProgress table
  * New risk demos
  * Run a risk calculation
  * Remove validation on site models
  * Removed the rest of the stuff related to the supervisor
  * Removed the supervisor, redis, kombu and related stuff
  * Removed a wrong import
  * An import ordering issue is breaking Jenkins
  * Various small fixes for oq_create_db script
  * Do not register a progress handler if it is not passed
  * Engine Unit test fix
  * Geonode integration
  * Progress Bar support
  * Finally fixed the dependency from the blocksize in the event based
    calculator
  * A simple fix for engine_test.py
  * Replace numpy arrays with postgres array fields in output tables
  * Dump and restore Stochastic Event Set
  * Removed the old distribution and used parallelize as default distribution
    mechanism everywhere
  * Change the distribution in the risk calculators
  * Save in job_stats how much the database increased during the current
    computation
  * Removed calc_num task properly
  * Change dist classical
  * Improve the table job_stats
  * Now the CacheImporter infers the fields from the database, in the right
    order
  * Removed parsed_rupture_model from the db
  * The revoke command should not terminate the workers
  * Remove JobCompletedError
  * Override hazard investigation time in risk event based calculator
  * Companion of https://github.com/gem/oq-engine/pull/1298/
  * Companion of https://github.com/gem/oq-nrmllib/pull/116
  * Simplify schema
  * Filter the sources before storing them in the database
  * Improve the parallelize distribution
  * Fix disaggregation
  * Changed the distance in hazardlib
  * Improve memory consumption in the GMF calculation
  * The file with the exported disagg matrix must contain the poe in the name
  * The multiple sites QA test (classical/case_13) broke
  * Solve the dependency from the parameter concurrent_tasks
  * QA test for multiple sites
  * Cross domain ajax fix for view methods [r=matley] [f=*1234765]
  * Tweaks to make platform calcs work [r=matley] [f=*1234765]
  * Create job and calculation objects in a transaction
  * Make test fixtures optional
  * Get the list of the available magnitude scaling relationships at runtime
  * Save memory when exporting the GMF
  * Fixed a typo in an ordering query
  * Insured loss curves statistics
  * When exporting the GMF, we need to export the rupture tags, not the ids
  * Hazard Curve Parser import update [r=micheles] [f=*trivial]
  * To save space in the db and to avoid running into the text field size
    limit, change model_content.raw_content to store gzipped content
  * Add a tag to the ruptures
  * Change the dump/restore procedures to work with directories, not tarfiles
  * Fix risk QA tests fixtures
  * Documentation for the REST API
  * Fix hazard_curve_multi export path
  * Revise insured losses algorithm
  * Post-calculation migration
  * Correction of baseline DB revision
  * Review Risk demos
  * A couple of fixes to scenario tests
  * Compute standard deviation of losses
  * Validate time_event
  * Add 404 responses in the case of non-existent artifacts
  * Run calcs, part 2
  * Minor loss map export fix
  * Fix for installing source code via pip/git
  * Remove cache from HazardCurveGetterPerAsset
  * Changed an import from nrmllib
  * Pyflakes fixes to the calculators and engine module
  * Reading logic trees from DB - follow up (fix for a careless refactoring
    error)
  * Raise an error when no gmvs are available in a scenario computation
  * Small fix in dump_hazards.py: the filenames list contained duplicates
  * Add 'engine' functionality to disable the job supervisor
  * Read logic trees from DB (instead of the filesystem)
  * Extend forms.CharField to allow null values
  * Small fixes to the script restore_hazards.py
  * Update test fixtures used for risk scenario calculations
  * Trivial: Some small tweaks/cleanups
  * File parsing fix
  * Risk BaseCalculator refactoring
  * Run calculations via REST API (initial sketch)
  * Better input loading (update to 'engine' API)
  * Update Risk Event Based QA test
  * Fixed a very subtle bug with the ordering of sites
  * Added index to hzrdi.hazard_site
  * Updated tests to the new interface
    of 'openquake.engine.db.models.SiteCollection'
  * Compute ground motion values from Stochastic Event Set
    in a risk calculation
  * "List calc results" views
  * Misc. engine fixes to stabilize the build
  * Record all OQ software versions in oq_job
  * Export to path or file (not just path)
  * Minor fix to risk QA test collection
  * Engine API improvements
  * Hazard map GeoJSON export
  * Refactoring: moved risk calculation logic to risklib
  * GeoJSON loss map support
  * GeoJSON export prep
  * Include API version in URLs
  * 'calc info' views
  * Rough sketch of the 'list calculations' views
  * Export loss_fraction quantile fix
  * Fix 'hazard_curve_multi' export
  * Fix Risk QA test collection (nosetests)
  * Remove site_collection column from the database
  * Pack and risk demos LP: #1197737
  * Added more monitoring to the hazard calculators

 -- Matteo Nastasi (GEM Foundation) <nastasi@openquake.org>  Wed, 10 Dec 2014 11:17:03 +0100

python-oq-engine (1.0.0-1) precise; urgency=low

  * 'occupants' is now a float
  * Hazard curve import tool: updated NRML hazard curve parser
  * Made sure that the task_ids are stored in the performance table soon enough
    (LP: #1180271)
  * Added fixtures for risk tests
  * Some support to compute avg and std for the GMFs (LP: #1192413)
  * Renamed the GMF tables (LP: #1192512)
  * Kill running celery tasks on job failure (LP: #1180271)
  * Removed 'patches' folder
  * Event loss csv: fix delimiting character (LP: #1192179)
  * Fixed restore_hazards_test.py (LP: #1189772)
  * Fix restore hazards (LP: #1189772)
  * Fix risk/classical/case_3 (LP: #1190569)
  * Fix get_asset_chunk unit test
  * Added dumping of ses_collection/ses/ses_rupture (LP: #1189750)
  * Fixed the issue with sequences in restore_hazards.py (LP: #1189772)
  * Risk Probabilistic Event Based Calculator - QA Test
  * Fix the GMF export and tables (LP: #1169078,#1187413)
  * Some work to fix qa_tests/risk/event_based_bcr (LP: #1188497)
  * Run risk demos to test the package (LP: #1188117)
  * Update risk demos
  * renamed units -> number_of_units. Support for asset_category == "population"
    (LP: #1188104)
  * Fixed the z1pt0<->z2pt5 inversion problem (LP: #1186490)
  * Removed the special case for gmf_scenario
  * Exposure DB schema update (LP: #1185488)
  * Fix the site_data table to store one site per row; change gmf_agg to point
    to site_data (LP: #1184603)
  * Fix export of Benefit Cost Ratio calculator outputs. (LP: #1181182)
  * Inserted the GMFs with the CacheInserter instead of the BulkInserter
    (LP: #1184624)
  * Added better instrumentation to the hazard getters
  * Make the engine smart enough to infer the right block size (LP: #1183329)
  * New risk demos (LP: #1180698,#1181182)
  * Time event validation fix (LP: #1181235)
  * Unicode list cast fix
  * Implement distribution by SES in the event based hazard calculator
    (LP: #1040141)
  * Remove gmf scenario (LP: #1170628)
  * Purge gmf table (LP: #1170632)
  * Parallelize the queries of kind "insert into gmf agg" by using the standard
    mechanism (LP: #1178054)
  * Skipped hazard/event_based/case_4/test.py (LP: #1181908)
  * Remove the dependency from the gmf/gmf_set tables in the XML export
    procedure (LP: #1169078)
  * Saved memory in the hazard getters by returning only the distinct GMFs
    (LP: #1175941)
  * Fixed the case of no gmfcollections and cleaned up the post processing
    mechanism (LP: #1176887)
  * Filter the ruptures according to the maximum_distance criterium
    (LP: #1178571)
  * New hazard demos (LP: #1168756)
  * Parallelize insert into gmf_agg table (LP: #1178054)
  * Removed some verbose logs in debug mode (LP: #1170938)
  * lxc sandbox - improved CI with sandboxed source tests (LP: #1177319)
  * Report "calculation", not the job (LP: #1178583)
  * Fix performance_monitor_test.py on Mac OS X (LP: #1177403)
  * Remove config.gem files from demos
  * Vulnerability functions for contents, occupants and non-structural damage
    (LP: #1174231)
  * Improved the memory profiling (LP: #1175941)
  * Cleanup of the hazard getters and small improvements to help the performance
    analysis of risk calculators (LP: #1175941)
  * Add a facility to import hazard_curves from XML files (LP: #1175452)
  * Refactoring of risk calculators (LP: #1175702)
  * Added references to RiskCalculation model
  * --config-file option (LP: #1174316)
  * Update calls to risklib to the latest interface (LP: #1174301)
  * Event-Based Hazard: Better hazard curve / GMF validation (LP: #1167302)
  * Improved hazard doc
  * CONTRIBUTORS.txt
  * DB cleanup
  * --optimize-source-model pre-processing option (LP: #1096867)
  * Relax validation rules on interest rate for benefit-cost ratio analysis
    (LP: #1172324)
  * Support non-unique taxonomy -> IMT association across different
    vulnerability files (LP: #1171782)
  * Point source block size (LP: #1096867)
  * Use "hazard curve multi imt" also when all the realizations are considered
    (LP: #1171389)
  * Fix aggregate loss curve computation (LP: #1171361)
  * Add instrumentation via the EnginePerformanceMonitor to all the calculators
    (LP: #1171060)
  * Replaced run_job_sp with run_hazard_job (LP: #1153512)
  * Cleanup input reuse
  * Simplify hazard getter query
  * Add a forgotten constrain ON DELETE CASCADE on the table gmf_agg
    (LP: #1170637)
  * Mean loss curve computation updated (LP: #1168454,#1169886,#1170630)
  * Changed the generation of hazard_curves to use the gmf_agg table
    (LP: #1169703)
  * Add geospatial index on gmf_agg
  * Fix hazard map and UHS export filenames (include PoE) (LP: #1169988)
  * Lower the parameter ses_per_logic_tree_path in the event_based QA tests to
    make them much faster (LP: #1169883)
  * Fix Event based mean loss curve computation (LP: #1168454)
  * An attempt to solve the memory occupation issue for the event_based risk
    calculator (LP: #1169577)
  * Update event based mean/quantile loss curve computation (LP: #1168454)
  * Fix disagg export file name (LP: #1163276)
  * Include 'investigation_time' in exported UHS XML (LP: #1169106)
  * Raise warnings when invalid/unknown/unnecessary params are specified
    (LP: #1164324)
  * Fix characteristic fault rupture serialization (LP: #1169069)
  * Fixed a bug in event_based/core_test.py due to the version of mock used
    (LP: #1167310)
  * Make sure the generated XML are valid according to NRML (LP: #1169106)
  * Fix the tests of the event_based depending on random number details
    (LP: #1167310)
  * Scenario risk is using "default" connection on a cluster (LP: #1167969)
  * Add a mechanism to populate the db from CSV files, without the need to run
    a fake calculation (LP: #1167310,#1167693)
  * Source model NRML to hazardlib conversion now throws useful error messages
    (LP: #1154512)
  * Organization of hazard exports (LP: #1163276)
  * Some trivial optimizations in Risk Event Based calculator
  * Do not use 'default' user on raw cursors. (LP: #1167776)
  * Removed a bunch of old test fixtures
  * release updated
  * hazard curves in multiple imts (LP: #1160427)
  * Critical fix to disaggregation interpolation (LP: #1167245)
  * Fix setup.py version number
  * Fix char source logic tree validation (LP: #1166756)
  * Update version to 1.0
  * Reflect latest interface changes in risklib (LP: #1166252)
  * Event base performance (LP: #1168233)
  * Fix a "reproducibility" issue when getting hazard sites from exposure
    (LP: #1163818)
  * Disaggregation in event based risk calculator (LP: #1160993)
  * Read 'sites' from 'sites_csv' (LP: #1097618)
  * add debconf tool to manage postgresql.conf file modification
  * Issue 1160993 (LP: #1160993,#1160845)
  * Importing GMF from XML: step 2 (LP: #1160398)
  * Disaggregation of losses by taxonomy (LP: #1160845)
  * Vulnerability model validation (LP: #1157072)
  * Big docs cleanup
  * Mean and quantile Loss map support (LP: #1159865)
  * Event-Based Hazard: Save multi-surface ruptures (LP: #1144225)
  * Fix loss curve export (LP: #1157072)
  * Fix an incorrect parameter in event-based hazard QA tests, cases 2 and 4
  * end-to-end qa tests for Scenario Risk and Scenario Damage
  * Trivial fix for setup.py
  * New E2E regression tests
  * Updated QA tests due to change in risklib
  * Engine cleanup
  * Characteristic source logic tree support (LP: #1144225)
  * Added a script to dump the hazard outputs needed for the risk (LP: #1156998)
  * Remove complete logic tree flags when redundant (LP: #1155904)
  * Do not read risk inputs from fylesystem but from ModelContent
  * Remove --force-inputs feature (LP: #1154552)
  * UHS Export (LP: #1082312)
  * UHS post-processing (LP: #1082312)
  * Fragility model using structure dependent IMT (LP: #1154549)
  * Correct bin/openquake help string for --log-level
  * Hazard post-processing code cleanup (LP: #1082312)
  * Allow Event-Based hazard post-processing to run without celery
  * More event-based hazard QA tests (LP: #1088864)
  * Real errors are masked in the qa_test since the real computation runs in a
    subprocess (LP: #1153512)
  * Minor simplification of the hazard_getter query
  * Correlation model qa tests (LP: #1097646)
  * Vulnerability model using structure dependent intensity measure types
    (LP: #1149270)
  * Fix a broken scenario hazard export test
  * Support for Characteristic Fault Sources (LP: #1144225)
  * Added a missing KILOMETERS_TO_METERS conversion in the hazard_getters
  * Average Losses (LP: #1152237)
  * Improved the error message for unavailable gsims
  * Companion changes to https://github.com/gem/oq-risklib/pull/38
  * Fix 1144741 (LP: #1144741)
  * Fix 1144388 (LP: #1144388)
  * Fixed ordering bug in the XML export of gmf_scenario (LP: #1152172)
  * Don't save hazard curves to the DB which are all zeros (LP: #1096926)
  * Add hazard nose attribute to the hazard QA test
  * Avoid fully qualified name in the XML <uncertaintyModel> tag (LP: #1116398)
  * Fix Scenario Risk calculator
  * New CLI functionality: delete old calculations (LP: #1117052)
  * DB security cleanup (LP: #1117052)
  * Event-Based Hazard Spatial Correlation QA tests (LP: #1099467)
  * Correct OQ engine version in db script
  * Preloaded exposure (LP: #1132902)
  * 1132708 and 1132731 (LP: #1132731)
  * Stabilize classical hazard QA test case 11
  * DB schema bootstrap script now runs silently by default
  * Fix aggregate loss export test
  * Fix a broken disagg/core test
  * Easy hazard getters optimization (LP: #1132708)
  * Fix progress risk
  * Event loss tables (LP: #1132699)
  * Fix the memory occupation issue for the scenario_risk calculator
    (LP: #1132018,#1132017)
  * Performance monitor to measure times and memory occupation of bottleneck
    code (LP: #1132017)
  * Scenario insured losses
  * Version fix (already present fix in master, add a test to verify it)
  * Classical Hazard QA test, SA IMT case (LP: #1073591)
  * Optimize hazard curve insertion (LP: #1100332)
  * updates due to the latest risklib api changes
  * Fixed the bug introduced by change the location field from Geometry to
    Geography
  * "openquake --version broked" fix
  * Fixed bug in the distribution of the realizations logic
  * Simplified the hazard getters so that they are pickleable without effort
  * Update to disaggregation equation (LP: #1116262)
  * Scenario Aggregated Loss
  * Risk maximum distance (LP: #1095582)
  * Add timestamps to calculation summary output (LP: #1129271)
  * More efficient hazard curve update transactions. (LP: #1121825)
  * Scenario risk tests
  * Added parameter taxonomies_from_fragility_model (LP: #1122817)
  * Add a check for missing taxonomies in the scenario_damage calculator
    (LP: #1122817)
  * Add '_update_progress' for clearer profiling (LP: #1121825)
  * Removed many global dictionaries and adopted a convention-over-configuration
    approach
  * Generation of ground motion fields only within a certain distance from the
    rupture (LP: #1121940)
  * Link between Rupture / Stochastic Event Set and Ground motion field outputs
    (LP: #1119553)
  * Fixed the qa_test for scenario_damage
  * Fix HazardCalculation.get_imts()
  * Donot save absolute losses (LP: #1096881)
  * Scenario hazard: fix a reference to the site collection
  * Fixes scenario hazard correlation
  * Scenario risk
  * Changed DmgState to have a foreign key to OqJob, not to Output; also removed
    the CollapseMap special treatment (LP: #1100371)
  * Drop upload table
  * Remove several global dictionaries from the engine
  * Mean and quantile Loss curve computation (LP: #1101270)
  * Cache the SiteCollection to avoid redundant recreation (LP: #1096915)
  * Scenario hazard correlation model (LP: #1097646)

 -- Matteo Nastasi (GEM Foundation) <nastasi@openquake.org>  Mon, 24 Jun 2013 17:39:07 +0200

python-oq-engine (0.9.1-1) precise; urgency=low

  * upstream release

 -- Matteo Nastasi (GEM Foundation) <nastasi@openquake.org>  Mon, 11 Feb 2013 11:00:54 +0100

python-oq-engine (0.8.3-3) precise; urgency=low

  * Add missing monitor.py source

 -- Muharem Hrnjadovic <mh@foldr3.com>  Tue, 23 Oct 2012 10:16:18 +0200

python-oq-engine (0.8.3-2) precise; urgency=low

  * Use arch-independent JAVA_HOME env. variable values (LP: #1069804)

 -- Muharem Hrnjadovic <mh@foldr3.com>  Mon, 22 Oct 2012 15:30:39 +0200

python-oq-engine (0.8.3-1) precise; urgency=low

  * upstream release

 -- Muharem Hrnjadovic <mh@foldr3.com>  Fri, 19 Oct 2012 19:53:00 +0200

python-oq-engine (0.8.2-5) precise; urgency=low

  * Make sure the vs30_type param is capitalized (LP: #1050792)

 -- Muharem Hrnjadovic <mh@foldr3.com>  Fri, 21 Sep 2012 12:01:34 +0200

python-oq-engine (0.8.2-4) precise; urgency=low

  * fix JAVA_HOME value so it works in ubuntu 12.04 LTS (LP: #1051941)

 -- Muharem Hrnjadovic <mh@foldr3.com>  Mon, 17 Sep 2012 14:52:12 +0200

python-oq-engine (0.8.2-3) precise; urgency=low

  * Insured loss probabilistic event based calculator (LP: #1045318)

 -- Muharem Hrnjadovic <mh@foldr3.com>  Wed, 05 Sep 2012 09:22:36 +0200

python-oq-engine (0.8.2-2) precise; urgency=low

  * remove namespace/module ambiguity

 -- Muharem Hrnjadovic <mh@foldr3.com>  Tue, 04 Sep 2012 17:08:17 +0200

python-oq-engine (0.8.2-1) precise; urgency=low

  * Upstream release (LP: #1045214)

 -- Muharem Hrnjadovic <mh@foldr3.com>  Tue, 04 Sep 2012 08:52:53 +0200

python-oq-engine (0.8.1-5) precise; urgency=low

  * rm threaded serialization patch (since it increases overall run time)

 -- Muharem Hrnjadovic <mh@foldr3.com>  Wed, 25 Jul 2012 17:01:32 +0200

python-oq-engine (0.8.1-4) precise; urgency=low

  * Try threaded serialization in order to fix performance regression
    (LP: #1027874)

 -- Muharem Hrnjadovic <mh@foldr3.com>  Mon, 23 Jul 2012 13:21:32 +0200

python-oq-engine (0.8.1-3) precise; urgency=low

  * Fix import exception when DJANGO_SETTINGS_MODULE is not set (LP: #1027776)

 -- Muharem Hrnjadovic <mh@foldr3.com>  Mon, 23 Jul 2012 09:08:01 +0200

python-oq-engine (0.8.1-2) precise; urgency=low

  * Fix for region discretization bug (LP: #1027041)

 -- Muharem Hrnjadovic <mh@foldr3.com>  Sun, 22 Jul 2012 10:12:25 +0200

python-oq-engine (0.8.1-1) precise; urgency=low

  * new upstream release (LP: #1027030)

 -- Muharem Hrnjadovic <mh@foldr3.com>  Fri, 20 Jul 2012 15:06:18 +0200

python-oq-engine (0.7.0-4) precise; urgency=low

  * fix typo in oq_restart script (LP: #994565)

 -- Muharem Hrnjadovic <mh@foldr3.com>  Fri, 04 May 2012 15:01:54 +0200

python-oq-engine (0.7.0-3) precise; urgency=low

  * Correct the version displayed by OpenQuake (on demand).

 -- Muharem Hrnjadovic <mh@foldr3.com>  Fri, 04 May 2012 08:20:18 +0200

python-oq-engine (0.7.0-2) oneiric; urgency=low

  * Fix bug in the classical PSHA calculator (LP: #984055)

 -- Muharem Hrnjadovic <mh@foldr3.com>  Wed, 02 May 2012 22:00:59 +0200

python-oq-engine (0.7.0-1) oneiric; urgency=low

  * Upstream release, rev. 0.7.0

 -- Muharem Hrnjadovic <mh@foldr3.com>  Wed, 02 May 2012 21:34:03 +0200

python-oq-engine (0.6.1-9) oneiric; urgency=low

  * Fix db router config for the oqmif schema (LP: #993256)

 -- Muharem Hrnjadovic <mh@foldr3.com>  Wed, 02 May 2012 15:23:40 +0200

python-oq-engine (0.6.1-8) oneiric; urgency=low

  * Re-apply fix for ERROR: role "oq_ged4gem" does not exist (LP: #968056)

 -- Muharem Hrnjadovic <mh@foldr3.com>  Wed, 02 May 2012 10:23:40 +0200

python-oq-engine (0.6.1-7) oneiric; urgency=low

  * delete obsolete .pyc files in /usr/openquake (LP: #984912)

 -- Muharem Hrnjadovic <mh@foldr3.com>  Thu, 19 Apr 2012 10:28:45 +0200

python-oq-engine (0.6.1-6) oneiric; urgency=low

  * Remove spurious 'oqmif' db user from settings.py (LP: #980769)

 -- Muharem Hrnjadovic <mh@foldr3.com>  Fri, 13 Apr 2012 14:35:54 +0200

python-oq-engine (0.6.1-5) oneiric; urgency=low

  * Pass the postgres port to the 'createlang' command as well.

 -- Muharem Hrnjadovic <mh@foldr3.com>  Fri, 13 Apr 2012 10:37:26 +0200

python-oq-engine (0.6.1-4) oneiric; urgency=low

  * Fix psql invocation.

 -- Muharem Hrnjadovic <mh@foldr3.com>  Fri, 13 Apr 2012 06:01:12 +0200

python-oq-engine (0.6.1-3) oneiric; urgency=low

  * Support machines with multiple postgres versions (LP: #979881)

 -- Muharem Hrnjadovic <mh@foldr3.com>  Fri, 13 Apr 2012 05:49:41 +0200

python-oq-engine (0.6.1-2) oneiric; urgency=low

  * Fix oq_restart_workers script so it uses the correct db table (oq_job)

 -- Muharem Hrnjadovic <mh@foldr3.com>  Wed, 04 Apr 2012 11:29:36 +0200

python-oq-engine (0.6.1-1) oneiric; urgency=low

  * OpenQuake 0.6.1 upstream release (LP: #971541)

 -- Muharem Hrnjadovic <mh@foldr3.com>  Tue, 03 Apr 2012 08:52:39 +0200

python-oq-engine (0.6.0-15) oneiric; urgency=low

  * Support machines with multiple postgres versions (LP: #979881)

 -- Muharem Hrnjadovic <mh@foldr3.com>  Thu, 12 Apr 2012 18:56:58 +0200

python-oq-engine (0.6.0-14) oneiric; urgency=low

  * Improved version string, post-installation actions

 -- Muharem Hrnjadovic <mh@foldr3.com>  Fri, 30 Mar 2012 17:21:40 +0200

python-oq-engine (0.6.0-13) oneiric; urgency=low

  * proper fix for GMF serialization problem (LP: #969014)

 -- Muharem Hrnjadovic <mh@foldr3.com>  Fri, 30 Mar 2012 15:14:41 +0200

python-oq-engine (0.6.0-12) oneiric; urgency=low

  * Fix GMF serialization in the hazard event based calculator (LP: #969014)

 -- Muharem Hrnjadovic <mh@foldr3.com>  Fri, 30 Mar 2012 12:15:44 +0200

python-oq-engine (0.6.0-11) oneiric; urgency=low

  * Fix ERROR: role "oq_ged4gem" does not exist (LP: #968056)

 -- Muharem Hrnjadovic <mh@foldr3.com>  Thu, 29 Mar 2012 10:44:23 +0200

python-oq-engine (0.6.0-10) oneiric; urgency=low

  * Fix BaseHazardCalculator, so self.calc gets initialized.

 -- Muharem Hrnjadovic <mh@foldr3.com>  Fri, 23 Mar 2012 07:20:47 +0100

python-oq-engine (0.6.0-9) oneiric; urgency=low

  * Turn off accidental worker-side logic tree processing (LP: #962788)

 -- Muharem Hrnjadovic <mh@foldr3.com>  Fri, 23 Mar 2012 06:27:36 +0100

python-oq-engine (0.6.0-8) oneiric; urgency=low

  * Package tested and ready for deployment.

 -- Muharem Hrnjadovic <mh@foldr3.com>  Tue, 20 Mar 2012 15:54:31 +0100

python-oq-engine (0.6.0-7) oneiric; urgency=low

  * All demos pass, rebuild this package

 -- Muharem Hrnjadovic <mh@foldr3.com>  Wed, 07 Mar 2012 18:12:26 +0100

python-oq-engine (0.6.0-6) oneiric; urgency=low

  * Another db user fix

 -- Muharem Hrnjadovic <mh@foldr3.com>  Wed, 07 Mar 2012 17:18:31 +0100

python-oq-engine (0.6.0-5) oneiric; urgency=low

  * Fix database users

 -- Muharem Hrnjadovic <mh@foldr3.com>  Wed, 07 Mar 2012 16:39:49 +0100

python-oq-engine (0.6.0-4) oneiric; urgency=low

  * Fix distro series

 -- Muharem Hrnjadovic <mh@foldr3.com>  Wed, 07 Mar 2012 09:25:57 +0100

python-oq-engine (0.6.0-3) precise; urgency=low

  * Added license file

 -- Muharem Hrnjadovic <mh@foldr3.com>  Wed, 07 Mar 2012 08:35:12 +0100

python-oq-engine (0.6.0-2) oneiric; urgency=low

  * added sample celeryconfig.py file

 -- Muharem Hrnjadovic <mh@foldr3.com>  Mon, 05 Mar 2012 20:07:23 +0100

python-oq-engine (0.6.0-1) oneiric; urgency=low

  * OpenQuake rev. 0.6.0 upstream release (LP: #946879)
  * add postgresql-plpython-9.1 dependency (LP: #929429)

 -- Muharem Hrnjadovic <mh@foldr3.com>  Mon, 05 Mar 2012 11:05:22 +0100

python-oq-engine (0.5.1-2) oneiric; urgency=low

  * add postrm script (LP: #906613)

 -- Muharem Hrnjadovic <mh@foldr3.com>  Thu, 02 Feb 2012 13:00:06 +0100

python-oq-engine (0.5.1-1) oneiric; urgency=low

  * 0.5.1 upstream release (LP: #925339)

 -- Muharem Hrnjadovic <mh@foldr3.com>  Thu, 02 Feb 2012 10:11:58 +0100

python-oq-engine (0.5.0-9) oneiric; urgency=low

  * Fix error resulting from backporting code.

 -- Muharem Hrnjadovic <mh@foldr3.com>  Wed, 25 Jan 2012 16:27:49 +0100

python-oq-engine (0.5.0-8) oneiric; urgency=low

  * Fix hazard map serialization failure (LP: #921604)

 -- Muharem Hrnjadovic <mh@foldr3.com>  Wed, 25 Jan 2012 16:06:54 +0100

python-oq-engine (0.5.0-7) oneiric; urgency=low

  * Remove one last 'sudo' from db setup script

 -- Muharem Hrnjadovic <mh@foldr3.com>  Wed, 25 Jan 2012 12:17:35 +0100

python-oq-engine (0.5.0-6) oneiric; urgency=low

  * NRML files are written only once (LP: #914614)
  * optimize parallel results collection (LP: #914613)
  * fix "current realization" progress counter value (LP: #914477)

 -- Muharem Hrnjadovic <mh@foldr3.com>  Thu, 19 Jan 2012 15:16:51 +0100

python-oq-engine (0.5.0-5) oneiric; urgency=low

  * Revert to the usual database user names.

 -- Muharem Hrnjadovic <mh@foldr3.com>  Tue, 10 Jan 2012 10:49:49 +0100

python-oq-engine (0.5.0-4) oneiric; urgency=low

  * Remove "sudo" from db setup script (LP: #914139)

 -- Muharem Hrnjadovic <mh@foldr3.com>  Tue, 10 Jan 2012 08:18:14 +0100

python-oq-engine (0.5.0-3) oneiric; urgency=low

  * Fix demo files.

 -- Muharem Hrnjadovic <mh@foldr3.com>  Mon, 09 Jan 2012 21:10:08 +0100

python-oq-engine (0.5.0-2) oneiric; urgency=low

  * Calculation and serialization are to be carried out in parallel
    (LP: #910985)

 -- Muharem Hrnjadovic <mh@foldr3.com>  Mon, 09 Jan 2012 15:53:05 +0100

python-oq-engine (0.5.0-1) oneiric; urgency=low

  * Prepare rel. 0.5.0 of python-oq-engine (LP: #913540)
  * set JAVA_HOME for celeryd (LP: #911697)

 -- Muharem Hrnjadovic <mh@foldr3.com>  Mon, 09 Jan 2012 07:15:31 +0100

python-oq-engine (0.4.6-11) oneiric; urgency=low

  * Facilitate java-side kvs connection caching
    (LP: #894261, #907760, #907993).

 -- Muharem Hrnjadovic <mh@foldr3.com>  Mon, 02 Jan 2012 13:42:42 +0100

python-oq-engine (0.4.6-10) oneiric; urgency=low

  * Only use one amqp log handler per celery worker (LP: #907360).

 -- Muharem Hrnjadovic <mh@foldr3.com>  Mon, 02 Jan 2012 13:10:50 +0100

python-oq-engine (0.4.6-9) oneiric; urgency=low

  * add a debian/preinst script that makes sure we have no garbage
    from previous package installation lying around (LP: #906613).

 -- Muharem Hrnjadovic <mh@foldr3.com>  Tue, 20 Dec 2011 10:43:12 +0100

python-oq-engine (0.4.6-8) oneiric; urgency=low

  * Repackage 0.4.6-6 (no asynchronous classical PSHA code)
    for oneiric (also fix the postgres-9.1 issues).

 -- Muharem Hrnjadovic <mh@foldr3.com>  Fri, 16 Dec 2011 11:34:47 +0100

python-oq-engine (0.4.6-6) oneiric; urgency=low

  * Make sure /var/lib/openquake/disagg-results exists and has an
    appropriate owner and permissions (LP: #904659)

 -- Muharem Hrnjadovic <mh@foldr3.com>  Thu, 15 Dec 2011 12:26:28 +0100

python-oq-engine (0.4.6-5) natty; urgency=low

  * Make sure the demos that were broken in 0.4.6 are not installed
    (LP: #901112)

 -- Muharem Hrnjadovic <mh@foldr3.com>  Fri, 09 Dec 2011 16:40:50 +0100

python-oq-engine (0.4.6-4) natty; urgency=low

  * Tolerate the failure of chown and/or chmod on /var/lib/openquake
    (LP: #902083)

 -- Muharem Hrnjadovic <mh@foldr3.com>  Fri, 09 Dec 2011 10:38:46 +0100

python-oq-engine (0.4.6-3) natty; urgency=low

  * Remove UHS changes in order to fix python-java-bridge failures
    (LP: #900617)

 -- Muharem Hrnjadovic <mh@foldr3.com>  Fri, 09 Dec 2011 07:51:19 +0100

python-oq-engine (0.4.6-2) oneiric; urgency=low

  * Add missing dependency, python-h5py (LP: #900300)

 -- Muharem Hrnjadovic <mh@foldr3.com>  Mon, 05 Dec 2011 15:09:37 +0100

python-oq-engine (0.4.6-1) oneiric; urgency=low

  * Upstream release (LP: #898634)
  * Make postgres dependencies less version dependent (LP: #898622)

 -- Muharem Hrnjadovic <mh@foldr3.com>  Mon, 05 Dec 2011 10:51:46 +0100

python-oq-engine (0.4.4-19) oneiric; urgency=low

  * Functions called from celery tasks should not make use of logic trees
    (LP: #880743)

 -- Muharem Hrnjadovic <mh@foldr3.com>  Mon, 24 Oct 2011 14:37:41 +0200

python-oq-engine (0.4.4-18) oneiric; urgency=low

  * Add python-setuptools as a python-oq-engine dependency (LP: #877915)

 -- Muharem Hrnjadovic <mh@foldr3.com>  Sun, 23 Oct 2011 18:29:41 +0200

python-oq-engine (0.4.4-17) oneiric; urgency=low

  * Refresh the demos and make sure the newest ones are always installed
    under /usr/openquake/demos

 -- Muharem Hrnjadovic <mh@foldr3.com>  Sun, 23 Oct 2011 18:12:59 +0200

python-oq-engine (0.4.4-16) oneiric; urgency=low

  * Remove superfluous OPENQUAKE_ROOT import.

 -- Muharem Hrnjadovic <mh@foldr3.com>  Sun, 23 Oct 2011 16:42:17 +0200

python-oq-engine (0.4.4-15) oneiric; urgency=low

  * Added the python code needed for the new logic tree implementation
    (LP: #879451)

 -- Muharem Hrnjadovic <mh@foldr3.com>  Sun, 23 Oct 2011 12:27:15 +0200

python-oq-engine (0.4.4-14) oneiric; urgency=low

  * leave exceptions raised by celery tasks alone (LP: #878736)

 -- Muharem Hrnjadovic <mh@foldr3.com>  Thu, 20 Oct 2011 12:30:50 +0200

python-oq-engine (0.4.4-13) oneiric; urgency=low

  * Avoid failures while reraising exceptions (LP: #877992)

 -- Muharem Hrnjadovic <mh@foldr3.com>  Wed, 19 Oct 2011 15:03:58 +0200

python-oq-engine (0.4.4-12) natty; urgency=low

  * Impose upper limit on JVM memory usage (LP: #821002)

 -- Muharem Hrnjadovic <mh@foldr3.com>  Mon, 17 Oct 2011 17:35:40 +0200

python-oq-engine (0.4.4-11) oneiric; urgency=low

  * add python-oq-engine_0.4.4.orig.tar.gz to upload

 -- Muharem Hrnjadovic <mh@foldr3.com>  Fri, 14 Oct 2011 11:57:11 +0200

python-oq-engine (0.4.4-10) oneiric; urgency=low

  * Ubuntu 11.10 upload.

 -- Muharem Hrnjadovic <mh@foldr3.com>  Fri, 14 Oct 2011 11:37:17 +0200

python-oq-engine (0.4.4-9) natty; urgency=low

  * 'new_in_this_release' files apply to latest upgrade (LP: #873205)

 -- Muharem Hrnjadovic <mh@foldr3.com>  Thu, 13 Oct 2011 10:36:04 +0200

python-oq-engine (0.4.4-8) natty; urgency=low

  * Make sure all demo files are unzipped (LP: #872816)

 -- Muharem Hrnjadovic <mh@foldr3.com>  Thu, 13 Oct 2011 10:17:08 +0200

python-oq-engine (0.4.4-7) natty; urgency=low

  * More robust detection of the 'openquake' system group (LP #872814)

 -- Muharem Hrnjadovic <mh@foldr3.com>  Wed, 12 Oct 2011 14:37:40 +0200

python-oq-engine (0.4.4-6) natty; urgency=low

  * make the demo files writable by owner *and* group.

 -- Muharem Hrnjadovic <mh@foldr3.com>  Tue, 11 Oct 2011 16:09:51 +0200

python-oq-engine (0.4.4-5) natty; urgency=low

  * Remove unneeded database users (LP #872277)
  * fix smoketests (add DEPTHTO1PT0KMPERSEC, VS30_TYPE parameter defaults)

 -- Muharem Hrnjadovic <mh@foldr3.com>  Tue, 11 Oct 2011 15:48:20 +0200

python-oq-engine (0.4.4-4) natty; urgency=low

  * turn off -x flag in debian/postinst
  * unzip the example files in /usr/openquake/demos

 -- Muharem Hrnjadovic <mh@foldr3.com>  Tue, 11 Oct 2011 14:55:30 +0200

python-oq-engine (0.4.4-3) natty; urgency=low

  * fix lintian warning

 -- Muharem Hrnjadovic <mh@foldr3.com>  Tue, 11 Oct 2011 14:26:25 +0200

python-oq-engine (0.4.4-2) natty; urgency=low

  * Use dh_installexamples to include the smoketests in the package.

 -- Muharem Hrnjadovic <mh@foldr3.com>  Tue, 11 Oct 2011 12:23:06 +0200

python-oq-engine (0.4.4-1) natty; urgency=low

  * fix permissions for config files in /etc/openquake (LP #850766)
  * be more intelligent about pg_hba.conf files (LP #848579)
  * add smoke tests to the package (LP #810982)

 -- Muharem Hrnjadovic <mh@foldr3.com>  Tue, 11 Oct 2011 11:47:30 +0200

python-oq-engine (0.4.3-21) natty; urgency=low

  * Remove unneeded dependency on fabric (LP: #852004)

 -- Muharem Hrnjadovic <mh@foldr3.com>  Fri, 16 Sep 2011 20:47:49 +0000

python-oq-engine (0.4.3-20) natty; urgency=low

  * Shut down celery prior to restarting postgres and setting up the database
    (LP: #846388)

 -- Muharem Hrnjadovic <mh@foldr3.com>  Sat, 10 Sep 2011 19:47:56 +0200

python-oq-engine (0.4.3-19) natty; urgency=low

  * Close all db connections in order to prevent package upgrade failures
   (LP: 846279)

 -- Muharem Hrnjadovic <mh@foldr3.com>  Sat, 10 Sep 2011 09:37:34 +0200

python-oq-engine (0.4.3-18) natty; urgency=low

  * declare the "include_defaults" flag in the openquake script (LP: #845994)

 -- Muharem Hrnjadovic <mh@foldr3.com>  Fri, 09 Sep 2011 22:38:40 +0200

python-oq-engine (0.4.3-17) natty; urgency=low

  * package the correct software revision (LP: #845583)

 -- Muharem Hrnjadovic <mh@foldr3.com>  Fri, 09 Sep 2011 15:00:05 +0200

python-oq-engine (0.4.3-16) natty; urgency=low

  * Add all required db users to pg_hba.conf (LP: #845461)

 -- Muharem Hrnjadovic <mh@foldr3.com>  Fri, 09 Sep 2011 11:25:41 +0200

python-oq-engine (0.4.3-15) natty; urgency=low

  * Remove obsolete dependency on python-geoalchemy (LP: #845439)

 -- Muharem Hrnjadovic <mh@foldr3.com>  Fri, 09 Sep 2011 10:25:25 +0200

python-oq-engine (0.4.3-14) natty; urgency=low

  * turn off 'set -x' in debian/postinst

 -- Muharem Hrnjadovic <mh@foldr3.com>  Fri, 09 Sep 2011 07:18:34 +0200

python-oq-engine (0.4.3-13) natty; urgency=low

  * Better detection of postgresql-8.4

 -- Muharem Hrnjadovic <mh@foldr3.com>  Fri, 09 Sep 2011 07:16:11 +0200

python-oq-engine (0.4.3-12) natty; urgency=low

  * detect the absence of the rabbitmq and postgres services and refrain
    from the corresponding initialization actions  (LP: #845344)

 -- Muharem Hrnjadovic <mh@foldr3.com>  Fri, 09 Sep 2011 06:47:32 +0200

python-oq-engine (0.4.3-11) natty; urgency=low

  * Fix logging sink configuration file and location.

 -- Muharem Hrnjadovic <mh@foldr3.com>  Wed, 07 Sep 2011 14:31:51 +0200

python-oq-engine (0.4.3-10) natty; urgency=low

  * Fix database user/permissions for admin schema.

 -- Muharem Hrnjadovic <mh@foldr3.com>  Wed, 07 Sep 2011 14:07:30 +0200

python-oq-engine (0.4.3-9) natty; urgency=low

  * turn off 'set -x' in debian/postinst

 -- Muharem Hrnjadovic <mh@foldr3.com>  Tue, 06 Sep 2011 17:44:37 +0200

python-oq-engine (0.4.3-8) natty; urgency=low

  * Fixed database (user) setup and general breakage (LP: #842472)

 -- Muharem Hrnjadovic <mh@foldr3.com>  Tue, 06 Sep 2011 17:42:51 +0200

python-oq-engine (0.4.3-7) natty; urgency=low

  * Fix database (user) setup (LP: #842472)
  * Copy configuration file to /etc/openquake (LP: #842468)

 -- Muharem Hrnjadovic <mh@foldr3.com>  Tue, 06 Sep 2011 15:34:17 +0200

python-oq-engine (0.4.3-6) natty; urgency=low

  * Delay the import of openquake.engine.job to allow the user to see the version
    and/or help without errors (LP: #842604)

 -- Muharem Hrnjadovic <mh@foldr3.com>  Tue, 06 Sep 2011 14:37:06 +0200

python-oq-engine (0.4.3-5) natty; urgency=low

  * Copy configuration file to /usr/openquake (LP: #842468)

 -- Muharem Hrnjadovic <mh@foldr3.com>  Tue, 06 Sep 2011 11:45:55 +0200

python-oq-engine (0.4.3-4) natty; urgency=low

  * Fix 'Architecture' field in debian/control.

 -- Muharem Hrnjadovic <mh@foldr3.com>  Mon, 05 Sep 2011 21:35:10 +0200

python-oq-engine (0.4.3-3) natty; urgency=low

  * Add Django as a dependency (LP: #830974)

 -- Muharem Hrnjadovic <mh@foldr3.com>  Mon, 05 Sep 2011 21:33:01 +0200

python-oq-engine (0.4.3-2) natty; urgency=low

  * Make db error detection smarter (LP: #819710)

 -- Muharem Hrnjadovic <mh@foldr3.com>  Mon, 05 Sep 2011 21:30:16 +0200

python-oq-engine (0.4.3-1) natty; urgency=low

  * Upstream release (LP: #839424)

 -- Muharem Hrnjadovic <mh@foldr3.com>  Mon, 05 Sep 2011 18:13:42 +0200

python-oq-engine (0.4.1-12) natty; urgency=low

  * Better error detection for schema creation output (LP #819710)
  * Remove unneeded python-guppy dependency (LP #826487)

 -- Muharem Hrnjadovic <mh@foldr3.com>  Mon, 15 Aug 2011 03:16:43 +0200

python-oq-engine (0.4.1-11) natty; urgency=low

  * Add the cache garbage collector script (LP #817541)

 -- Muharem Hrnjadovic <mh@foldr3.com>  Thu, 28 Jul 2011 16:56:33 +0200

python-oq-engine (0.4.1-10) natty; urgency=low

  * The name of the default db should be 'openquake'

 -- Muharem Hrnjadovic <mh@foldr3.com>  Tue, 26 Jul 2011 15:47:18 +0200

python-oq-engine (0.4.1-9) natty; urgency=low

  * postgresql reload after pg_hba.conf modification was missing

 -- Muharem Hrnjadovic <mh@foldr3.com>  Tue, 26 Jul 2011 15:28:52 +0200

python-oq-engine (0.4.1-8) natty; urgency=low

  * log4j.properties needs to live in the openquake source code tree
    (LP #816397)

 -- Muharem Hrnjadovic <mh@foldr3.com>  Tue, 26 Jul 2011 14:52:20 +0200

python-oq-engine (0.4.1-7) natty; urgency=low

  * Fix obsolete celeryconfig.py file.

 -- Muharem Hrnjadovic <mh@foldr3.com>  Tue, 26 Jul 2011 14:24:25 +0200

python-oq-engine (0.4.1-6) natty; urgency=low

  * Move xml schemas to the openquake source code tree (LP #816375)

 -- Muharem Hrnjadovic <mh@foldr3.com>  Tue, 26 Jul 2011 13:52:56 +0200

python-oq-engine (0.4.1-5) natty; urgency=low

  * Fix mistake in postinst (db init output in now redirected correctly)

 -- Muharem Hrnjadovic <mh@foldr3.com>  Tue, 26 Jul 2011 12:16:20 +0200

python-oq-engine (0.4.1-4) natty; urgency=low

  * database initialisation is now checked for errors

 -- Muharem Hrnjadovic <mh@foldr3.com>  Tue, 26 Jul 2011 11:25:18 +0200

python-oq-engine (0.4.1-3) natty; urgency=low

  * when invoked from postinst the sudo commands in the create_oq_schema
    script break it (since the latter is run by the postgres user)

 -- Muharem Hrnjadovic <mh@foldr3.com>  Tue, 26 Jul 2011 07:58:31 +0200

python-oq-engine (0.4.1-2) natty; urgency=low

  * get_uiapi_writer_session() has defaults (LP #815912)
  * moved the db-rooted source code tree under openquake (LP #816232)

 -- Muharem Hrnjadovic <mh@foldr3.com>  Tue, 26 Jul 2011 06:35:03 +0200

python-oq-engine (0.4.1-1) natty; urgency=low

  * OpenQuake 0.4.1 release
  * add postgresql-8.4 as a recommended package (LP #810953)
  * configure the OpenQuake database if postgres is installed (LP #810955)
  * add dependencies (LP #813961)
  * add the sticky bit to /usr/openquake (LP #810985)

 -- Muharem Hrnjadovic <mh@foldr3.com>  Thu, 21 Jul 2011 11:48:36 +0200

python-oq-engine (0.3.9-6) natty; urgency=low

  * The rabbitmq-server and redis-server packages should be merely recommended
    since we may want to install the openquake package on worker machines but
    deploy the two daemons in question elsewhere.

 -- Muharem Hrnjadovic <mh@foldr3.com>  Tue, 14 Jun 2011 20:12:50 +0200

python-oq-engine (0.3.9-5) natty; urgency=low

  * The number of celery tasks is based on the number of CPUs/cores
    (when the HAZARD_TASKS parameter is not set).

 -- Muharem Hrnjadovic <mh@foldr3.com>  Thu, 09 Jun 2011 15:15:54 +0200

python-oq-engine (0.3.9-4) natty; urgency=low

  * Create /usr/openquake in postinst

 -- Muharem Hrnjadovic <mh@foldr3.com>  Tue, 07 Jun 2011 16:43:24 +0200

python-oq-engine (0.3.9-3) natty; urgency=low

  * Added java-oq dependency

 -- Muharem Hrnjadovic <mh@foldr3.com>  Tue, 07 Jun 2011 14:58:44 +0200

python-oq-engine (0.3.9-2) natty; urgency=low

  * Added the python-geoalchemy dependency.

 -- Muharem Hrnjadovic <mh@foldr3.com>  Tue, 07 Jun 2011 10:30:02 +0200

python-oq-engine (0.3.9-1) natty; urgency=low

  * Upstream OpenQuake python sources.

 -- Muharem Hrnjadovic <mh@foldr3.com>  Mon, 06 Jun 2011 11:42:24 +0200<|MERGE_RESOLUTION|>--- conflicted
+++ resolved
@@ -1,10 +1,7 @@
   [Michele Simionato]
-<<<<<<< HEAD
   * Added a check on missing `source_model_logic_tree`
-=======
   * Fix to the gmf_ebrisk calculator: the realization index in the event loss
     table was incorrect and too many rows were saved
->>>>>>> 6f202170
   * Added a way to restrict the source logic model tree by setting a sm_lt_path
     variable in the job.ini (experimental)
   * Fixed the precedence order when reading openquake.cfd
