--- conflicted
+++ resolved
@@ -1,10 +1,8 @@
-<<<<<<< HEAD
   [Viktor Polak]
   * Added the Parker et al. (2020) GMPE
-=======
+
   [Marco Pagani]
   * Added 'closest_point' metric   
->>>>>>> ada9eec2
 
   [Michele Simionato]
   * Changed event based full enumeration to be consistent with sampling
