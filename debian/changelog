--- conflicted
+++ resolved
@@ -1,4 +1,3 @@
-<<<<<<< HEAD
   [Paolo Tormene]
   * The OQ-Impact workflow option 'Use finite rupture from the USGS' was
     replaced by two options 'Use ShakeMap fault rupture from the USGS'
@@ -8,10 +7,9 @@
     surface of the rupture. Otherwise, it is relocated to the middle point of
     the surface and a warning indicates the original and translated
     coordinates.
-=======
+
   [Christopher Brooks]
   * Fixed bug in ParkerEtAl2020 epistemic uncertainty scaling factors.
->>>>>>> 67011ab5
 
   [Michele Simionato]
   * Fixed indentation errors in nearly all secondary peril classes
