  [Michele Simionato]
<<<<<<< HEAD
  * The realizations are now exported as a CSV file
=======
  * Escaped taxonomies in the datastore
  * The Web UI log tool is now escaping the HTML
>>>>>>> f1f9bf9f
  * Moved openquake.commonlib.commands -> openquake.commands and
    openquake.commonlib.valid -> openquake.risklib.valid to have a
    linear tower of internal dependencies
  * Supported all versions of Django >= 1.5
  * Provided a better error message in the case of absence of openquake.cfg
  * Removed the check on the export_dir when using the WebUI
  * Reduce the data transfer of the realization association object
  * If uniform_hazard_spectra is true, the UHS curves must be generated
    even if hazard_maps is false; the hazard maps must not be exported
  * Optimized the filtering of PointSources
  * Initial work on the UCERF event based hazard calculator
  * Added a test calculation crossing the International Date Line (Alaska)

  [Daniele Viganò]
  * Remove the dependency from the python 'pwd' package which is not
    available on Windows
  * Supervisord init scripts are now provided for the dbserver, celery
    and the webui. Celery is not started by default, other two are.

  [Michele Simionato]
  * Another export fix: made sure it is run by the current user
  * Fixed the export: if the export directory does not exists, it is created
  * Introduced the configuration variable `multi_user`, false for source
    installations and true for package installations
  * Fixed the WebUI export
  * Removed the .txt outputs from the WebUI page engine/<output_id>/outputs
    (they are useful only internally)
  * Fixed the export: first the xml exporter is tried and then the csv exporter;
    if both are available, only the first is used, not both of them

  [Daniele Viganò]
  * Add support for Ubuntu 16.04 (xenial) packages
  * Removed the openquake_worker.cfg file because it is not used anymore

  [Michele Simionato]
  * Replaced PostgreSQL with SQLite
  * Introduced a dbserver to mediate the interaction with the database
  * Restored the signal handler to manage properly `kill` signals so that
    the workers are revoked when a process is killed manually
  * Fixed in a more robust way the duplicated log bug
  * Made more robust the killing of processes by patching concurrent.futures
  * Fixed a critical bug with celery not being used even when `use_celery`
    was true.
  * Improved the validation of NRML files
  * Added a command `oq-engine --show-log <job_id>`

  [Daniele Viganò]
  * Use the 'postgresql' meta package as dependency of the .deb
    package to support newer versions of Postgres; this makes
    Trusty package installable on Ubuntu 16.04 and Debian 8

  [Daniele Viganò, Michele Simionato]
  * Fixed a bug in `oq-engine --export-outputs`

  [Daniele Viganò, Matteo Nastasi]
  * Allow installation of the binary package on Ubuntu derivatives

  [Michele Simionato]
  * Removed openquake/engine/settings.py
  * Made the dependency on celery required only in cluster installations
  * Integrated the authentication database in the engine server database
  * Fixed the description in the Web UI (before it was temporarily set to
    the string "A job").

python-oq-engine (1.9.1-0~precise01) precise; urgency=low

  [Michele Simionato]
  * Fixed a bug in the Web UI when running a risk calculation starting
    from a previous calculation

 -- Matteo Nastasi (GEM Foundation) <nastasi@openquake.org>  Mon, 07 Mar 2016 11:11:59 +0100

python-oq-engine (1.9.0-0~precise01) precise; urgency=low

  [Michele Simionato]
  * Fixed a bug such that in some circumstances the logging stream handler
    was instantiated twice, resulting in duplicated logs
  * Changed the default job status to 'executing' (was 'pre_executing')
  * Fixed the ordering of the logs in the Web UI
  * Removed the dependency from PostGIS
  * Restored the monitoring which was accidentally removed
  * Removed the obsolete option `--hazard-output-id`
  * Printed the names of the files exported by the engine, even when there
    are multiple files for a single output
  * Introduced four new tables job, output, log, performance: all the other
    60+ database tables are not used anymore

 -- Matteo Nastasi (GEM Foundation) <nastasi@openquake.org>  Wed, 02 Mar 2016 14:33:38 +0100

python-oq-engine (1.8.0-0~precise01) precise; urgency=low

  [Michele Simionato]
  * Removed two `oq-engine` switches (`--export-stats` and `--list-inputs`)
    and fixed `--show-view`; unified `--delete-hazard-calculation` and
    `--delete-risk-calculation` into a single `--delete-calculation`
  * Updated `make_html_report.py` to extract the full report from the
    datastore
  * If `use_celery` is true, use celery to determine a good default for
    the parameter `concurrent_tasks`
  * Made celery required only in cluster situations
  * Fixed the duplication of exported result in the classical_damage
    calculator when there is more than one realization
  * Removed several obsolete or deprecated switches from the `oq-engine` command
  * Replaced all classical calculators with their lite counterparts
  * Fixed the site-ordering in the UHS exporter (by lon-lat)

  [Paolo Tormene]
  * Added API to validate NRML

  [Michele Simionato]
  * The engine can now zip files larger than 2 GB (used in the export)
  * Now the loss maps and curves are exported with a fixed ordering: first
    by lon-lat, then by asset ID
  * Replaced the old disaggregation calculator with the oq-lite one

 -- Matteo Nastasi (GEM Foundation) <nastasi@openquake.org>  Mon, 15 Feb 2016 12:06:54 +0100

python-oq-engine (1.7.0-0~precise01) precise; urgency=low

  [Michele Simionato]
  * Fixed an encoding bug in --lhc
  * Fixed an export bug: it is now possible to export the outputs generated
    by another user, if the read permissions are set correctly

 -- Matteo Nastasi (GEM Foundation) <nastasi@openquake.org>  Mon, 14 Dec 2015 10:40:26 +0100

python-oq-engine (1.6.0-0~precise01) precise; urgency=low

  [Daniele Viganò]
  * Added the oq_reset_db script. It removes and recreates the database and
    the datastore

  [Matteo Nastasi]
  * Demos moved to /usr/share/openquake/risklib

  [Michele Simionato]
  * Removed the 'view' button from the Web UI
  * Removed the epsilon_sampling configuration parameter
  * Made customizable the display_name of datastore outputs (before it was
    identical to the datastore key)
  * The zip files generated for internal use of the Web UI are now hidden
  * Made visible to the engine only the exportable outputs of the datastore
  * Closed explicitly the datastore after each calculation
  * Replaced the old scenario calculators with the HDF5-based calculators
  * Fixed a very subtle bug in the association queries: some sites outside
    of the region constraint were not discarded in some situations
  * Removed the self-termination feature `terminate_job_when_celery_is_down`
  * Removed the epsilon sampling "feature" from the scenario_risk calculator
  * Replaced the event based calculators based on Postgres with the new ones
    based on the HDF5 technology

 -- Matteo Nastasi (GEM Foundation) <nastasi@openquake.org>  Tue, 17 Nov 2015 11:29:47 +0100

python-oq-engine (1.5.1-0~precise01) precise; urgency=low

  [Michele Simionato]
  * Fixed a bug affecting exposures with multiple assets on the same site

 -- Matteo Nastasi (GEM Foundation) <nastasi@openquake.org>  Fri, 25 Sep 2015 14:22:08 +0200

python-oq-engine (1.5.0-0~precise01) precise; urgency=low

  [Michele Simionato]
  * The event based calculators in the engine are now officially deprecated
    and they raise a warning when used
  * Optimization: we do not generate the full epsilon matrix if all
    coefficients of variation are zero
  * Fixed two subtle bugs in the management of the epsilons: it means that
    all event based risk calculations with nonzero coefficients of variations
    will produce slightly different numbers with respect to before
  * Removed excessive checking on the exposure attributes 'deductible' and
    'insuredLimit' that made it impossible to run legitimate calculations
  * Changed the meaning of 'average_loss' for the aggregated curves: now it
    is the sum of the aggregated losses in the event loss table,
    before it was extracted from the aggregated loss curve
  * Changed the way the average losses (and insured average losses) are
    computed by the event based risk calculator: now they are extracted
    from the event loss table, before they were extracted from the loss curves
  * Set to NULL the stddev_losses and stddev_insured_losses for the event based
    risk calculator, since they were computed incorrectly
  * Introduced a new experimental command
    'oq-engine --show-view CALCULATION_ID VIEW_NAME'; the only view available
    for the moment is 'mean_avg_losses'
  * Negative calculation IDs are interpreted in a Pythonic way, i.e. -1
    means the last calculation, -2 the calculation before the last one, etc.
  * If a site parameter is more distant than 5 kilometers from its closest
    site, a warning is logged
  * Changed the splitting of fault sources to reduce the number of generated
    sources and avoid data transfer failures if rupture_mesh_spacing is too
    small
  * Changed the event loss table export: now the CSV file does not contain
    the magnitude and the rows are ordered by rupture tag first and loss second
  * Removed the calculator EventBasedBCR
  * Longitude and latitude are now rounded to 5 digits
  * Fixed a very subtle bug in the vulnerability functions, potentially
    affecting calculations with nonzero coefficients of variation and nonzero
    minIML; the numbers produced by the engine were incorrect; see
    https://bugs.launchpad.net/oq-engine/+bug/1459926
  * 'investigation_time' has been replaced by 'risk_investigation_time' in
    risk configuration files
  * Initial support for Django 1.7

  [Daniele Viganò]
  * Removed the bin/openquake wrapper: now only bin/oq-engine is
    available

  [Michele Simionato]
  * Added parameter parallel_source_splitting in openquake.cfg

  [Daniele Viganò]
  * setup.py improvements
  * Added MANIFEST.in
  * celeryconfig.py moved from /usr/openquake/engine to
    /usr/share/openquake/engine

  [Matteo Nastasi]
  * Packaging system improvement

 -- Matteo Nastasi (GEM Foundation) <nastasi@openquake.org>  Wed, 23 Sep 2015 15:48:01 +0200

python-oq-engine (1.4.1-0~precise01) precise; urgency=low

  [Michele Simionato]
  * Added a new 'ebr' hazard/risk calculator
  * Fixed the engine core export: now it can export datastore outputs as
    zip files
  * Now the parameter concurrent_tasks is read from the .ini file
  * Parallelized the source splitting procedure
  * Fixed a bug in the hazard calculators which were not using the parameter
    concurrent_tasks from the configuration file

 -- Matteo Nastasi (GEM Foundation) <nastasi@openquake.org>  Fri, 15 May 2015 10:06:26 +0200

python-oq-engine (1.4.0-2~precise01) precise; urgency=low

  [Daniele Viganò]
  * Fixed debian/control: add missing lsb-release to build deps

 -- Matteo Nastasi (GEM Foundation) <nastasi@openquake.org>  Fri, 08 May 2015 14:33:26 +0200

python-oq-engine (1.4.0-1~precise01) precise; urgency=low

  [Matteo Nastasi, Daniele Viganò]
  * Fixed dependencies version management

 -- Matteo Nastasi (GEM Foundation) <nastasi@openquake.org>  Thu, 07 May 2015 14:14:09 +0200

python-oq-engine (1.4.0-0~precise01) precise; urgency=low

  [Matteo Nastasi, Daniele Viganò]
  * Add binary package support for both Ubuntu 12.04 (Precise)
    and Ubuntu 14.04 (Trusty)

  [Michele Simionato]
  * Removed the SiteModel table: now the association between the sites and the
    site model is done by using hazardlib.geo.geodetic.min_distance

  [Daniele Viganò]
  * added authentication support to the 'engineweb' and the 'engineserver'

  [Michele Simionato]
  * the aggregate loss curves can be exported in CSV format

  [Matteo Nastasi]
  * added 'outtypes' attribute with list of possible output types for
    each output item in outputs list API command
  * added '/v1/calc/<id>/status' API command
  * added 'engineweb' django application as local web client for oq-engine

  [Michele Simionato]
  * Renamed the maximum_distance parameter of the risk calculators to
    asset_hazard_distance, to avoid confusion with the maximum_distance
    parameter of the hazard calculators, which has a different meaning;
    is it an error to set the maximum_distance in a job_risk.ini file
  * Added to the API an URL /v1/calc/:calc_id/remove to hide jobs
  * A new key is_running is added to the list of dictionaries returned by
    the URL /v1/calc/list
  * Replaced the mock tests for the engine server with real functional tests
  * Added a resource /v1/calc/:calc_id/traceback to get the traceback of a
    failed calculation
  * Now the logs are stored also in the database, both for the controller node
    and the worker nodes
  * Bypassed Django when deleting calculations from the database: this avoids
    running out of memory for large calculations
  * Fixed an issue in the scenario calculator: the GMFs were not filtered
    according to the distance to the rupture
  * Now critical errors appear in the log file
  * Added a --run command to run hazard and risk together
  * Fixed bug in the event based calculator; in the case
    number_of_logic_tree_samples > 0 it was generating incorrect hazard curves.
    Also improved (a lot) the performance in this case.
  * Fixed a tricky bug happening when some tectonic region type are filtered
    away.
  * The event based risk calculator now save only the non-zero losses in
    the table event_loss_asset.
  * Added a CSV exporter for the Stochastic Event Sets, for debugging purposes.
  * The GMF CSV exporter now sorts the output by rupture tag.

  [Matteo Nastasi]
  * Each pull request must be accompanied by an update of the debian
    changelog now.

 -- Matteo Nastasi (GEM Foundation) <nastasi@openquake.org>  Thu, 07 May 2015 11:33:24 +0200

python-oq-engine (1.3.0-1) precise; urgency=low

  [Matteo Nastasi]
  * gunzip xml demos files after copied into /usr/openquake/engine directory

 -- Matteo Nastasi (GEM Foundation) <nastasi@openquake.org>  Thu, 26 Feb 2015 16:35:20 +0100

python-oq-engine (1.3.0-0) precise; urgency=low

  [Michele Simionato]
  * Updated python-django dependency >= 1.6.1, (our repository already
    includes a backported version for Ubuntu 'precise' 12.04); this change
    makes unnecessary "standard_conforming_strings" postgresql configuration
    variable setting
  * The event based risk calculator is able to disaggregate the event loss
    table per asset. To enable this feature, just list the assets you are
    interested in in the job.ini file: "specific_assets = a1 a2 a3"
  * We have a new hazard calculator, which can be invoked by setting in the
    job.ini file: "calculation_mode = classical_tiling"
    This calculators is the same as the classical calculator (i.e. you will
    get the same numbers) but instead of considering all the hazard sites at
    once, it splits them in tiles and compute the hazard curves for each tile
    sequentially. The intended usage is for very large calculations that
    exceed the available memory. It is especially convenient when you have
    very large logic trees and you are interested only in the statistics (i.e.
    mean curves and quantile curves). In that case you should use it with the
    option individual_curves=false. Notice that this calculator is still in
    an experimental stage and at the moment is does not support UHS curves.
    Hazard maps and hazard curves are supported.
  * We have a new risk calculator, which can be invoked by setting in the
    job.ini file: "calculation_mode = classical_damage"
    This calculator is able to compute the damage distribution for each asset
    starting from the hazard curves produced by the classical
    (or classical_tiling) calculator and a set of fragility functions. Also
    this calculator should be considered in experimental stage.
  * A significant change has been made when the parameter
    number_of_logic_tree_samples is set to a non-zero value. Now, if a branch
    of the source model logic tree is sampled twice we will generate the
    ruptures twice; before the ruptures were generated once and counted twice.
    For the classical calculator there is no effect on the numbers (sampling
    the same branch twice will produce two copies of identical ruptures);
    however, for the event based calculator, sampling the same branch twice
    will produce different ruptures. For instance, in the case of a simple
    source model with a single tectonic region type, before we would have
    generated a single file with the stochastic event sets, now we generate
    number_of_logic_tree_samples files with different stochastic event sets.
    The previous behavior was an optimization-induced bug.
  * Better validation of the input files (fragility models, job.ini)
  * The ability to extract the sites from the site_model.xml file
  * Several missing QA tests have been added
  * The export mechanism has been enhanced and more outputs are being exported
    in CSV format
  * New parameter complex_fault_mesh_spacing
  * Some error messages have been improved
  * A lot of functionality has been ported from the engine to oq-lite,
    i.e.  a lite version of the engine that does not depend on
    PostgreSQL/PostGIS/Django nor from RabbitMQ/Celery. This version is
    much easier to install than the regular engine and it is meant for
    small/medium computation that do not require a cluster. The engine
    demos, have been moved to the oq-risklib repository, so that they can
    be run via the oq-lite command without installing the full engine.
  * Currently the following calculators have been ported (all are to be
    intended as experimental): classical hazard, classical tiling, event
    based hazard, scenario hazard, classical risk, scenario damage,
    classical damage.

 -- Matteo Nastasi (GEM Foundation) <nastasi@openquake.org>  Thu, 26 Feb 2015 10:44:03 +0100

python-oq-engine (1.2.2-0) precise; urgency=low

  * consistency in version management between debian/ubuntu package and
    library from git sources

 -- Matteo Nastasi (GEM Foundation) <nastasi@openquake.org>  Thu, 18 Dec 2014 16:25:05 +0100

python-oq-engine (1.2.1-2) precise; urgency=low

  * Fixed custom dependencies versions (again)

 -- Matteo Nastasi (GEM Foundation) <nastasi@openquake.org>  Tue, 16 Dec 2014 10:48:19 +0100

python-oq-engine (1.2.1-1) precise; urgency=low

  * Fixed custom dependencies versions

 -- Matteo Nastasi (GEM Foundation) <nastasi@openquake.org>  Tue, 16 Dec 2014 09:48:19 +0100

python-oq-engine (1.2.1-0) precise; urgency=low

  * Fixed the logging handler

 -- Matteo Nastasi (GEM Foundation) <nastasi@openquake.org>  Mon, 15 Dec 2014 10:17:30 +0100

python-oq-engine (1.2.0-3) precise; urgency=low

  * Add constraint on python-django dependency version

 -- Matteo Nastasi (GEM Foundation) <nastasi@openquake.org>  Thu, 11 Dec 2014 10:04:45 +0100

python-oq-engine (1.2.0-2) precise; urgency=low

  * More precise exception message

 -- Matteo Nastasi (GEM Foundation) <nastasi@openquake.org>  Wed, 10 Dec 2014 16:21:06 +0100

python-oq-engine (1.2.0-1) precise; urgency=low

  * Bugs fixed in 1.2 release: http://goo.gl/GjbF2r
  * Replace a reference to the 'openquake' command with 'oq-engine'
  * Moved the expected outputs of the ScenarioDamage QA tests in qa_tests_data
  * Moved the logic tree realizations into commonlib
  * It is now possible to compute the uniform spectra even when
    individual_curves is false
  * Reduced the precision when exporting GMFs to XML
  * Fixed test_job_from_file
  * Delayed the OqParam validation
  * Simplified the monitoring
  * Extract the QA tests data from the engine
  * Renamed commonlib.general -> baselib.general
  * Removed the dependency from oq-commonlib
  * Avoid warning no XML exporter for event_loss
  * Update packager and postinst to use the openquake2 db (new default one)
  * Use shallow-clone to improve CI builds speed
  * Download calculation results as files
  * Added an API to retrieve the engine version
  * Unified the export framework for hazard and risk
  * Fast export of the GMFs
  * Fast scenario export
  * Fixed test_is_readable_all_files_lack_permissions when run as root
  * Now 'test_script_lower_than_current_version' does not require an Internet
    connection
  * Warn the user if she asks for statistical outputs but using a single hazard
    output
  * Move the calculation of input/output weights into commonlib
  * Changed the export_dir in several tests
  * Now the packagers makes a HTML report with the performances of the demos
  * Remove hardcoded references to openquake2 in oq_create_db
  * Move JobStats creation inside job_from_file
  * Fixed precision
  * Align openquake_worker.cfg with openquake.cfg
  * Implement memory hard limit control
  * Using commonlib.readinput.get_source_models
  * Check that the hazard calculation mode is consistent with risk calculation
    mode
  * Rollback only if a transaction is on
  * Fixed a bug in export_risk
  * Daily html report
  * Reflected the API change in commonlib.readinput.get_oqparam
  * Updated the engine to cope with the changes in risklib and commonlib
  * Fixed the name of the SES file
  * Changed some hard-coded weights in general.py
  * Changed the import of the calc module
  * Drop risk calculation table
  * Simplified the risk calculators
  * Reflected the API change in hazardlib.calc.gmf.GmfComputer
  * Added a test for duplicated tags in import_gmf_scenario.py
  * Implemented losses per event per asset
  * Dependency check
  * Removed more risk unit tests
  * Removed another couple of redundant tests
  * Remove check on setup.py version since now it's taken from init
  * Fixed _calc_to_response_data
  * Fixed bug when running risk calculations from the platform
  * openquake wrapper script
  * Changed version number in setup.py too
  * Updated version to 1.2
  * Renamed nrml_version->commonlib_version
  * Fixed a bug in the engine server (wrong calculation_id)
  * Fix oq-engine command name in output list
  * Removed the dependency from nrmllib
  * Fixed two merge errors
  * Important fixes pre-2.0 copied from the better-risk branch
  * Renamed the command openquake->oq-engine
  * Change ses collection
  * Fixed the migration script 0007
  * Fixed a bug with the quantile_hazard_curves attribute
  * Removed EventBasedHazardCalculatorTestCase
  * Remove the hazard_calculation table
  * correct complex source for wrong order in edges points
  * missing file open fixed
  * Removed routing tests
  * Added the script correct_complex_sources
  * Complex surf validation
  * Insert the IMT in the db, if not already there
  * The intensity measure types are now sorted also in the scenario calculator
  * Simplified the QA test scenario_damage/case_4
  * Enable 'set -x' when $GEM_SET_DEBUG is true
  * Remove a try finally in engine server task.py
  * Simplification because now the maximum_distance is mandatory
  * Fixed a wrong source model used in the Event Based export test
  * Fixed the what_if_I_upgrade check
  * Added a table imt_taxonomy
  * Fixed the management of missing db upgrades
  * Now the engine is using the new validation mechanism for the hazard sources
  * Fixed the name of a field (risk_job_id->job_id)
  * Special case when the hazard is known at the exact sites of the assets
  * Moved the epsilons from the getters to the database
  * Update the database name in openquake_worker.cfg
  * Removed the old validation mechanism
  * The parameter concurrent_tasks must be available to the workers too
  * Solved the problem with UHS
  * Fixed master https://ci.openquake.org/job/master_oq-engine/1208
  * If individual_curves is set, multi-imt curves must not be generated
  * --what-if-I-upgrade functionality
  * Stats only
  * Short output summary
  * Removed task_no
  * Hazard curves from gmfs
  * Fixed a critical bug with --hazard-output-id
  * Fix the test check_limits_event_based
  * Changed the output_weight for the event based calculator
  * Introduced --hazard-job-id and made it possible to reuse exposures imported
    in the hazard part of the computation
  * Replaced the ScenarioGetter with the GroundMotionFieldGetter
  * Return loss matrix
  * Removed --schema-path from oq_create_db
  * Calculation limits
  * Fixed a bug on tablespace permissions
  * Make the event based calculator more debuggable
  * Added the column uniq_ruptures to the table source_info
  * Db migrations
  * Db migrations 2
  * Saved more sources in source_info
  * Perform means and quantiles in memory
  * Parallel filtering
  * Reintroduce the 'terminate_job_when_celery_is_down' config option
  * Fix risk disaggregation
  * Ordering the sources after filtering-splitting
  * Source ordering
  * Gmf from ruptures
  * Fixed a stupid bug with OQ_TERMINATE_JOB_WHEN_CELERY_IS_DOWN
  * Introduced a variable OQ_TERMINATE_JOB_WHEN_CELERY_IS_DOWN
  * The random seeds have now a default value of 42
  * Added a check for invalid quantile computations
  * Now hazard calculations can be deleted safely
  * Add a file openquake_worker.cfg to be read in the workers
  * Simplified the LOG_FORMAT by removing the name
  * Avoid an ugly error when no tasks are spawned
  * Added a view on the event loss table for convenience of analysis
  * Epsilon sampling feature
  * Distribute-by-rupture phase 2
  * Restored distribution-by-rupture in the event based calculator
  * Provide a good error message when a source model contains GSIMs not in the
    file gsim_logic_tree
  * Moved parse_config from the engine to commonlib
  * Added a test checking the existence of the __init__.py files and fixed the
    QA test classical/case_15
  * Refactored initialize_realizations and added a warning when
    num_samples > num_realizations
  * Fixed a missing import
  * Saving the rupture hypocenter fully into the database
  * Removed an offending ALTER OWNER
  * Source info table
  * Added a test for sampling a large source model logic tree
  * Hazard curves from gmfs
  * Removed num_sites and num_sources from job_stats
  * Removed redundant tests
  * Retrieved the correct output directly, not via an order by
  * Making use of commonlib.parallel in the engine
  * Enhanced qatest_1, so that it subsumes regression_1 and regression_2
  * Taking advantage of the new riskloaders in commonlib
  * Added a missing integer cast
  * Changed disagg/case_1 to use full enumeration
  * Fixed the ordering of the ruptures in the event based calculator
  * Fixed a bug in the GroundMotionValuesGetter
  * Reflected the API change in refactor-risk-model
  * Sent the tectonic region types with less sources first, and fixed
    an ordering bug in a QA test
  * Turn AMQPChannelExceptions into warnings
  * Hide the SES output from a scenario calculator
  * Add a debug flag to enable set -x in packager.sh
  * Better task spawning
  * Reflected the changes to the GmfComputer in hazardlib
  * Fixed the bug in the risk event based calculator with multiple realizations
  * Fix gmf duplication
  * Removed the need for logictree.enumerate_paths
  * Fixed a small bug
  * Removed a commonlib dependency breaking the oqcreate script
  * Now the indices of the filtered sites are stored in the
    ProbabilisticRupture table
  * Fixed another import
  * Fixed a wrong import
  * Moved logictree to commonlib and fixed all the tests
  * Removed the obsolete table hzrdr.ses and small refactoring
  * Tasks with fewer assets are submitted first
  * Better parallelization of the risk calculators
  * Reducing the celery timeout from 30s to 3s
  * Fixed a tricky bug in the scenario calculator with duplicate imts
  * Fixed the ScenarioExportTestCase by changing the position of the points
  * The scenario calculator is now block-size independent
  * Use only the relevant tectonic region types to build the GMPE logic tree
  * Fixed a broadcasting in the classical calculator
  * Saving memory on the controller node
  * Restored the source model sampling feature
  * Complex logic tree test
  * Solved the block size dependence in the risk calculators
  * Fixed a critical ordering bug
  * Changed the _do_run_calc signature
  * Avoid returning duplicated data in the classical calculator
  * Changed the order of the statements in 01-remove-cnode_stats.sql
  * Added a cache on the GSIMs for the probabilities of no exceedence in the
    classical calculator
  * Fix the export of GmfSets in the case of multiple source models
  * Fixed underflow error in postgres
  * Fixed a bug with celery ping
  * Avoid errors on signals when the engine is run through the server
  * Errors in a task are converted into a RuntimeError
  * Remove calculation unit
  * The IML must be extrapolated to zero for large poes
  * Log a warning when more than 80% of the memory is used
  * Refactored the hazard getters
  * Removed the SES table
  * Added a nice error message for far away sources
  * Add support in the engine for a local_settings.py
  * Send the site collection via rabbitmq, not via the database
  * Improvements to the CeleryNodeMonitor
  * Minimal tweaks to the risk calculators
  * Save the number of sites in JobStats as soon as it is available
  * Fix branch var to be compliant within the new CI git plugin
  * Restored the lost fine monitoring on the hazard getters
  * Cluster monitor
  * Celery check
  * Removed the obsolete table uiapi.cnode_stats
  * Make use of the light site collection introduced in hazardlib
  * Optimize the disaggregation calculator
  * Fix a memory leak of celery
  * Remove python-gdal and fix issue with postinst
  * Manual pickling/unpickling
  * Updates Copyright to 2014
  * The rupture tag must be unique
  * Turn SIGTERM into SIGINT
  * Remove another engine-server test script from pylint
  * Removed the dependency on the current working directory from
    utils_config_test
  * Replace README.txt with README.md in the packager script
  * Increase the tolerance in the disaggregation test
  * Readme merge
  * Avoid storing copies of the ruptures
  * Untrapped exceptions in oqtask give ugly error messages
  * Support for posting zipfiles to the engine-server
  * Using iter_native in celery
  * Added test for the loss_fraction exporter
  * Fixed a missing loss_type in export_loss_fraction_xml
  * Merging the engine server inside the engine repository
  * Removing ruptures phase 2
  * Restored qatest 1
  * Added tests for failing computations
  * Removed the progress handler from the engine
  * Better error and logging management
  * Exclude tests folder from pylint check
  * Fixing the build master_oq-engine #790
  * Ruptures are not read from the database anymore, only written
  * In development mode celery is automatically started/stopped together with
    the engine server
  * Remove common directory from risk demos
  * Remove duplication hazard risk
  * Removing the duplication run_hazard/run_risk in engine.py
  * Renamed directories and packages to be consistent with GEM conventions
  * Fixed test_initialize_sources
  * Getting a more uniform distribution of the tasks
  * Remove celery
  * Remove time_span from disaggregation calculator
  * Return the traceback from celery to the controller node
  * If there are no GMVs within the maximum distance for the given assets, the
    computation should not fail with an ugly error but print a warning
  * Better error management
  * Fixed a stupid error in compute_hazard_curves
  * Support for non-parametric sources
  * Fixed the issue of slow sources
  * Fixed the two upgrade scripts breaking the migration from 1.0 to 1.1
  * Add --export-hazard-outputs and --export-risk-outputs switches; also add
    geojson export for hazard curves
  * Light monitor
  * Set CELERY_MAX_CACHED_RESULTS = 1
  * Changed from relative path to full path
  * Fix the feature "import gmf scenario data from file"
  * version: remove warning for pkg install + git program installed case
  * Remove block_size and point_source_block_size
  * Move the unit tests inside the openquake.engine directory
  * Version visualization improvement
  * Added missing CASCADE on a DB migration script
  * Raised the tolerance in ClassicalHazardCase13TestCase
  * In the event based calculator split by ruptures, not by SES
  * BROKER_POOL_LIMIT is causing problem so set it to none
  * Split area sources
  * Force BROKER_POOL_LIMIT to 10
  * Fixed an upgrade script
  * Prefiltering sources in all calculators
  * Savaged the easy part of the work on the decouple-logic-trees branch
  * Changed the way hazard map are interpolated
  * Fixed a bug with static urls
  * Remove database related code
  * Removed hazard curve progress
  * Improved the IMT management in the engine by leveraging the new
    functionality in hazardlib
  * Configuration file for storing oq-platform connection parameters
  * Add loss type to risk outputs
  * Remove parsed source
  * Fix remove demos symlinks
  * gmf.lt_realization_id can be NULL
  * Fixed the _prep_geometry feature of Risk and Hazard calculations
  * Remove a reference to the removed view hzrdr.gmf_family
  * Engine-Server: support for multiple platform installations
  * Removed the complete_logic_tree flags
  * Fixed setup.py
  * Removed the SourceProgress table
  * New risk demos
  * Run a risk calculation
  * Remove validation on site models
  * Removed the rest of the stuff related to the supervisor
  * Removed the supervisor, redis, kombu and related stuff
  * Removed a wrong import
  * An import ordering issue is breaking Jenkins
  * Various small fixes for oq_create_db script
  * Do not register a progress handler if it is not passed
  * Engine Unit test fix
  * Geonode integration
  * Progress Bar support
  * Finally fixed the dependency from the blocksize in the event based
    calculator
  * A simple fix for engine_test.py
  * Replace numpy arrays with postgres array fields in output tables
  * Dump and restore Stochastic Event Set
  * Removed the old distribution and used parallelize as default distribution
    mechanism everywhere
  * Change the distribution in the risk calculators
  * Save in job_stats how much the database increased during the current
    computation
  * Removed calc_num task properly
  * Change dist classical
  * Improve the table job_stats
  * Now the CacheImporter infers the fields from the database, in the right
    order
  * Removed parsed_rupture_model from the db
  * The revoke command should not terminate the workers
  * Remove JobCompletedError
  * Override hazard investigation time in risk event based calculator
  * Companion of https://github.com/gem/oq-engine/pull/1298/
  * Companion of https://github.com/gem/oq-nrmllib/pull/116
  * Simplify schema
  * Filter the sources before storing them in the database
  * Improve the parallelize distribution
  * Fix disaggregation
  * Changed the distance in hazardlib
  * Improve memory consumption in the GMF calculation
  * The file with the exported disagg matrix must contain the poe in the name
  * The multiple sites QA test (classical/case_13) broke
  * Solve the dependency from the parameter concurrent_tasks
  * QA test for multiple sites
  * Cross domain ajax fix for view methods [r=matley] [f=*1234765]
  * Tweaks to make platform calcs work [r=matley] [f=*1234765]
  * Create job and calculation objects in a transaction
  * Make test fixtures optional
  * Get the list of the available magnitude scaling relationships at runtime
  * Save memory when exporting the GMF
  * Fixed a typo in an ordering query
  * Insured loss curves statistics
  * When exporting the GMF, we need to export the rupture tags, not the ids
  * Hazard Curve Parser import update [r=micheles] [f=*trivial]
  * To save space in the db and to avoid running into the text field size
    limit, change model_content.raw_content to store gzipped content
  * Add a tag to the ruptures
  * Change the dump/restore procedures to work with directories, not tarfiles
  * Fix risk QA tests fixtures
  * Documentation for the REST API
  * Fix hazard_curve_multi export path
  * Revise insured losses algorithm
  * Post-calculation migration
  * Correction of baseline DB revision
  * Review Risk demos
  * A couple of fixes to scenario tests
  * Compute standard deviation of losses
  * Validate time_event
  * Add 404 responses in the case of non-existent artifacts
  * Run calcs, part 2
  * Minor loss map export fix
  * Fix for installing source code via pip/git
  * Remove cache from HazardCurveGetterPerAsset
  * Changed an import from nrmllib
  * Pyflakes fixes to the calculators and engine module
  * Reading logic trees from DB - follow up (fix for a careless refactoring
    error)
  * Raise an error when no gmvs are available in a scenario computation
  * Small fix in dump_hazards.py: the filenames list contained duplicates
  * Add 'engine' functionality to disable the job supervisor
  * Read logic trees from DB (instead of the filesystem)
  * Extend forms.CharField to allow null values
  * Small fixes to the script restore_hazards.py
  * Update test fixtures used for risk scenario calculations
  * Trivial: Some small tweaks/cleanups
  * File parsing fix
  * Risk BaseCalculator refactoring
  * Run calculations via REST API (initial sketch)
  * Better input loading (update to 'engine' API)
  * Update Risk Event Based QA test
  * Fixed a very subtle bug with the ordering of sites
  * Added index to hzrdi.hazard_site
  * Updated tests to the new interface
    of 'openquake.engine.db.models.SiteCollection'
  * Compute ground motion values from Stochastic Event Set
    in a risk calculation
  * "List calc results" views
  * Misc. engine fixes to stabilize the build
  * Record all OQ software versions in oq_job
  * Export to path or file (not just path)
  * Minor fix to risk QA test collection
  * Engine API improvements
  * Hazard map GeoJSON export
  * Refactoring: moved risk calculation logic to risklib
  * GeoJSON loss map support
  * GeoJSON export prep
  * Include API version in URLs
  * 'calc info' views
  * Rough sketch of the 'list calculations' views
  * Export loss_fraction quantile fix
  * Fix 'hazard_curve_multi' export
  * Fix Risk QA test collection (nosetests)
  * Remove site_collection column from the database
  * Pack and risk demos LP: #1197737
  * Added more monitoring to the hazard calculators

 -- Matteo Nastasi (GEM Foundation) <nastasi@openquake.org>  Wed, 10 Dec 2014 11:17:03 +0100

python-oq-engine (1.0.0-1) precise; urgency=low

  * 'occupants' is now a float
  * Hazard curve import tool: updated NRML hazard curve parser
  * Made sure that the task_ids are stored in the performance table soon enough
    (LP: #1180271)
  * Added fixtures for risk tests
  * Some support to compute avg and std for the GMFs (LP: #1192413)
  * Renamed the GMF tables (LP: #1192512)
  * Kill running celery tasks on job failure (LP: #1180271)
  * Removed 'patches' folder
  * Event loss csv: fix delimiting character (LP: #1192179)
  * Fixed restore_hazards_test.py (LP: #1189772)
  * Fix restore hazards (LP: #1189772)
  * Fix risk/classical/case_3 (LP: #1190569)
  * Fix get_asset_chunk unit test
  * Added dumping of ses_collection/ses/ses_rupture (LP: #1189750)
  * Fixed the issue with sequences in restore_hazards.py (LP: #1189772)
  * Risk Probabilistic Event Based Calculator - QA Test
  * Fix the GMF export and tables (LP: #1169078,#1187413)
  * Some work to fix qa_tests/risk/event_based_bcr (LP: #1188497)
  * Run risk demos to test the package (LP: #1188117)
  * Update risk demos
  * renamed units -> number_of_units. Support for asset_category == "population"
    (LP: #1188104)
  * Fixed the z1pt0<->z2pt5 inversion problem (LP: #1186490)
  * Removed the special case for gmf_scenario
  * Exposure DB schema update (LP: #1185488)
  * Fix the site_data table to store one site per row; change gmf_agg to point
    to site_data (LP: #1184603)
  * Fix export of Benefit Cost Ratio calculator outputs. (LP: #1181182)
  * Inserted the GMFs with the CacheInserter instead of the BulkInserter
    (LP: #1184624)
  * Added better instrumentation to the hazard getters
  * Make the engine smart enough to infer the right block size (LP: #1183329)
  * New risk demos (LP: #1180698,#1181182)
  * Time event validation fix (LP: #1181235)
  * Unicode list cast fix
  * Implement distribution by SES in the event based hazard calculator
    (LP: #1040141)
  * Remove gmf scenario (LP: #1170628)
  * Purge gmf table (LP: #1170632)
  * Parallelize the queries of kind "insert into gmf agg" by using the standard
    mechanism (LP: #1178054)
  * Skipped hazard/event_based/case_4/test.py (LP: #1181908)
  * Remove the dependency from the gmf/gmf_set tables in the XML export
    procedure (LP: #1169078)
  * Saved memory in the hazard getters by returning only the distinct GMFs
    (LP: #1175941)
  * Fixed the case of no gmfcollections and cleaned up the post processing
    mechanism (LP: #1176887)
  * Filter the ruptures according to the maximum_distance criterium
    (LP: #1178571)
  * New hazard demos (LP: #1168756)
  * Parallelize insert into gmf_agg table (LP: #1178054)
  * Removed some verbose logs in debug mode (LP: #1170938)
  * lxc sandbox - improved CI with sandboxed source tests (LP: #1177319)
  * Report "calculation", not the job (LP: #1178583)
  * Fix performance_monitor_test.py on Mac OS X (LP: #1177403)
  * Remove config.gem files from demos
  * Vulnerability functions for contents, occupants and non-structural damage
    (LP: #1174231)
  * Improved the memory profiling (LP: #1175941)
  * Cleanup of the hazard getters and small improvements to help the performance
    analysis of risk calculators (LP: #1175941)
  * Add a facility to import hazard_curves from XML files (LP: #1175452)
  * Refactoring of risk calculators (LP: #1175702)
  * Added references to RiskCalculation model
  * --config-file option (LP: #1174316)
  * Update calls to risklib to the latest interface (LP: #1174301)
  * Event-Based Hazard: Better hazard curve / GMF validation (LP: #1167302)
  * Improved hazard doc
  * CONTRIBUTORS.txt
  * DB cleanup
  * --optimize-source-model pre-processing option (LP: #1096867)
  * Relax validation rules on interest rate for benefit-cost ratio analysis
    (LP: #1172324)
  * Support non-unique taxonomy -> IMT association across different
    vulnerability files (LP: #1171782)
  * Point source block size (LP: #1096867)
  * Use "hazard curve multi imt" also when all the realizations are considered
    (LP: #1171389)
  * Fix aggregate loss curve computation (LP: #1171361)
  * Add instrumentation via the EnginePerformanceMonitor to all the calculators
    (LP: #1171060)
  * Replaced run_job_sp with run_hazard_job (LP: #1153512)
  * Cleanup input reuse
  * Simplify hazard getter query
  * Add a forgotten constrain ON DELETE CASCADE on the table gmf_agg
    (LP: #1170637)
  * Mean loss curve computation updated (LP: #1168454,#1169886,#1170630)
  * Changed the generation of hazard_curves to use the gmf_agg table
    (LP: #1169703)
  * Add geospatial index on gmf_agg
  * Fix hazard map and UHS export filenames (include PoE) (LP: #1169988)
  * Lower the parameter ses_per_logic_tree_path in the event_based QA tests to
    make them much faster (LP: #1169883)
  * Fix Event based mean loss curve computation (LP: #1168454)
  * An attempt to solve the memory occupation issue for the event_based risk
    calculator (LP: #1169577)
  * Update event based mean/quantile loss curve computation (LP: #1168454)
  * Fix disagg export file name (LP: #1163276)
  * Include 'investigation_time' in exported UHS XML (LP: #1169106)
  * Raise warnings when invalid/unknown/unnecessary params are specified
    (LP: #1164324)
  * Fix characteristic fault rupture serialization (LP: #1169069)
  * Fixed a bug in event_based/core_test.py due to the version of mock used
    (LP: #1167310)
  * Make sure the generated XML are valid according to NRML (LP: #1169106)
  * Fix the tests of the event_based depending on random number details
    (LP: #1167310)
  * Scenario risk is using "default" connection on a cluster (LP: #1167969)
  * Add a mechanism to populate the db from CSV files, without the need to run
    a fake calculation (LP: #1167310,#1167693)
  * Source model NRML to hazardlib conversion now throws useful error messages
    (LP: #1154512)
  * Organization of hazard exports (LP: #1163276)
  * Some trivial optimizations in Risk Event Based calculator
  * Do not use 'default' user on raw cursors. (LP: #1167776)
  * Removed a bunch of old test fixtures
  * release updated
  * hazard curves in multiple imts (LP: #1160427)
  * Critical fix to disaggregation interpolation (LP: #1167245)
  * Fix setup.py version number
  * Fix char source logic tree validation (LP: #1166756)
  * Update version to 1.0
  * Reflect latest interface changes in risklib (LP: #1166252)
  * Event base performance (LP: #1168233)
  * Fix a "reproducibility" issue when getting hazard sites from exposure
    (LP: #1163818)
  * Disaggregation in event based risk calculator (LP: #1160993)
  * Read 'sites' from 'sites_csv' (LP: #1097618)
  * add debconf tool to manage postgresql.conf file modification
  * Issue 1160993 (LP: #1160993,#1160845)
  * Importing GMF from XML: step 2 (LP: #1160398)
  * Disaggregation of losses by taxonomy (LP: #1160845)
  * Vulnerability model validation (LP: #1157072)
  * Big docs cleanup
  * Mean and quantile Loss map support (LP: #1159865)
  * Event-Based Hazard: Save multi-surface ruptures (LP: #1144225)
  * Fix loss curve export (LP: #1157072)
  * Fix an incorrect parameter in event-based hazard QA tests, cases 2 and 4
  * end-to-end qa tests for Scenario Risk and Scenario Damage
  * Trivial fix for setup.py
  * New E2E regression tests
  * Updated QA tests due to change in risklib
  * Engine cleanup
  * Characteristic source logic tree support (LP: #1144225)
  * Added a script to dump the hazard outputs needed for the risk (LP: #1156998)
  * Remove complete logic tree flags when redundant (LP: #1155904)
  * Do not read risk inputs from fylesystem but from ModelContent
  * Remove --force-inputs feature (LP: #1154552)
  * UHS Export (LP: #1082312)
  * UHS post-processing (LP: #1082312)
  * Fragility model using structure dependent IMT (LP: #1154549)
  * Correct bin/openquake help string for --log-level
  * Hazard post-processing code cleanup (LP: #1082312)
  * Allow Event-Based hazard post-processing to run without celery
  * More event-based hazard QA tests (LP: #1088864)
  * Real errors are masked in the qa_test since the real computation runs in a
    subprocess (LP: #1153512)
  * Minor simplification of the hazard_getter query
  * Correlation model qa tests (LP: #1097646)
  * Vulnerability model using structure dependent intensity measure types
    (LP: #1149270)
  * Fix a broken scenario hazard export test
  * Support for Characteristic Fault Sources (LP: #1144225)
  * Added a missing KILOMETERS_TO_METERS conversion in the hazard_getters
  * Average Losses (LP: #1152237)
  * Improved the error message for unavailable gsims
  * Companion changes to https://github.com/gem/oq-risklib/pull/38
  * Fix 1144741 (LP: #1144741)
  * Fix 1144388 (LP: #1144388)
  * Fixed ordering bug in the XML export of gmf_scenario (LP: #1152172)
  * Don't save hazard curves to the DB which are all zeros (LP: #1096926)
  * Add hazard nose attribute to the hazard QA test
  * Avoid fully qualified name in the XML <uncertaintyModel> tag (LP: #1116398)
  * Fix Scenario Risk calculator
  * New CLI functionality: delete old calculations (LP: #1117052)
  * DB security cleanup (LP: #1117052)
  * Event-Based Hazard Spatial Correlation QA tests (LP: #1099467)
  * Correct OQ engine version in db script
  * Preloaded exposure (LP: #1132902)
  * 1132708 and 1132731 (LP: #1132731)
  * Stabilize classical hazard QA test case 11
  * DB schema bootstrap script now runs silently by default
  * Fix aggregate loss export test
  * Fix a broken disagg/core test
  * Easy hazard getters optimization (LP: #1132708)
  * Fix progress risk
  * Event loss tables (LP: #1132699)
  * Fix the memory occupation issue for the scenario_risk calculator
    (LP: #1132018,#1132017)
  * Performance monitor to measure times and memory occupation of bottleneck
    code (LP: #1132017)
  * Scenario insured losses
  * Version fix (already present fix in master, add a test to verify it)
  * Classical Hazard QA test, SA IMT case (LP: #1073591)
  * Optimize hazard curve insertion (LP: #1100332)
  * updates due to the latest risklib api changes
  * Fixed the bug introduced by change the location field from Geometry to
    Geography
  * "openquake --version broked" fix
  * Fixed bug in the distribution of the realizations logic
  * Simplified the hazard getters so that they are pickleable without effort
  * Update to disaggregation equation (LP: #1116262)
  * Scenario Aggregated Loss
  * Risk maximum distance (LP: #1095582)
  * Add timestamps to calculation summary output (LP: #1129271)
  * More efficient hazard curve update transactions. (LP: #1121825)
  * Scenario risk tests
  * Added parameter taxonomies_from_fragility_model (LP: #1122817)
  * Add a check for missing taxonomies in the scenario_damage calculator
    (LP: #1122817)
  * Add '_update_progress' for clearer profiling (LP: #1121825)
  * Removed many global dictionaries and adopted a convention-over-configuration
    approach
  * Generation of ground motion fields only within a certain distance from the
    rupture (LP: #1121940)
  * Link between Rupture / Stochastic Event Set and Ground motion field outputs
    (LP: #1119553)
  * Fixed the qa_test for scenario_damage
  * Fix HazardCalculation.get_imts()
  * Donot save absolute losses (LP: #1096881)
  * Scenario hazard: fix a reference to the site collection
  * Fixes scenario hazard correlation
  * Scenario risk
  * Changed DmgState to have a foreign key to OqJob, not to Output; also removed
    the CollapseMap special treatment (LP: #1100371)
  * Drop upload table
  * Remove several global dictionaries from the engine
  * Mean and quantile Loss curve computation (LP: #1101270)
  * Cache the SiteCollection to avoid redundant recreation (LP: #1096915)
  * Scenario hazard correlation model (LP: #1097646)

 -- Matteo Nastasi (GEM Foundation) <nastasi@openquake.org>  Mon, 24 Jun 2013 17:39:07 +0200

python-oq-engine (0.9.1-1) precise; urgency=low

  * upstream release

 -- Matteo Nastasi (GEM Foundation) <nastasi@openquake.org>  Mon, 11 Feb 2013 11:00:54 +0100

python-oq-engine (0.8.3-3) precise; urgency=low

  * Add missing monitor.py source

 -- Muharem Hrnjadovic <mh@foldr3.com>  Tue, 23 Oct 2012 10:16:18 +0200

python-oq-engine (0.8.3-2) precise; urgency=low

  * Use arch-independent JAVA_HOME env. variable values (LP: #1069804)

 -- Muharem Hrnjadovic <mh@foldr3.com>  Mon, 22 Oct 2012 15:30:39 +0200

python-oq-engine (0.8.3-1) precise; urgency=low

  * upstream release

 -- Muharem Hrnjadovic <mh@foldr3.com>  Fri, 19 Oct 2012 19:53:00 +0200

python-oq-engine (0.8.2-5) precise; urgency=low

  * Make sure the vs30_type param is capitalized (LP: #1050792)

 -- Muharem Hrnjadovic <mh@foldr3.com>  Fri, 21 Sep 2012 12:01:34 +0200

python-oq-engine (0.8.2-4) precise; urgency=low

  * fix JAVA_HOME value so it works in ubuntu 12.04 LTS (LP: #1051941)

 -- Muharem Hrnjadovic <mh@foldr3.com>  Mon, 17 Sep 2012 14:52:12 +0200

python-oq-engine (0.8.2-3) precise; urgency=low

  * Insured loss probabilistic event based calculator (LP: #1045318)

 -- Muharem Hrnjadovic <mh@foldr3.com>  Wed, 05 Sep 2012 09:22:36 +0200

python-oq-engine (0.8.2-2) precise; urgency=low

  * remove namespace/module ambiguity

 -- Muharem Hrnjadovic <mh@foldr3.com>  Tue, 04 Sep 2012 17:08:17 +0200

python-oq-engine (0.8.2-1) precise; urgency=low

  * Upstream release (LP: #1045214)

 -- Muharem Hrnjadovic <mh@foldr3.com>  Tue, 04 Sep 2012 08:52:53 +0200

python-oq-engine (0.8.1-5) precise; urgency=low

  * rm threaded serialization patch (since it increases overall run time)

 -- Muharem Hrnjadovic <mh@foldr3.com>  Wed, 25 Jul 2012 17:01:32 +0200

python-oq-engine (0.8.1-4) precise; urgency=low

  * Try threaded serialization in order to fix performance regression
    (LP: #1027874)

 -- Muharem Hrnjadovic <mh@foldr3.com>  Mon, 23 Jul 2012 13:21:32 +0200

python-oq-engine (0.8.1-3) precise; urgency=low

  * Fix import exception when DJANGO_SETTINGS_MODULE is not set (LP: #1027776)

 -- Muharem Hrnjadovic <mh@foldr3.com>  Mon, 23 Jul 2012 09:08:01 +0200

python-oq-engine (0.8.1-2) precise; urgency=low

  * Fix for region discretization bug (LP: #1027041)

 -- Muharem Hrnjadovic <mh@foldr3.com>  Sun, 22 Jul 2012 10:12:25 +0200

python-oq-engine (0.8.1-1) precise; urgency=low

  * new upstream release (LP: #1027030)

 -- Muharem Hrnjadovic <mh@foldr3.com>  Fri, 20 Jul 2012 15:06:18 +0200

python-oq-engine (0.7.0-4) precise; urgency=low

  * fix typo in oq_restart script (LP: #994565)

 -- Muharem Hrnjadovic <mh@foldr3.com>  Fri, 04 May 2012 15:01:54 +0200

python-oq-engine (0.7.0-3) precise; urgency=low

  * Correct the version displayed by OpenQuake (on demand).

 -- Muharem Hrnjadovic <mh@foldr3.com>  Fri, 04 May 2012 08:20:18 +0200

python-oq-engine (0.7.0-2) oneiric; urgency=low

  * Fix bug in the classical PSHA calculator (LP: #984055)

 -- Muharem Hrnjadovic <mh@foldr3.com>  Wed, 02 May 2012 22:00:59 +0200

python-oq-engine (0.7.0-1) oneiric; urgency=low

  * Upstream release, rev. 0.7.0

 -- Muharem Hrnjadovic <mh@foldr3.com>  Wed, 02 May 2012 21:34:03 +0200

python-oq-engine (0.6.1-9) oneiric; urgency=low

  * Fix db router config for the oqmif schema (LP: #993256)

 -- Muharem Hrnjadovic <mh@foldr3.com>  Wed, 02 May 2012 15:23:40 +0200

python-oq-engine (0.6.1-8) oneiric; urgency=low

  * Re-apply fix for ERROR: role "oq_ged4gem" does not exist (LP: #968056)

 -- Muharem Hrnjadovic <mh@foldr3.com>  Wed, 02 May 2012 10:23:40 +0200

python-oq-engine (0.6.1-7) oneiric; urgency=low

  * delete obsolete .pyc files in /usr/openquake (LP: #984912)

 -- Muharem Hrnjadovic <mh@foldr3.com>  Thu, 19 Apr 2012 10:28:45 +0200

python-oq-engine (0.6.1-6) oneiric; urgency=low

  * Remove spurious 'oqmif' db user from settings.py (LP: #980769)

 -- Muharem Hrnjadovic <mh@foldr3.com>  Fri, 13 Apr 2012 14:35:54 +0200

python-oq-engine (0.6.1-5) oneiric; urgency=low

  * Pass the postgres port to the 'createlang' command as well.

 -- Muharem Hrnjadovic <mh@foldr3.com>  Fri, 13 Apr 2012 10:37:26 +0200

python-oq-engine (0.6.1-4) oneiric; urgency=low

  * Fix psql invocation.

 -- Muharem Hrnjadovic <mh@foldr3.com>  Fri, 13 Apr 2012 06:01:12 +0200

python-oq-engine (0.6.1-3) oneiric; urgency=low

  * Support machines with multiple postgres versions (LP: #979881)

 -- Muharem Hrnjadovic <mh@foldr3.com>  Fri, 13 Apr 2012 05:49:41 +0200

python-oq-engine (0.6.1-2) oneiric; urgency=low

  * Fix oq_restart_workers script so it uses the correct db table (oq_job)

 -- Muharem Hrnjadovic <mh@foldr3.com>  Wed, 04 Apr 2012 11:29:36 +0200

python-oq-engine (0.6.1-1) oneiric; urgency=low

  * OpenQuake 0.6.1 upstream release (LP: #971541)

 -- Muharem Hrnjadovic <mh@foldr3.com>  Tue, 03 Apr 2012 08:52:39 +0200

python-oq-engine (0.6.0-15) oneiric; urgency=low

  * Support machines with multiple postgres versions (LP: #979881)

 -- Muharem Hrnjadovic <mh@foldr3.com>  Thu, 12 Apr 2012 18:56:58 +0200

python-oq-engine (0.6.0-14) oneiric; urgency=low

  * Improved version string, post-installation actions

 -- Muharem Hrnjadovic <mh@foldr3.com>  Fri, 30 Mar 2012 17:21:40 +0200

python-oq-engine (0.6.0-13) oneiric; urgency=low

  * proper fix for GMF serialization problem (LP: #969014)

 -- Muharem Hrnjadovic <mh@foldr3.com>  Fri, 30 Mar 2012 15:14:41 +0200

python-oq-engine (0.6.0-12) oneiric; urgency=low

  * Fix GMF serialization in the hazard event based calculator (LP: #969014)

 -- Muharem Hrnjadovic <mh@foldr3.com>  Fri, 30 Mar 2012 12:15:44 +0200

python-oq-engine (0.6.0-11) oneiric; urgency=low

  * Fix ERROR: role "oq_ged4gem" does not exist (LP: #968056)

 -- Muharem Hrnjadovic <mh@foldr3.com>  Thu, 29 Mar 2012 10:44:23 +0200

python-oq-engine (0.6.0-10) oneiric; urgency=low

  * Fix BaseHazardCalculator, so self.calc gets initialized.

 -- Muharem Hrnjadovic <mh@foldr3.com>  Fri, 23 Mar 2012 07:20:47 +0100

python-oq-engine (0.6.0-9) oneiric; urgency=low

  * Turn off accidental worker-side logic tree processing (LP: #962788)

 -- Muharem Hrnjadovic <mh@foldr3.com>  Fri, 23 Mar 2012 06:27:36 +0100

python-oq-engine (0.6.0-8) oneiric; urgency=low

  * Package tested and ready for deployment.

 -- Muharem Hrnjadovic <mh@foldr3.com>  Tue, 20 Mar 2012 15:54:31 +0100

python-oq-engine (0.6.0-7) oneiric; urgency=low

  * All demos pass, rebuild this package

 -- Muharem Hrnjadovic <mh@foldr3.com>  Wed, 07 Mar 2012 18:12:26 +0100

python-oq-engine (0.6.0-6) oneiric; urgency=low

  * Another db user fix

 -- Muharem Hrnjadovic <mh@foldr3.com>  Wed, 07 Mar 2012 17:18:31 +0100

python-oq-engine (0.6.0-5) oneiric; urgency=low

  * Fix database users

 -- Muharem Hrnjadovic <mh@foldr3.com>  Wed, 07 Mar 2012 16:39:49 +0100

python-oq-engine (0.6.0-4) oneiric; urgency=low

  * Fix distro series

 -- Muharem Hrnjadovic <mh@foldr3.com>  Wed, 07 Mar 2012 09:25:57 +0100

python-oq-engine (0.6.0-3) precise; urgency=low

  * Added license file

 -- Muharem Hrnjadovic <mh@foldr3.com>  Wed, 07 Mar 2012 08:35:12 +0100

python-oq-engine (0.6.0-2) oneiric; urgency=low

  * added sample celeryconfig.py file

 -- Muharem Hrnjadovic <mh@foldr3.com>  Mon, 05 Mar 2012 20:07:23 +0100

python-oq-engine (0.6.0-1) oneiric; urgency=low

  * OpenQuake rev. 0.6.0 upstream release (LP: #946879)
  * add postgresql-plpython-9.1 dependency (LP: #929429)

 -- Muharem Hrnjadovic <mh@foldr3.com>  Mon, 05 Mar 2012 11:05:22 +0100

python-oq-engine (0.5.1-2) oneiric; urgency=low

  * add postrm script (LP: #906613)

 -- Muharem Hrnjadovic <mh@foldr3.com>  Thu, 02 Feb 2012 13:00:06 +0100

python-oq-engine (0.5.1-1) oneiric; urgency=low

  * 0.5.1 upstream release (LP: #925339)

 -- Muharem Hrnjadovic <mh@foldr3.com>  Thu, 02 Feb 2012 10:11:58 +0100

python-oq-engine (0.5.0-9) oneiric; urgency=low

  * Fix error resulting from backporting code.

 -- Muharem Hrnjadovic <mh@foldr3.com>  Wed, 25 Jan 2012 16:27:49 +0100

python-oq-engine (0.5.0-8) oneiric; urgency=low

  * Fix hazard map serialization failure (LP: #921604)

 -- Muharem Hrnjadovic <mh@foldr3.com>  Wed, 25 Jan 2012 16:06:54 +0100

python-oq-engine (0.5.0-7) oneiric; urgency=low

  * Remove one last 'sudo' from db setup script

 -- Muharem Hrnjadovic <mh@foldr3.com>  Wed, 25 Jan 2012 12:17:35 +0100

python-oq-engine (0.5.0-6) oneiric; urgency=low

  * NRML files are written only once (LP: #914614)
  * optimize parallel results collection (LP: #914613)
  * fix "current realization" progress counter value (LP: #914477)

 -- Muharem Hrnjadovic <mh@foldr3.com>  Thu, 19 Jan 2012 15:16:51 +0100

python-oq-engine (0.5.0-5) oneiric; urgency=low

  * Revert to the usual database user names.

 -- Muharem Hrnjadovic <mh@foldr3.com>  Tue, 10 Jan 2012 10:49:49 +0100

python-oq-engine (0.5.0-4) oneiric; urgency=low

  * Remove "sudo" from db setup script (LP: #914139)

 -- Muharem Hrnjadovic <mh@foldr3.com>  Tue, 10 Jan 2012 08:18:14 +0100

python-oq-engine (0.5.0-3) oneiric; urgency=low

  * Fix demo files.

 -- Muharem Hrnjadovic <mh@foldr3.com>  Mon, 09 Jan 2012 21:10:08 +0100

python-oq-engine (0.5.0-2) oneiric; urgency=low

  * Calculation and serialization are to be carried out in parallel
    (LP: #910985)

 -- Muharem Hrnjadovic <mh@foldr3.com>  Mon, 09 Jan 2012 15:53:05 +0100

python-oq-engine (0.5.0-1) oneiric; urgency=low

  * Prepare rel. 0.5.0 of python-oq-engine (LP: #913540)
  * set JAVA_HOME for celeryd (LP: #911697)

 -- Muharem Hrnjadovic <mh@foldr3.com>  Mon, 09 Jan 2012 07:15:31 +0100

python-oq-engine (0.4.6-11) oneiric; urgency=low

  * Facilitate java-side kvs connection caching
    (LP: #894261, #907760, #907993).

 -- Muharem Hrnjadovic <mh@foldr3.com>  Mon, 02 Jan 2012 13:42:42 +0100

python-oq-engine (0.4.6-10) oneiric; urgency=low

  * Only use one amqp log handler per celery worker (LP: #907360).

 -- Muharem Hrnjadovic <mh@foldr3.com>  Mon, 02 Jan 2012 13:10:50 +0100

python-oq-engine (0.4.6-9) oneiric; urgency=low

  * add a debian/preinst script that makes sure we have no garbage
    from previous package installation lying around (LP: #906613).

 -- Muharem Hrnjadovic <mh@foldr3.com>  Tue, 20 Dec 2011 10:43:12 +0100

python-oq-engine (0.4.6-8) oneiric; urgency=low

  * Repackage 0.4.6-6 (no asynchronous classical PSHA code)
    for oneiric (also fix the postgres-9.1 issues).

 -- Muharem Hrnjadovic <mh@foldr3.com>  Fri, 16 Dec 2011 11:34:47 +0100

python-oq-engine (0.4.6-6) oneiric; urgency=low

  * Make sure /var/lib/openquake/disagg-results exists and has an
    appropriate owner and permissions (LP: #904659)

 -- Muharem Hrnjadovic <mh@foldr3.com>  Thu, 15 Dec 2011 12:26:28 +0100

python-oq-engine (0.4.6-5) natty; urgency=low

  * Make sure the demos that were broken in 0.4.6 are not installed
    (LP: #901112)

 -- Muharem Hrnjadovic <mh@foldr3.com>  Fri, 09 Dec 2011 16:40:50 +0100

python-oq-engine (0.4.6-4) natty; urgency=low

  * Tolerate the failure of chown and/or chmod on /var/lib/openquake
    (LP: #902083)

 -- Muharem Hrnjadovic <mh@foldr3.com>  Fri, 09 Dec 2011 10:38:46 +0100

python-oq-engine (0.4.6-3) natty; urgency=low

  * Remove UHS changes in order to fix python-java-bridge failures
    (LP: #900617)

 -- Muharem Hrnjadovic <mh@foldr3.com>  Fri, 09 Dec 2011 07:51:19 +0100

python-oq-engine (0.4.6-2) oneiric; urgency=low

  * Add missing dependency, python-h5py (LP: #900300)

 -- Muharem Hrnjadovic <mh@foldr3.com>  Mon, 05 Dec 2011 15:09:37 +0100

python-oq-engine (0.4.6-1) oneiric; urgency=low

  * Upstream release (LP: #898634)
  * Make postgres dependencies less version dependent (LP: #898622)

 -- Muharem Hrnjadovic <mh@foldr3.com>  Mon, 05 Dec 2011 10:51:46 +0100

python-oq-engine (0.4.4-19) oneiric; urgency=low

  * Functions called from celery tasks should not make use of logic trees
    (LP: #880743)

 -- Muharem Hrnjadovic <mh@foldr3.com>  Mon, 24 Oct 2011 14:37:41 +0200

python-oq-engine (0.4.4-18) oneiric; urgency=low

  * Add python-setuptools as a python-oq-engine dependency (LP: #877915)

 -- Muharem Hrnjadovic <mh@foldr3.com>  Sun, 23 Oct 2011 18:29:41 +0200

python-oq-engine (0.4.4-17) oneiric; urgency=low

  * Refresh the demos and make sure the newest ones are always installed
    under /usr/openquake/demos

 -- Muharem Hrnjadovic <mh@foldr3.com>  Sun, 23 Oct 2011 18:12:59 +0200

python-oq-engine (0.4.4-16) oneiric; urgency=low

  * Remove superfluous OPENQUAKE_ROOT import.

 -- Muharem Hrnjadovic <mh@foldr3.com>  Sun, 23 Oct 2011 16:42:17 +0200

python-oq-engine (0.4.4-15) oneiric; urgency=low

  * Added the python code needed for the new logic tree implementation
    (LP: #879451)

 -- Muharem Hrnjadovic <mh@foldr3.com>  Sun, 23 Oct 2011 12:27:15 +0200

python-oq-engine (0.4.4-14) oneiric; urgency=low

  * leave exceptions raised by celery tasks alone (LP: #878736)

 -- Muharem Hrnjadovic <mh@foldr3.com>  Thu, 20 Oct 2011 12:30:50 +0200

python-oq-engine (0.4.4-13) oneiric; urgency=low

  * Avoid failures while reraising exceptions (LP: #877992)

 -- Muharem Hrnjadovic <mh@foldr3.com>  Wed, 19 Oct 2011 15:03:58 +0200

python-oq-engine (0.4.4-12) natty; urgency=low

  * Impose upper limit on JVM memory usage (LP: #821002)

 -- Muharem Hrnjadovic <mh@foldr3.com>  Mon, 17 Oct 2011 17:35:40 +0200

python-oq-engine (0.4.4-11) oneiric; urgency=low

  * add python-oq-engine_0.4.4.orig.tar.gz to upload

 -- Muharem Hrnjadovic <mh@foldr3.com>  Fri, 14 Oct 2011 11:57:11 +0200

python-oq-engine (0.4.4-10) oneiric; urgency=low

  * Ubuntu 11.10 upload.

 -- Muharem Hrnjadovic <mh@foldr3.com>  Fri, 14 Oct 2011 11:37:17 +0200

python-oq-engine (0.4.4-9) natty; urgency=low

  * 'new_in_this_release' files apply to latest upgrade (LP: #873205)

 -- Muharem Hrnjadovic <mh@foldr3.com>  Thu, 13 Oct 2011 10:36:04 +0200

python-oq-engine (0.4.4-8) natty; urgency=low

  * Make sure all demo files are unzipped (LP: #872816)

 -- Muharem Hrnjadovic <mh@foldr3.com>  Thu, 13 Oct 2011 10:17:08 +0200

python-oq-engine (0.4.4-7) natty; urgency=low

  * More robust detection of the 'openquake' system group (LP #872814)

 -- Muharem Hrnjadovic <mh@foldr3.com>  Wed, 12 Oct 2011 14:37:40 +0200

python-oq-engine (0.4.4-6) natty; urgency=low

  * make the demo files writable by owner *and* group.

 -- Muharem Hrnjadovic <mh@foldr3.com>  Tue, 11 Oct 2011 16:09:51 +0200

python-oq-engine (0.4.4-5) natty; urgency=low

  * Remove unneeded database users (LP #872277)
  * fix smoketests (add DEPTHTO1PT0KMPERSEC, VS30_TYPE parameter defaults)

 -- Muharem Hrnjadovic <mh@foldr3.com>  Tue, 11 Oct 2011 15:48:20 +0200

python-oq-engine (0.4.4-4) natty; urgency=low

  * turn off -x flag in debian/postinst
  * unzip the example files in /usr/openquake/demos

 -- Muharem Hrnjadovic <mh@foldr3.com>  Tue, 11 Oct 2011 14:55:30 +0200

python-oq-engine (0.4.4-3) natty; urgency=low

  * fix lintian warning

 -- Muharem Hrnjadovic <mh@foldr3.com>  Tue, 11 Oct 2011 14:26:25 +0200

python-oq-engine (0.4.4-2) natty; urgency=low

  * Use dh_installexamples to include the smoketests in the package.

 -- Muharem Hrnjadovic <mh@foldr3.com>  Tue, 11 Oct 2011 12:23:06 +0200

python-oq-engine (0.4.4-1) natty; urgency=low

  * fix permissions for config files in /etc/openquake (LP #850766)
  * be more intelligent about pg_hba.conf files (LP #848579)
  * add smoke tests to the package (LP #810982)

 -- Muharem Hrnjadovic <mh@foldr3.com>  Tue, 11 Oct 2011 11:47:30 +0200

python-oq-engine (0.4.3-21) natty; urgency=low

  * Remove unneeded dependency on fabric (LP: #852004)

 -- Muharem Hrnjadovic <mh@foldr3.com>  Fri, 16 Sep 2011 20:47:49 +0000

python-oq-engine (0.4.3-20) natty; urgency=low

  * Shut down celery prior to restarting postgres and setting up the database
    (LP: #846388)

 -- Muharem Hrnjadovic <mh@foldr3.com>  Sat, 10 Sep 2011 19:47:56 +0200

python-oq-engine (0.4.3-19) natty; urgency=low

  * Close all db connections in order to prevent package upgrade failures
   (LP: 846279)

 -- Muharem Hrnjadovic <mh@foldr3.com>  Sat, 10 Sep 2011 09:37:34 +0200

python-oq-engine (0.4.3-18) natty; urgency=low

  * declare the "include_defaults" flag in the openquake script (LP: #845994)

 -- Muharem Hrnjadovic <mh@foldr3.com>  Fri, 09 Sep 2011 22:38:40 +0200

python-oq-engine (0.4.3-17) natty; urgency=low

  * package the correct software revision (LP: #845583)

 -- Muharem Hrnjadovic <mh@foldr3.com>  Fri, 09 Sep 2011 15:00:05 +0200

python-oq-engine (0.4.3-16) natty; urgency=low

  * Add all required db users to pg_hba.conf (LP: #845461)

 -- Muharem Hrnjadovic <mh@foldr3.com>  Fri, 09 Sep 2011 11:25:41 +0200

python-oq-engine (0.4.3-15) natty; urgency=low

  * Remove obsolete dependency on python-geoalchemy (LP: #845439)

 -- Muharem Hrnjadovic <mh@foldr3.com>  Fri, 09 Sep 2011 10:25:25 +0200

python-oq-engine (0.4.3-14) natty; urgency=low

  * turn off 'set -x' in debian/postinst

 -- Muharem Hrnjadovic <mh@foldr3.com>  Fri, 09 Sep 2011 07:18:34 +0200

python-oq-engine (0.4.3-13) natty; urgency=low

  * Better detection of postgresql-8.4

 -- Muharem Hrnjadovic <mh@foldr3.com>  Fri, 09 Sep 2011 07:16:11 +0200

python-oq-engine (0.4.3-12) natty; urgency=low

  * detect the absence of the rabbitmq and postgres services and refrain
    from the corresponding initialization actions  (LP: #845344)

 -- Muharem Hrnjadovic <mh@foldr3.com>  Fri, 09 Sep 2011 06:47:32 +0200

python-oq-engine (0.4.3-11) natty; urgency=low

  * Fix logging sink configuration file and location.

 -- Muharem Hrnjadovic <mh@foldr3.com>  Wed, 07 Sep 2011 14:31:51 +0200

python-oq-engine (0.4.3-10) natty; urgency=low

  * Fix database user/permissions for admin schema.

 -- Muharem Hrnjadovic <mh@foldr3.com>  Wed, 07 Sep 2011 14:07:30 +0200

python-oq-engine (0.4.3-9) natty; urgency=low

  * turn off 'set -x' in debian/postinst

 -- Muharem Hrnjadovic <mh@foldr3.com>  Tue, 06 Sep 2011 17:44:37 +0200

python-oq-engine (0.4.3-8) natty; urgency=low

  * Fixed database (user) setup and general breakage (LP: #842472)

 -- Muharem Hrnjadovic <mh@foldr3.com>  Tue, 06 Sep 2011 17:42:51 +0200

python-oq-engine (0.4.3-7) natty; urgency=low

  * Fix database (user) setup (LP: #842472)
  * Copy configuration file to /etc/openquake (LP: #842468)

 -- Muharem Hrnjadovic <mh@foldr3.com>  Tue, 06 Sep 2011 15:34:17 +0200

python-oq-engine (0.4.3-6) natty; urgency=low

  * Delay the import of openquake.engine.job to allow the user to see the version
    and/or help without errors (LP: #842604)

 -- Muharem Hrnjadovic <mh@foldr3.com>  Tue, 06 Sep 2011 14:37:06 +0200

python-oq-engine (0.4.3-5) natty; urgency=low

  * Copy configuration file to /usr/openquake (LP: #842468)

 -- Muharem Hrnjadovic <mh@foldr3.com>  Tue, 06 Sep 2011 11:45:55 +0200

python-oq-engine (0.4.3-4) natty; urgency=low

  * Fix 'Architecture' field in debian/control.

 -- Muharem Hrnjadovic <mh@foldr3.com>  Mon, 05 Sep 2011 21:35:10 +0200

python-oq-engine (0.4.3-3) natty; urgency=low

  * Add Django as a dependency (LP: #830974)

 -- Muharem Hrnjadovic <mh@foldr3.com>  Mon, 05 Sep 2011 21:33:01 +0200

python-oq-engine (0.4.3-2) natty; urgency=low

  * Make db error detection smarter (LP: #819710)

 -- Muharem Hrnjadovic <mh@foldr3.com>  Mon, 05 Sep 2011 21:30:16 +0200

python-oq-engine (0.4.3-1) natty; urgency=low

  * Upstream release (LP: #839424)

 -- Muharem Hrnjadovic <mh@foldr3.com>  Mon, 05 Sep 2011 18:13:42 +0200

python-oq-engine (0.4.1-12) natty; urgency=low

  * Better error detection for schema creation output (LP #819710)
  * Remove unneeded python-guppy dependency (LP #826487)

 -- Muharem Hrnjadovic <mh@foldr3.com>  Mon, 15 Aug 2011 03:16:43 +0200

python-oq-engine (0.4.1-11) natty; urgency=low

  * Add the cache garbage collector script (LP #817541)

 -- Muharem Hrnjadovic <mh@foldr3.com>  Thu, 28 Jul 2011 16:56:33 +0200

python-oq-engine (0.4.1-10) natty; urgency=low

  * The name of the default db should be 'openquake'

 -- Muharem Hrnjadovic <mh@foldr3.com>  Tue, 26 Jul 2011 15:47:18 +0200

python-oq-engine (0.4.1-9) natty; urgency=low

  * postgresql reload after pg_hba.conf modification was missing

 -- Muharem Hrnjadovic <mh@foldr3.com>  Tue, 26 Jul 2011 15:28:52 +0200

python-oq-engine (0.4.1-8) natty; urgency=low

  * log4j.properties needs to live in the openquake source code tree
    (LP #816397)

 -- Muharem Hrnjadovic <mh@foldr3.com>  Tue, 26 Jul 2011 14:52:20 +0200

python-oq-engine (0.4.1-7) natty; urgency=low

  * Fix obsolete celeryconfig.py file.

 -- Muharem Hrnjadovic <mh@foldr3.com>  Tue, 26 Jul 2011 14:24:25 +0200

python-oq-engine (0.4.1-6) natty; urgency=low

  * Move xml schemas to the openquake source code tree (LP #816375)

 -- Muharem Hrnjadovic <mh@foldr3.com>  Tue, 26 Jul 2011 13:52:56 +0200

python-oq-engine (0.4.1-5) natty; urgency=low

  * Fix mistake in postinst (db init output in now redirected correctly)

 -- Muharem Hrnjadovic <mh@foldr3.com>  Tue, 26 Jul 2011 12:16:20 +0200

python-oq-engine (0.4.1-4) natty; urgency=low

  * database initialisation is now checked for errors

 -- Muharem Hrnjadovic <mh@foldr3.com>  Tue, 26 Jul 2011 11:25:18 +0200

python-oq-engine (0.4.1-3) natty; urgency=low

  * when invoked from postinst the sudo commands in the create_oq_schema
    script break it (since the latter is run by the postgres user)

 -- Muharem Hrnjadovic <mh@foldr3.com>  Tue, 26 Jul 2011 07:58:31 +0200

python-oq-engine (0.4.1-2) natty; urgency=low

  * get_uiapi_writer_session() has defaults (LP #815912)
  * moved the db-rooted source code tree under openquake (LP #816232)

 -- Muharem Hrnjadovic <mh@foldr3.com>  Tue, 26 Jul 2011 06:35:03 +0200

python-oq-engine (0.4.1-1) natty; urgency=low

  * OpenQuake 0.4.1 release
  * add postgresql-8.4 as a recommended package (LP #810953)
  * configure the OpenQuake database if postgres is installed (LP #810955)
  * add dependencies (LP #813961)
  * add the sticky bit to /usr/openquake (LP #810985)

 -- Muharem Hrnjadovic <mh@foldr3.com>  Thu, 21 Jul 2011 11:48:36 +0200

python-oq-engine (0.3.9-6) natty; urgency=low

  * The rabbitmq-server and redis-server packages should be merely recommended
    since we may want to install the openquake package on worker machines but
    deploy the two daemons in question elsewhere.

 -- Muharem Hrnjadovic <mh@foldr3.com>  Tue, 14 Jun 2011 20:12:50 +0200

python-oq-engine (0.3.9-5) natty; urgency=low

  * The number of celery tasks is based on the number of CPUs/cores
    (when the HAZARD_TASKS parameter is not set).

 -- Muharem Hrnjadovic <mh@foldr3.com>  Thu, 09 Jun 2011 15:15:54 +0200

python-oq-engine (0.3.9-4) natty; urgency=low

  * Create /usr/openquake in postinst

 -- Muharem Hrnjadovic <mh@foldr3.com>  Tue, 07 Jun 2011 16:43:24 +0200

python-oq-engine (0.3.9-3) natty; urgency=low

  * Added java-oq dependency

 -- Muharem Hrnjadovic <mh@foldr3.com>  Tue, 07 Jun 2011 14:58:44 +0200

python-oq-engine (0.3.9-2) natty; urgency=low

  * Added the python-geoalchemy dependency.

 -- Muharem Hrnjadovic <mh@foldr3.com>  Tue, 07 Jun 2011 10:30:02 +0200

python-oq-engine (0.3.9-1) natty; urgency=low

  * Upstream OpenQuake python sources.

 -- Muharem Hrnjadovic <mh@foldr3.com>  Mon, 06 Jun 2011 11:42:24 +0200<|MERGE_RESOLUTION|>--- conflicted
+++ resolved
@@ -1,10 +1,7 @@
   [Michele Simionato]
-<<<<<<< HEAD
   * The realizations are now exported as a CSV file
-=======
   * Escaped taxonomies in the datastore
   * The Web UI log tool is now escaping the HTML
->>>>>>> f1f9bf9f
   * Moved openquake.commonlib.commands -> openquake.commands and
     openquake.commonlib.valid -> openquake.risklib.valid to have a
     linear tower of internal dependencies
