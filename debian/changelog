  [Michele Simionato]
  * Optimized the calculation of mean hazard curves when `use_rates=true`;
<<<<<<< HEAD
    now it is possible to compute exactly mean curves even with 300+ millions
=======
    now it is possible to compute exactly mean curves even with millions
>>>>>>> 293a6a4c
    of realizations

  [Paolo Tormene, Michele Simionato]
  * Added command `oq plot 'gmf_scenario?imt=PGA&kind=rlz-0'`

  [Fatemeh Alishahiha]
  * Added vertical component to `abrahamson_silva_1997` gsim library

  [Michele Simionato]
  * Internal: removed ProbabilityCurve and rename ProbabilityMap->MapArray
  * Optimized building the CompositeSourceModel for complex logic trees
  * Optimized "reading rates" in postclassical
  * Extended the `delta_loss` warning to scenario_risk calculations
    and documented it

  [Michele Simionato, Marco Pagani]
  * Fixed the multifault rupture indices and the MultiLine class so
    that the New Zealand model can run

  [Paolo Tormene, Michele Simionato]
  * Added a new parameter `asce_version` for AELO calculations

  [Michele Simionato]
  * Saving memory and disk space in conditioned GMFs scenarios, improving
    also the performance in many cases
  * Fixed the passing of parameters to the underlying GMPE in NRCan15SiteTerm
  * Added another check for missing gsim in scenario calculations
  * Using custom `hcurves` and `uhs` exporters in AELO mode

  [Fatemeh Alishahiha]
  * Added a new gsim library named `ghasemi_2009` developed for Iran.

  [Marco Pagani]
  * Added a new epistemic uncertainty for modelling relative uncertainty on
    MMax

  [Michele Simionato]
  * Added a check to forbid `individual_rlzs=true` and `collect_rlzs=true`
  * Fixed a bug in `oq extract "ruptures?rup_id=XXX`
  * Raising an early error if the user forgets to specify a site_model_file
    when needed (i.e. for parameters region and xvf)

  [Marco Pagani, Christopher Brooks]
  * Refactored Chiou and Youngs (2014) GMM to be adjustable using methodology
    of the Boore et al (2022) paper

  [Michele Simionato]
  * Discarded the stations (if any) from the avg_gmf plot
  * Added an early check for homeless consequences
  * Improved the check for missing site parameters
  * Internal: fixed the serialization of logic trees using
    simpleFaultGeometryAbsolute, complexFaultGeometryAbsolute or
    characteristicFaultGeometryAbsolute
  * Added a check when importing hazard_curves.csv files: the values must be
    probabilities
  * Internal: functions must be shorter than 100 lines and have less than
    16 arguments to enter in the engine codebase
  * Fixed scenarios with CanadaSHM6 GMPEs and ModifiableGMPE
  * Fixed `avg_losses-stats` exporter in the case of a single realization
  * Managed duplicated multi fault sources in event based for the New
    Zealand model
  * Forbidden characters .:; in the branchID

  [Michal Kolaj]
  * Fixed a couple bugs in the Canadians GMPEs (can_shm6_inslab) causing wrong
    means

  [Michele Simionato, Paolo Tormene]
  * Extended the engine and the WebUI to accept a rupture_file
    in the contexts of the Aristotle project
  * Extended the engine and the WebUI to run scenario_risk calculations
    from USGS ruptures in the contexts of the Aristotle project

  [Michele Simionato]
  * Raised a clear error for GMF-conditioned calculations with too many sites
  * Rounding lon, lat with numpy in oqparam.sites
  * Reduced by half the data transfer in classical by using 32 bit rates
  * Fixed a bug in `oq zip` which was missing the exposure.csv files
  * Introduced a parameter `config.memory.avg_losses_max`
  * Changed `import_gmfs_hdf5` to not use ExternalLinks
  * Added `oq show usgs_rupture:<usgs_id>` printing the rupture parameters

  [Matteo Nastasi]
  * Add helper to check consistency between debian/changelog and
    CONTRIBUTORS.txt

  [Michele Simionato]
  * Added an optional flag `config.distribution.compress` to reduce the
    data transfer by compressing pickles larger than 1 MB
  * Optimized postclassical both for regular and tiling calculations
  * Saving disk space in classical calculations (~4x) by gzipping the rates
  * Removed Python version checks in install.py

python3-oq-engine (3.19.0-1~xenial01) xenial; urgency=low

  [Graeme Weatherill]
  * Contributed new GMPEs Weatherill2024ESHM20AvgSA,
    Weatherill2024ESHM20SlopeGeologyAvgSA, Weatherill2024ESHM20Homokedastic
    and GmpeIndirectAvgSA

  [Paolo Tormene, Michele Simionato]
  * Added geometry_file to discard ruptures

  [Michele Simionato]
  * Fixed exporting from calculations with a grand parent
  * Added an uniqueness check to source IDs in the same branch
  * Extended the command `oq sample` to multi fault sources
  * Fixed the reading of ruptures with a multisurface with meshes
    of different lengths
  * Fixed `oq compare`: the tolerance parameters were ignored
  * Fixed a numerical precision error affecting the hazard curves at
    very high intensities
  * Optimized multi fault sources by moving surface calculations in the
    preclassical phase
  * Fixed disaggregation in case of mutex sources

  [Paolo Tormene]
  * Added the possibility to display/hide announcements on top of all WebUI
    pages, setting them up via the Django admin interface

  [Michele Simionato]
  * Fixed ZalachorisRathje2019 (mag > Mb_ -> mag >= Mb_)
  * Reduced memory consumption in multiFaultSources
  * Implemented batch processing for AELO calculations

  [Anirudh Rao]
  * Improved the performance of non-parametric liquefaction models

  [Michele Simionato]
  * Renamed 'fpeak' as 'f0' in the HassaniAtkinson2020 GMPE so that the
    Manea2021 GMPE can work
  * Internal: extended the command `oq mosaic sample_rups` to multiple models
  * After 3 years of deprecation, forbidden custom methods in GMPE classes
  * Changed the universal installer to recreate the venv
  * Reduced the number of tasks generated by `disagg_by_src` and added
    more checks on the naming conventions for the source IDs
  * Fixed the gmf_data exporter with a filtered site collection
  * Added missing validation on duplicate source IDs for source models
    in format nrml/0.5
  * The calculation_mode=ebrisk was not honored when starting from GMFs
  * Fixed an ordering bug in the IMTs causing two peaks in the UHS in
    some situations
  * Fixed bug in the WongEtAl2022 GMPEs, reported by Thomas Bornstein
  * Added a job.ini parameter `smlt_branch` to reduce the logic tree to
    a specific branch
  * Internal: extended `oq info` to shapefiles

  [Anirudh Rao]
  * Fixed the conditioned GMFs calculator in the case all the
    stations are filtered away

  [Marco Pagani]
  * Fixed the algorithm used to generate kite surfaces

  [Michele Simionato]
  * Changed the weighted quantile algorithm to not depend on numpy.argsort
    (since numpy 1.25 argsort produces a different sorting on machines with
    AVX-512 enabled processors, causing different quantiles when the weights
    are not all equal)
  * Improved error message for missing fields in the exposure CSV files
  * Internal: removed dbserver.user in openquake.cfg
  * Fixed `extract_from_zip` when managing zip files coming from MACOSX

  [Paolo Tormene]
  * Internal: extended the MosaicGetter to a GlobalModelGetter class with
    the ability to associate points to countries

  [Michele Simionato]
  * Removed the obsolete `by_country` hack when managing the global exposures
  * Changed `oq sample` to use pandas for reading/writing CSVs, thus fixing
    the issue of quoted newlines
  * Fixed `oq check_input exposure.xml`
  * Added `rupture_dict` parameter to be used in scenarios

  [Marco Pagani]
  * Fixed a bug in the calculation of Rjb for gridded surfaces and added a
    dependency from alpha_shapes

  [Chris di Caprio]
  * Contributed many new GMPEs for the New Zealand model

  [Michele Simionato]
  * Fixed wrong `mean_rates_by_src` in presence of the colon convention
  * If there are no sources close to the (single) site, do not raise an error
  * Fixed a bug with --hc taking the parent site collection instead of
    the child site collection
  * Extended the exposure field mapping functionality to map the same
    input field to multiple columns in the asset collection
  * Removed the experimental aftershock calculator; aftershocks can
    be computed by simply including a file delta_rates.csv

  [Anirudh Rao]
  * Limited the cross-correlation coefficient of GodaAtkinson2009
    to have an upper bound of 1.0

  [Paolo Tormene]
  * Added commands `oq plot mean_hcurves_rtgm,governing_mce,disagg_by_src`

  [Michele Simionato]
  * Raised the limit on the product `num_assets * num_rlzs` when using
    full enumeration by a factor of 10
  * Fixed exporting-reimporting GMFs in hdf5 format
  * Fixed a bug causing the insured losses to be larger than the
    ground losses in some cases
  * Added command `oq info executing`
  * Added `extract/relevant_gmfs?threshold=` functionality
  * Added `extract/ruptures?threshold=` functionality
  * Disabling the DbServer with dbserver.host = local
  * Fixed `disagg_source` for same ID sources
  * Disambiguated same ID sources by appending the branch ID after
    the exclamation mark and fixed disagg_by_src accordingly
  * Fixed another bug in disaggregation for mutex sources
  * Fixed a bug in `disagg_source` for mutex sources: src_mutex
    was not passed
  * Internal: forced the colon convention on mutex sources
  * Fixed a bug in the disaggregation with mutex sources incorrectly
    averaging over the rates and not the poes

 -- Matteo Nastasi (GEM Foundation) <nastasi@openquake.org>  Mon, 04 Mar 2024 08:47:34 +0000

python3-oq-engine (3.18.0-1~xenial01) xenial; urgency=low

  [Michele Simionato]
  * Fixed the command `oq extract ruptures` producing wrong newlines on
    Windows

  [Paolo Tormene, Michele Simionato]
  * Fixed an ordering bug in the tagnames in `extract_agg_curves` breaking
    the QGIS plugin

  [Michele Simionato]
  * Fixed the function `get_mean_stddevs_cy14` to recover the same results
    for the Canada SHM6 model as in engine 3.11
  * Required at least Python 3.10.6 on mac and windows

  [Claudio Schill]
  * Optimized the Kuehn sigma_mu_adjustment calculation by replacing the
    multi-step interpolation with a single 2D/3D space interpolation

  [Michele Simionato]
  * Fixed a bug in calculations with a filtered site collection using the
    HM2018CorrelationModel
  * Internal: raised a clear error message when get_composite_source_model is
   called without passing a datastore in presence of multifault sources

  [Christopher Brooks]
  * Added non-ergodic implementation of Zhao et al. (2016) GMM (ray-tracing
    of travel paths through anelastically attenuating volcanic regions and
    subsequent adjustment of the path term based on this distance to reduce
    the predicted ground-motion).

  [Michele Simionato]
  * Optimized (2x) the generation of ground motion fields
  * Internal: using a single random number generator inside the GmfComputer
    and not one for each gsim, causing an artificial correlation between gsims
  * Implemented `maximum_distance_stations` and fixed another site
    collection filtering bug in conditioned GMFs
  * Extended conditioned GMFs to number_of_ground_motion_fields > 1
  * Disabled SLOW MODE on macOS, since the amount of free memory returned by
    psutil cannot be trusted
  * Speeding up `count_ruptures` for multifault sources, which gives a *huge*
    in some calculations (like event_based for Dominican Republic)

  [Marco Pagani]
  * Fixed a bug in the code that resamples a line, with a small effect
    on the hazard of models containing simple fault sources

  [Michele Simionato]
  * Optimized the calculation of quantile hazard maps (7x)
  * Internal: stored `_rates` instead of `_poes` in classical calculations

  [Lana Todorovic, Anirudh Rao]
  * Added several regional liquefaction models to the secondary perils module,
    including:
    ZhuEtAl2017LiquefactionCoastal and ZhuEtAl2017LiquefactionGeneral,
    RashidianBaise2020Liquefaction, AllstadtEtAl2022Liquefaction,
    AkhlagiEtAl2021LiquefactionA and AkhlagiEtAl2021LiquefactionB
    (experimental),
    Bozzoni2021LiquefactionEurope, TodorovicSilva2022NonParametric
  * Added new site parameters required by some of these new models to site.py
  * Added LiqOccur as a valid IMT, referring to the occurrence or
    non-occurrence of liquefaction at a site
  * Added basic documentation for the secondary perils module
    (originally written by @cossatot and extended by @LanaTodorovic93)
  * Added rock-slope co-seismic failure computation of Grant et al. (2016)

  [Michele Simionato]
  * Fixed sanity check on avg_losses and aggrisk breaking for event_based_damage
    calculations following event_based_risk calculations
  * Fixed a bug in avg_gmf causing the average to be computed incorrectly
  * Removed the XML exporters for hazard curves, maps and uniform hazard spectra
    after nearly 5 years of deprecation

  [Paolo Tormene]
  * In the WebUI users are not allowed to see other users outputs by default
    (the old default can be obtained setting ACL_ON = False)

  [Manuela Villani, Michele Simionato, Paolo Tormene]
  * Produced ASCE-7 and ASCE-41 outputs for the AELO project and hidden
    a few internal outputs

  [Athanasios Papadopoulos]
  * Adjusted the Swiss-specific implementations of the GMPEs used
    in the Swiss national seismic hazard (SUIhaz15) and risk (ERM-CH23) models.
    The new implementation returns all of total, intra- and inter-event sigmas,
    rather than just the total one
  * Extended the ModifiableGMPE class by adding an
    `apply_swiss_amplification_sa` method that is used in ERM-CH23 to
    apply site specific adjustments for site effects and intra-event
    uncertainty

  * Added ch_ampl03, ch_ampl06, ch_phis2s03, ch_phis2s06,
    ch_phisss03, ch_phis2s06 site parameters to the site.py file

  [Paolo Tormene]
  * Upgraded requirements: Shapely to version 2.0.1 and Pandas to version 2.0.3

  [Michele Simionato, Paolo Tormene]
  * Implemented AEP, OEP curves

  [Michele Simionato]
  * Internal: changed events.year to be in the range 1..eff_time
  * Enhanced `oq engine --delete-calculation` to remove calculation files
    even if the DbServer is on a remote machine
  * Fixed another site collection filtering bug in conditioned GMFs
  * Fixed a regression in `oq reaggregate`
  * Better error message for logic trees with branchsets exceeding the limit
  * Fixed a bug with mutex sources and disagg_by_src

  [Manuela Villani, Kendra Johnson, Michele Simionato]
  * Implemented Risk Targeted Ground motion for the AELO project

  [Paolo Tormene]
  * Fixed consequence calculations for 'homeless', 'fatality' and 'injury'
    with/without a specified 'time_event'
  * Raise an early error if any station data has zero intensity value

  [Michele Simionato, Paolo Tormene]
  * Internal: checking encoding and newlines of all CSV files in the repository

  [Christopher Brooks]
  * Implemented the Atkinson (2015) GMPE with the alt. eff. depth model

  [Michele Simionato]
  * Fixed a bug in event based risk calculations with
    aggregate_by(parent) != aggregate_by(child)
  * Fixed a bug when exporting `risk_by_event` in absence of ruptures
  * Fixed a bug by not exporting `event_based_mfd` in absence of ruptures
  * Enabled the pointsource_distance approximation by default at 100 km
  * Fixed an error with sources below the minimum_magnitude
  * Introduced support for SLURM (experimental)
  * Fixed bug in conditioned GMFs, due to the station sites being excluded
    from the complete site collection
  * Reduced slow tasks and memory consumption
    in the event_based_risk calculator (3x for Chile)

  [Paolo Tormene]
  * Raise an error if files specified in site_model_file do not have the same
    headers
  * Give a better error message for risk calculations where the aggregate_by
    tag is specified but it doesn't exist in the exposure model

  [Michele Simionato]
  * Improved error message when quantiles are not supported in event based risk
  * Reduced memory consumption in the master node in post_risk
  * Reduced slow tasks in the ebrisk calculator and memory consumption
    in the master node

  [Paolo Tormene]
  * Fixed bug #8907: unable to run ClassicalDamage demo on Windows

  [Astha Poudel, Anirudh Rao, Paolo Tormene]
  * Updates to the infrastructure risk assessment and connectivity analysis
    module to incorporate additional performance metrics including Complete
    Connectivity Loss (CCL), Partial Connectivity Loss (PCL), Weighted
    Connectivity Loss (WCL), and Efficiency Loss (EL) based on
    Poudel et al. (2023).
  * Implemented the possibility of including both weighted and unweighted
    graphs for infrastructure risk.
  * Implemented the possibility of including simple undirected graphs, simple
    directed graphs, multigraphs and multi-directed graphs.
  * Implemented the Bradley (2012) cross-correlation equations between peak
    ground velocity (PGV), peak ground acceleration (PGA), and 5% damped
    pseudo-spectral acceleration (SA)

  [Michele Simionato]
  * Moved the generation of the hazard curves from the GMFs in post_execute
  * Fixed the error "You must supply a list of magnitudes as 2-digit strings"
    when starting from ruptures in a model with GMPETables (i.e. Canada)
  * Replaced sequential tiling with parallel tiling in large classical
    calculations
  * Huge reduction of the memory usage in the event_based calculator; also,
    reduced the slow tasks

 -- Matteo Nastasi (GEM Foundation) <nastasi@openquake.org>  Wed, 25 Oct 2023 12:34:09 +0000

python3-oq-engine (3.17.0-2~xenial01) xenial; urgency=low

  [Michele Simionato]
  * Raise an early error if the user disable both realizations and statistics
  * Internal: added dbserver.user in openquake.cfg
  * Solved the hanging of classical calculations due to large zmq packets
    and reduced memory occupation

  [Marco Pagani, Michele Simionato]
  * Added support for the "direct" method in MRD calculations

  [Michele Simionato]
  * Reimplemented the conditional_spectrum calculator as a post-processor

  [Paolo Tormene, Michele Simionato]
  * Raise an error when the same parameter is set in different sections
    of the job.ini file

  [Michele Simionato]
  * Fixed tau-phi inversion in LanzanoLuzi2019
  * Fixed another bug with conditioned GMFs appearing as the error
    `array[m, n, bad] = exp(mean_covs[0, g, m, n], im)
     TypeError: list indices must be integers or slices, not tuple`

  [Claudio Schill]
  * Fixed sorting bug in the sigma_mu adjustment factor in
    the Kuehn et al. (2020) GMM

  [Michele Simionato]
  * Fixed a subtle filtering bug in conditioned GMFs
  * Fixed shakemap calculations to take the risk IMTs and not the hazard IMTs
  * Extended shakemap2gmfs to amplify the GMFs based on user-provided vs30
    values
  * Removed sorting of the sections in the multiFaultSource reader to keep
    the rup_idxs consistent with the order in the files
  * GMFs too small to produce losses now give a warning rather than an error
  * Fixed bug in `get_ry0_distance` breaking conditioned GMFs
  * Made sure lon and lat are rounded to 5 digits in the site collection

  [Graeme Wheaterill]
  * Fixes to bchydro_2016_epistemic, eshm20_craton and lanzano_2019

  [Michele Simionato]
  * Extended sensitity analysis to file parameters
  * Introduced new loss type `residents`

  [Marco Pagani]
  * Fixed bug in get_profiles_from_simple_fault_data affecting KiteSurfaces

  [Michele Simionato]
  * Fixed the rupture exporter in presence of GMPETables
  * Optimized the postclassical phase
  * Fixed a serious issue in the classical calculator with tiles
  * Vectorized the association assets <-> hazard sites (up to 32x speedup)
  * Fixed bug in disaggregation calculations associated to an error
    in the line `[mag] = np.unique(np.round(ctx.mag, 6))`
  * Optimized the calculation of geohashes by using numba

  [Paolo Tormene]
  * Extended total_losses to include business_interruption

  [Michele Simionato]
  * Recognized `occupants_avg` field in the exposure
  * Optimized reading the exposure (both speed and memory)
  * Optimized the rupture sampling for MultiFaultSources and improved
    the parallelization for MultiFaultSources and MultiPointSources
  * Made the parameter `truncation_level` mandatory
  * Fixed the damage state header in the aggrisk outputs
  * Changed the order of the IMTs to be by period and not lexicographic
  * Fixed the realizations extractor for scenario calculations reading
    ruptures with multiple different tectonic region types

  [Kendra Johnson]
  * Fixed a bug in disaggregation by Lon-Lat-TRT when there are multifault
    ruptures and multiple sites

  [Michele Simionato]
  * Deprecated the <area> conversion in the exposure
  * Added new loss types "area" and "number" for usage in risk calculations
  * Made the contexts immutable and fixed mutability bugs potentially
    affecting the modules akkar_bommer_2010, bindi_2011_ipe, can_shm6_inslab,
    lanzano_2019, youd_etal_2002, zhang_zhao_2005, cauzzi_faccioli_2008_swiss,
    chiou_youngs_2008_swiss campbell_bozorgnia_2014
  * Changed the disaggregation algorithm (see manual)
  * Added a view `risk_by_rup`
  * Internal: added command `oq compare med_gmv <imt>`
  * Extended extract/ruptures to extract a single rupture given the `rup_id`
  * Fixed a bug in classical_damage causing a ValueError: could not broadcast
    input array from shape (X,Y) into shape (X,)
  * Added check for missing site parameters

  [Paolo Tormene]
  * Internal: reduced the size of the gsim column in the view
    required_params_per_trt in the .rst report

  [Michele Simionato]
  * Optimized the generation of events
  * Fixed the GMFs CSV importer so that it can import exported GMFs even in
    the presence of a `custom_site_id`
  * Implemented sampling for mutex sources with grp_probability
  * Introduced `extreme_gmv` parameter in the job.ini
  * Introduced a new output "Annual Frequency of Events" and refined the command
    `oq plot event_based_mfd?`
  * Moved the minimum magnitude filtering after the rupture sampling
  * Changed the internals of rupture sampling and fixed the generated MFD
    in the case of a same source appearing in multiple logic tree branches
  * Fixed a bug in scenario calculations causing a mysterious IndexError in the
    line rctx.clon = c.lons[rctx.sids]
  * Changed the disaggregation exporter to add a column with the IML
    associated to the PoE for the mean disaggregation outputs
  * Internal: added a parameter `override_vs30` in the job.ini

  [Marco Pagani, Michele Simionato]
  * Fixed a bug in the source writer when writing NonParametricSources

  [Michele Simionato]
  * Changed the conditional spectrum storage and fixed the exporter to export
    all PoEs

  [Marco Pagani]
  * Fixed conditional spectrum with investigation time different from 1 year

  [Michele Simionato]
  * Fixed documentation of the Extractor for hazard curves and maps
  * Fixed bug in `oq zip`: when starting from a directory different from the
    job.ini directory, .hdf5 files for nonparametric ruptures were not included
  * Honored `minimum_magnitude` for MultiFaultSources
  * Overhauled the experimental postprocessing framework and fixed many
    bugs in the `compute_mrd` postprocessor

  [Anirudh Rao]
  * Added a verification test suite for the Conditioned GMFs calculator

  [Michele Simionato]
  * Added output `rates_by_src`
  * Fixed method '/v1/ini_defaults' returning NaNs for the site parameters
  * Added output `mean_disagg_bysrc` for single site calculations with use_rates
  * Added command `oq reduce_smlt`
  * Fixed reinsurance calculations when there is a single loss type
  * Changed the source seed generation to not depend on the source ID suffix
  * Tracebacks were printed 3 times in the console: this is finally fixed
  * Forbidden duplicate sources in atomic groups
  * Forbidden duplicate mutually exclusive sources
  * Fixed conditional spectrum calculator with multiple sites and implemented
    parallelization
  * Fixed the source ID generation for CollapsedPointSources
  * Fixed the error message for wrong weights in the gsim logic tree file
  * Fixed KeyError in calculations using the EasternCan15Mid with PGA
  * Replaced hard-coded limit to 25 levels in the MRD postprocessor
    with a simple warning

  [Kendra Johnson]
  * Added a job parameter 'reqv_ignore_sources', which indicates which
    sources - specified as a list of thier source ids - should not be collapsed
    using the equivalent distance

  [Michele Simionato]
  * Extended (re)insurance calculations to manage insurance deductibles at asset
    level
  * Internal: added a parameter `use_rates` to compute statistical hazard curves
    in terms of rates, not probabilities
  * Internal: changed `disagg_by_src` to work in terms of rates
  * Added command `oq runsite <lon>,<lat>` for mosaic PSHA calculations
  * Enhanced --reuse-input to reuse preclassical calculations if possible
  * Normalized IMTs in the `minimum_intensity` dictionary (i.e. SA(1.)=>SA(1.0))
  * Fixed event based calculations running out of memory due to hazard curve
    arrays being instantiated without need

  [Julián Santiago Montejo Espitia]
  * Contributed the GMPE Arteta et al. (2023) for crustal events on northern
    South America

  [Michele Simionato]
  * Setting both `sites` and `site_model_file` now works also for models
    with nonstandard site parameters, like EUR

  [Paolo Tormene]
  * Added AELO mode for the engine webui, providing a web form to insert input
    values and launch a calculation. Input values are validated and the
    progress of the calculation can be monitored through the webui. On
    completion, the server sends an email to the job owner, providing feedback
    about failure or completion, with a link to retrieve a traceback or to
    browse the calculation outputs. Corresponding tests were added and the
    existing tests for the webui were improved, cleaning up calculations after
    they have been checked.

  [Michele Simionato]
  * Changed the default: now all realizations are consider in disaggregation
    calculations, not only the one closest to the mean hazard curve
  * Added feature `infer_occur_rates` for multiFault sources
  * Sampling the ruptures was raising a BlockingIOError sometimes

  [Kendra Johnson]
  * Made it possible to use extendModel for multiple branchSets in the
    source model logic tree

  [Michele Simionato]
  * Added an exporter for disagg_by_src
  * Implemented mean disaggregation outputs, with the means computed in terms
    of rates, not probabilities

  [Kendra Johnson]
  * Corrected a bug when using the `reqv` feature: all sources were
    collapsed instead of the ones with the specified tectonic region types

  [Michele Simionato]
  * Changed the lon-lat binning algorithm to produce 4 times less bins
  * Fixed install.py: it must not set the shared_dir
  * Optimized disaggregation in performance, memory consumption and data
    transfer; also changed the task distribution algorithm

 -- Matteo Nastasi (GEM Foundation) <nastasi@openquake.org>  Wed, 12 Jul 2023 13:00:58 +0000

python3-oq-engine (3.16.0-2~xenial01) xenial; urgency=low

  [Matteo Nastasi]
  * Bumped oq-libs to version 3.8.0

  [Michele Simionato, Paolo Tormene]
  * Fixed the `agg_curves` extractor to also extract individual curves, thus
    fixing the QGIS plugin visualization

  [Michele Simionato]
  * Optimized the rupture sampling for MultiFaultSources
  * Supported `collect_rlzs` together with `disagg_by_src` to avoid running
    out of memory in models with many realizations and many sources

  [Marco Pagani]
  * Implemented the correction of Lanzano et al. (2019) as described in
    Lanzano et al. (2022)

  [Michele Simionato]
  * Fixed disaggregation calculations when too few tasks were generated

  [Anirudh Rao, Michele Simionato]
  * Changed the algorithm used in classical_risk and classical_bcr
    calculations to take into account the risk_investigation_time

  [Michele Simionato]
  * Added a warning for pointlike sources with magnitudes >= 8
  * Optimized the disaggregation by using our own truncnorm_sf function and
    not scipy

  [Anirudh Rao]
  * Implemented Conditioned GMFs as defined in Engler et al. (2022)

  [Matteo Nastasi]
  * Removed python3-engine-master and python3-engine-worker ubuntu packages

  [Michele Simionato]
  * Internal: renamed rup_id -> seed in event based calculations to avoid
    confusion
  * Parallelized the reinsurance calculation

  [Marco Pagani]
  * Completed implementation of `grp_probability` for SourceGroups with mutex
    ruptures

  [Michele Simionato]
  * Huge improvement of the task distribution when using zmq; also, used
    less memory on the master node
  * Fixed context collapsing in the multi-site case
  * Optimised postclassical, both in terms of memory in the master node
    and reading performance in the workers
  * Added `parallel.multispawn` facility in `oq engine --multi --run`
  * Improved `oq engine --multi` to run at most 5 jobs at the time
  * Fixed bug introduced in engine 3.9 producing wrong numbers in the case of
    mutex ruptures (i.e. the New Madrid cluster in the USA model)
  * Added `--venv` option to the universal installer to install in custom places
  * Bug fix: the `avg_losses-rlzs` output in classical risk was stored
    incorrectly
  * Speed up preclassical calculations in presence of complex fault sources and
    similar; for instance there is a 3x speedup for the SAM model

  [Trevor Allen]
  * Added class Allen2012_SS14 to Allen (2012) GMM to incorporate Vs30 scaling
    based on Seyhan & Stewart (2014) amplification factors
  * Added classes SomervilleEtAl2009NonCratonic_SS14 and
    SomervilleEtAl2009YilgarnCraton_SS14 to Somerville et al (2009) GMM to
    incorporate Vs30 scaling based on Seyhan & Stewart (2014) amplification
    factors
  * Added Allen (2022) GMM for Banda Sea earthquakes observed in the North
    Australian Craton

  [Michele Simionato]
  * Moved the `horiz_comp_to_geom_mean` functionality from the gsim logic tree
    to the job.ini
  * Optimized the parsing of XML files (35x for the Alaska model)
  * Bug fix: ModifiableGMPEs with underlying tables were not receiving a
    single magnitude when calling the `compute` method
  * Rewritten ModifiableGMPE to avoid a subtle memory leak

  [Matteo Nastasi]
  * Add WEBUI_PATHPREFIX variable to add a prefix to usual webui web path

  [Michele Simionato]
  * Fixed the exporter of `avg_losses-stats` when using `collect_rlzs=true`
  * Mitigate the issue of ultra-long planar ruptures affecting many models
  * Forced the usage of `collect_rlzs` for large exposures when computing
    avg_losses with many realizations
  * Bug fix: min_mag and max_mag were not honored when using a
    magnitude-dependent maximum distance
  * Reduced the memory consumption when using the ps_grid_spacing approximation

  [Marco Pagani]
  * Added a method to compute the mean rate density of two IMTs
  * Added the possibility to define the edges of disaggregation bins
  * Added a couple of utility methods to the weichert module

  [Michele Simionato]
  * Introduced automatic tiling for extra-large calculations
  * Added command `oq purge failed`
  * Fixed memory leak in the tiling calculator by resetting the ProcessPool
  * Fixed an indexing error breaking the GMPE AtkinsonBoore2006 with
    stress drop adjustment

  [C. Bruce Worden]
  * Extended the AbrahamsonEtAl2014 GMPE to extrapolate the vs30

  [Michele Simionato]
  * Reduced the number of warnings when the horizontal component is not
    convertible into geometric mean in ModifiableGMPE

  [Guillaume Daniel]
  * Added the highest magnitude bin to the Stepp (1972) completeness analysis
    and improved the legend in the plot

  [Manuela Villani]
  * Added the Wong et al. (2022) ground motion model

  [Marco Pagani]
  * Added a `constant_term` attribute to the `faultActivityData` uncertainty
    model, with a default value of 9.1 for backward compatibility

  [Michele Simionato]
  * Removed support for Python < 3.8

  [Prajakta Jadhav, Dharma Wijewickreme]
  * Added GMPE for Zhang and Zhao(2005)

  [Michele Simionato]
  * Added conditional spectrum calculator in hazardlib
  * Fixed the performance report that failed for NGAEast GMPEs
  * Reduced the memory consumption in large classical calculations
    (in make_contexts)

  [Marco Pagani, Michele Simionato]
  * Fixed the calculation of conditional spectra

  [Michele Simionato]
  * Corner case bug: in the presence of parent site collection and a child
    site model the engine was associating the site model to the parent
  * Strongly reduced the slow tasks and memory consumption in event_based_risk
    calculations and removed the need to keep (a lot of) the gmf_data table
    in memory
  * Fixed a performance issue in event based risk calculations, due to the same
    aggregation IDs being computed for each task
  * Increased `sys.recursionlimit` to solve a rare pickling issue and made
    the engine continue even if `_csm` is not stored
  * Added a parameter `max_aggregations` with a default of 100,000
  * Changed the risk calculators to reuse the hazard exposure (if any)

  [Antonio Ettorre]
  * Bumped h5py to version 3.7.0 and added fiona 1.8.21

  [Marco Pagani]
  * Added the get_dip and get_strike methods to the gridded surface

  [Michele Simionato]
  * Added calculation of `reinsurance-risk_by_event` and `reinsurance-aggcurves`
    given a `reinsurance.xml` file
  * Supported absolute values for `deductible` and `insurance_limit`
    in insurance calculations (before we supported only fractions)
  * Reduced precision in the header of the UHS csv files
  * Managed the case with CoVs = 0 for the beta distribution

 -- Matteo Nastasi (GEM Foundation) <nastasi@openquake.org>  Thu, 09 Feb 2023 15:26:59 +0000

python3-oq-engine (3.15.0-1~xenial01) xenial; urgency=low

  [Michele Simionato]
  * Added a check on sum(srcs_weights) == 1 for mutex sources

  [Kendra Johnson]
  * Fixed disaggregation by lon, lat in presence of multiFaultSources

  [Michele Simionato]
  * Replaced command `oq download_shakemap` with `oq shakemap2gmfs`
  * Raised an error for missing required IMTs in ShakeMap grid files
  * Extended the `custom_site_id` to 8 characters
  * Restricted the accepted characters in risk IDs
  * Extended `disagg_by_src` to mutually exclusive sources (i.e. Japan)
    and managed "colon" sources specially

  [Anne Hulsey]
  * Contributed `Mag_Dist_TRT` and `Mag_Dist_TRT_Eps` disaggregations

  [Michele Simionato]
  * Internal: added a way to disable the DbServer from openquake.cfg or
    by setting OQ_DATABASE=local
  * Implemented `total_losses`, even for insurance calculations
  * Optimized "computing risk" in the event_based_risk calculator (~30% faster)
  * Changed the magnitude binning formula, thus fixing some disaggregation
    calculations (for instance when there is a single magnitude for a TRT)
  * Changed the aggrisk/aggcurves exporters in presence of insurance losses
  * Internal: changed how avg_losses, src_loss_table and agg_curves-stats are
    stored to simplify the management of secondary losses
  * Internal: we have now repeatable rupture IDs in classical PSHA

  [Pablo Iturrieta]
  * Added support for negative binomial temporal occurrence models

  [Marco Pagani, Michele Simionato]
  * Added support for disaggregation in case of mutually exclusive sources

  [Michele Simionato]
  * Fixed error message when trying to compute disagg_by_src with too many
    sources: in some cases, it contained a misleading reference to point sources
  * Reorganized the Advanced Manual; changed the theme to be consistent with
    the OpenQuake manual
  * Internal: added command `oq db engine_version`
  * Added a check for required site parameters not passed correctly
  * Fixed `ps_grid_spacing` approximation when the grid is degenerate
  * Logging a warning when starting from an old hazard calculation
  * The extra fields of the site collection were lost when using --hc

  [Julián Santiago Montejo Espitia]
  * Implemented the Arteta et al. (2021) subduction model for Colombia

  [Michele Simionato]
  * Added `host` field to the `job` table (dbserver restart required)
  * `--exports=csv` was not honored for the realizations output; now it is

  [Paul Henshaw, Sandra Giacomini]
  * Ported the OpenQuake manual from latex to reStructuredText format

  [Michele Simionato]
  * Entered automatically in sequential mode if there is not enough memory
  * Raised an early error for missing risk IDs in the vulnerability files
  * Changed the definition of `aggrisk` again to ensure consistency with the
    average losses

  [Tom Son]
  * Added width and hypo_depth estimation to Campbell and Bozorgnia (2014)

  [Michele Simionato]
  * Improved the precision of the ps_grid_spacing approximation
  * Added a check for missing mags when using GMPETables
  * Fixed a bug in `upgrade_nrml -m` for point sources with different usd/lsd
  * Automatically discard irrelevant TRTs in disaggregation calculations

  [Astha Poudel, Anirudh Rao, Michele Simionato]
  * Added the ability to run connectivity analysis in event_based_damage
    and scenario_damage calculation with an appropriate exposure

  [Tom Son, Michele Simionato]
  * Added ztor estimation to Campbell and Bozorgnia (2014)

  [Michele Simionato]
  * Internal: removed REQUIRES_COMPUTED_PARAMETERS
  * Using PointMSR when the reqv approximation is enabled
  * Internal: changed the rupture storage for classical calculations
  * Optimized rupture instantiation for point sources
  * Optimized distance calculations for point sources

  [Tom Son, Claudio Schill]
  * Simple performance improvement of Kuehn et al. 2020 model

  [Michele Simionato]
  * Changed again the string representation of logic tree paths and added
    an utility `hazardlib.lt.build` to build trees from literal lists
  * Fixed the field `source_info.trti` in the datastore to point to the
    correct tectonic region type index and not to zero
  * Added a check for inconsistent IDs across different kinds of risk functions
    (i.e. fragility and consequence)
  * Fixed a logging statement that could run out of memory in large calculations
  * Optimized `iter_ruptures` for point sources by vectorizing the generation of
    planar surfaces by magnitude, nodal plane and hypocenter

  [Tom Son]
  * Implemented a missing piece in Chiou & Youngs (2014) model
    Predicted PSA value at T ≤ 0.3s should be set equal to the value of PGA
    when it falls below the predicted PGA

  [Marco Pagani]
  * Added the possibility of disaggregating in terms of epsilon*
  * Added a method to compute the cross-correlation matrix
  * Added Hassani & Atkinson (2018)
  * Added Hassani & Atkinson (2020)

  [Michele Simionato]
  * Fixed disaggregation returning NaNs in some situations with
    nonParametric/multiFaultSources
  * Bug fix: not storing far away ruptures coming from multiFaultSources
  * Implemented CScalingMSR
  * Optimized context collapsing in classical calculations
  * Setting `ps_grid_spacing` now sets the `pointsource_distance` too
  * Saving memory in preclassical calculations on machines with 8 cores or less
  * Changed the magnitude-dependent `maximum_distance` feature to discard
    ruptures below `minmag` and above `maxmag`
  * Added the ability to estimate the runtime of a calculation by using
    the `--sample-sources` option
  * Fixed a wrong formula in `modifiable_gmpe.add_between_within_stds`
  * Reduced the stress on the memory in classical calculations, thus
    improving the performance
  * Setting the truncation_level to the empty string is now forbidden;
    some GMFs calculations not setting truncation_level can now give
    different results since truncation_level=None is now replaced with
    truncation_level=99

 -- Matteo Nastasi (GEM Foundation) <nastasi@openquake.org>  Mon, 12 Sep 2022 07:57:27 +0000

python3-oq-engine (3.14.0-1~xenial01) xenial; urgency=low

  [Michele Simionato]
  * Changed the definition of `aggrisk`: dividing by the effective time
  * Internal: removed flag `save_disk_space` since now it is always on
  * Slightly changed the collapsing of nodal planes and hypocenters in
    presence of the equivalent distance approximation (`reqv`)
  * Extended `oq reduce_sm` to multiFaultSources
  * Fixed the check on unique section IDs for multiFaultSources
  * Implemented multi-aggregation with a syntax like
    `aggregate_by=taxonomy,region;taxonomy;region`
  * Removed the obsolete commands `oq to_shapefile` and `oq from_shapefile`
    and turned pyshp into an optional dependency
  * Setting `num_rlzs_disagg=0` is now valid and it means considering
    all realizations in a disaggregation calculation
  * Rounded the magnitudes in multiFaultSources to two digits

  [Marco Pagani]
  * Extended ModifiableGMPE to work with GMPETable and subclasses

  [Michele Simionato]
  * Upgraded shapely from version 1.7 to version 1.8: this causes slight
    changes in the results for most calculations
  * Removed the not used (and not working) functionality `applyToSourceType`
  * Raised an error when the total standard deviation is zero, unless
    truncation_level is set to zero

  [Tom Son]
  * Fixed a typo and a few bugs within Kuehn et al. (2020) model to include
    Z2.5 when the given region is JAPAN

  [Michele Simionato]
  * Changed /extract/events to return events sorted by ID
  * Changed the default amplification method to "convolution"
  * Fixed a bug with discard_trts sometimes discarding too much
  * Raised a helpful error message when ensurepip is missing
  * Fixed parentdir bug in event_based_damage
  * Fixed sorting bug in the `/v1/calc/run` web API
  * Internal: introduced limited unique rupture IDs in classical calculations
    with few sites

  [Prajakta Jadhav, Dharma Wijewickreme]
  * Added GMPE Youd et al. (2002) and the corresponding site parameters

  [Michele Simionato]
  * Fixed the exporter `aggrisk-stats` in the case of zero losses
  * Vectorized all GMPEs and forbidden non-vectorized GMPEs
  * Raised the limit to 94 GMPEs per tectonic region type
  * Optimized the NBCC2015_AA13 GMPEs
  * Optimized the GMPETable and the derived NGAEast GMPEs
  * Fixed a 32/64 bit bug in `oq export loss_maps-stats`

  [Marco Pagani]
  * Added a more flexible version of the GC2 implementation
  * Added caching of distances in multi fault ruptures
  * Added the NRCan site term to the modifiable GMPE

  [Michele Simionato]
  * Optimized .get_bounding_box, .polygon and .mesh_size for MultiFaultSources
  * Fixed bug in presence of mixed vectorized/nonvectorized GMPEs
  * Extended `oq postzip` to multiple files and `oq abort` to multiple jobs
  * Internal: changed install.py to install the venv in /opt/openquake/venv
  * Fixed a BOM issue on Windows when reading job.ini files

 -- Matteo Nastasi (GEM Foundation) <nastasi@openquake.org>  Tue, 12 Apr 2022 12:27:58 +0000

python3-oq-engine (3.13.0-1~xenial01) xenial; urgency=low

  [Michele Simionato]
  * Improved the precision of the `pointsource_distance` approximation
  * Added command `oq show rlz:<no>`
  * Internal: added an environment variable OQ_DATABASE

  [Manuela Villani]
  * Added a function in the modifiable GMPE to convert ground-motion assuming
    different representations of the horizontal component.

  [Kendra Johnson]
  * Implemented possibility of assigning the parameters `floating_x_step` and
    `floating_y_step` for kite fault sources in the job configuration file

  [Michele Simionato]
  * The `branchID` is now autogenerated in the gsim logic tree files, thus
    solving the issue of wrong branch paths for duplicated branchIDs
  * Added a check for missing gsim information in the job.ini file
  * Fixed the case of continuous fragility functions with minIML=noDamageLimit

  [Miguel Leonardo-Suárez]
  * Added GMPE from Jaimes et al. (2020) for Mexican intraslab earthquakes

  [Michele Simionato]
  * Enforced ps_grid_spacing <= pointsource_distance
  * Internal: added command `oq plot source_data?`
  * The engine is now splitting the MultiFaultSources, thus improving the task
    distribution

  [Claudia Mascandola]
  * Added a new class to the abrahamson_2015 gmm.
  * Added a new class to the lanzano_luzi_2019 and skarlatoudis_2013 gmms

  [Marco Pagani, Shreyasvi]
  * Added GMM from Bora et al. (2019)
  * Fixed bug in the multifault surface when defined using kite fault surfaces

  [Giuseppina Tusa]
  * Added a new gsim file tusa_langer_azzaro_2019.py to implement the GMMs
    from Tusa et al. (2020).

  [Michele Simionato]
  * Added command `oq compare uhs CALC_1 CALC_2`
  * `split_sources=false` is now honored in disaggregation calculations
  * Internal: rup/src_id now refers to the row in the source_info table

  [Miguel Leonardo-Suárez]
  * Added the GMPE Arroyo et al. (2010) for Mexican subduction interface events

  [Marco Pagani]
  * Added a new method to the modifiable GMPE with which is possible to
    compute spatially correlated ground-motion fields even when the initial
    GMM only provides the total standard deviation.
  * Fixed a bug in the `modify_recompute_mmax`
  * Added a `get_coeffs` method to the CoeffTable class
  * Added support for EAS, FAS, DRVT intensitity measure types

  [Michele Simionato]
  * Extended the mag-dependent filtering to the event based calculator
  * The flag discrete_damage_distribution=true was incorrectly ignored when
    computing the consequences
  * Implemented `reaggregate_by` feature
  * Supported the `custom_site_id` in the GMF exporters
  * Bug fix: the site collection of the child calculation was ignored when
    using the --hazard-calculation-id option
  * Supported Python 3.9 and deprecated Python 3.6
  * Extended `oq prepare_site_model` to support .csv.gz files
  * Solved the issue of "compute gmfs" slow tasks in event_based and used
    the same approach in classical calculations too
  * Made sure `valid.gsim` instantiates the GSIM
  * ShakeMap calculations failing with a nonpositive definite correlation
    matrix now point out to the manual for the solution of the problem
  * Introduced the GodaAtkinson2009 cross correlation between event model
  * Specifying consequence files without fragility files now raises an error
  * Fixed a bug in event_based_risk with nontrivial taxonomy mapping producing
    NaNs in the event loss table
  * Internal: added kubernetes support from the WebUI

  [Shreyasvi Chandrasekhar]
  * Added a new GMPE for significant duration proposed by Bahrampouri et al
    (2021).

  [Claudia Mascandola]
  * Added the computation of tau and phi stdevs to the sgobba_2020 GMPE
  * Added a new class to the lanzano_2019 gmm.

  [Michele Simionato]
  * Changed completely the storage of the PoEs and reduced the memory
    consumption in classical calculations (plus 4x speedup in "postclassical")
  * Changed the behavior of `sites_slice`
  * Changed `custom_site_id` to an ASCII string up to 6 characters
  * Fixed the error raised in presence of a mag-dep distance for a tectonic
    region type and a scalar distance for another one

  [Yen-Shin Chen]
  * Added the Thingbaijam et al. (2017) Magnitude Scaling Law for Strike-slip

  [Michele Simionato]
  * Changed the API of `ContextMaker.get_mean_stds`
  * Extended the WebUI to run sensitivity analysis calculations
  * Changed the string representation of logic tree paths and enforced a
    maximum of 64 branches per branchset
  * Added command `oq info disagg`
  * Accepted site models with missing parameters by using the global site
    parameters instead
  * Supported the syntax
    `source_model_logic_tree_file = ${mosaic}/XXX/in/ssmLT.xml`
  * Fixed a performance bug with ignore_master_seed=true
  * Added a command `oq info cfg` to show the configuration file paths
  * Added a check on the intensity measure levels with `--hc` is used
  * Bug fix: pointsource_distance = 0 was not honored
  * Fixed a small bug of `oq zip job_haz.ini -r job_risk.ini`: now it works
    even if the oqdata directory is empty
  * Optimized the aggregation of losses in event_based_risk and made it possible
    to aggregate by site_id for more than 65,536 sites
  * Fixed the calculation of average insured losses with a nontrivial taxonomy
    mapping: now the insured losses are computed before the average procedure,
    not after
  * Unified scenario_risk with event_based_risk, changing the numbers
    when producing discrete damage distributions
  * Added `aggrisk` output to event based damage calculation
  * Added parameter `discrete_damage_distribution` in scenario damage
    calculations and changed the default behavior
  * Deprecated consequence models in XML format
  * Event based damage calculations now explicitly require to specify
    `number_of_logic_tree_samples` (before it assumed a default of 1)

  [Elena Manea, Laurentiu Danciu]
  * Added the GMPE Manea (2021)

  [Michele Simionato]
  * Added a check against duplicated branchset IDs
  * Improved error checking when reading the taxonomy mapping file
  * Renamed conversion -> risk_id in the header of the taxonomy mapping file

  [Antonio Ettorre]
  * Bumped h5py to version 3.1.0

  [Michele Simionato]
  * Renamed the parameter `individual_curves` -> `individual_rlzs`
  * Reduced the number of disaggregation outputs and removed the long-time
    deprecated XML exporters
  * Fixed the ShakeMap calculator failing with a TypeError:
    get_array_usgs_id() got an unexpected keyword argument 'id'
  * Added `conseq_ratio` in the aggcurves exporter for event_based_damage
  * Added a `conditional_spectrum` calculator
  * Fixed an array<->scalar bug in abrahamson_gulerce_2020
  * Restored the classical tiling calculator

 -- Matteo Nastasi (GEM Foundation) <nastasi@openquake.org>  Tue, 25 Jan 2022 08:49:25 +0000

python3-oq-engine (3.12.0-1~xenial01) xenial; urgency=low

  [Marco Pagani]
  * Updated verification tables for Abrahamson et al. (2014) and checked
    values with other public resources.

  [Michele Simionato]
  * Added command `oq info consequences`
  * Improved error message for `area_source_discretization` too large
  * Improved command `oq info exports`
  * Internal: changed the signature of hazardlib.calc.hazard_curve.classical
  * Extended the multi-rupture scenario calculator to multiple TRTs
  * Removed the experimental feature `pointsource_distance=?`
  * Refactored the GMPE tests, with a speedup of 1-14 times
  * Added a script `utils/build_vtable` to build verification tables
  * `oq info gsim_logic_tree.xml` now displays the logic tree
  * Fixed a bug in the adjustment term in NSHMP2014 breaking the USA model

  [Graeme Weatherill]
  * Implements Abrahamson & Gulerce (2020) NGA Subduction GMPE

  [Nico Kuehn, Graeme Weatherill]
  * Implements Kuehn et al. (2020) NGA Subduction GMPE

  [Chung-Han Chan, Jia-Cian Gao]
  * Implements Lin et al. (2011)

  [Graeme Weatherill, Nico Kuehn]
  * Implements Si et al. (2020) NGA Subduction GMPE

  [Michele Simionato]
  * There is now a huge speedup when computing the hazard curve statistics
    if numba is available
  * Made it possible to compute consequences in presence of a taxonomy mapping
  * Fixed a bug in `get_available_gsims`: GSIM aliases were not considered
  * Optimized the single site case by splitting the sources less
  * Restricted the acceptable methods in GMPE subclasses

  [Claudia Mascandola]
  * Added the Lanzano et al. (2020) GMPE

  [Stanley Sayson]
  * Added the Stewart et al. (2016) GMPE for V/H
  * Added the Bozorgnia and Campbell (2016) GMPE for V/H
  * Added the Gulerce and Abrahamson (2011) GMPE
  * Corrected Campbell and Bozorgnia (2014) GMPE

  [Michele Simionato]
  * Fixed a subtle bug: in presence of a nontrivial taxonomy mapping, loss
    curves could be not computed due to duplicated event IDs in the event
    loss table coming from a int->float conversion
  * Forced a name convention on the coefficient tables (must start with COEFFS)
  * Replaced IMT classes with factory functions
  * Changed the `minimum_distance` from a parameter of the GMPE to a
    parameter in the job.ini
  * Supported consequences split in multiple files

  [Claudia Mascandola]
  * Added the Sgobba et al. (2020) GMPE

  [Michele Simionato]
  * Improved the warning on non-contributing TRTs and made it visible
    for all calculators
  * Fixed a bug in scenarios from CSV ruptures with wrong TRTs
  * Added a limit of 12 characters to IMT names
  * Forbidded multiple inheritance in GMPE hierarchies
  * Added parameter `ignore_encoding_errors` to the job.ini
  * Extended the damage calculators to generic consequences
  * Renamed cname -> consequence in the CSV input files
  * Made sure the CSV writer writes in UTF-8

  [Graeme Weatherill]
  * Updates Kotha et al. (2020) slope/geology model coefficients

  [Michele Simionato]
  * Improved `post_risk` to use all the cores in a cluster, since it
    was using the master only
  * Improved the validation of the investigation_time in event_based_damage
  * Renamed the `losses_by_event` CSV exporter to `risk_by_event` and
    made it work consistently for losses, damages and consequences; also
    removed the `no_damage` field

  [Marco Pagani, Michele Simionato]
  * Implemented MultiFaultSources
  * Added method for computing rjb to kite surfaces
  * Added support for new epistemic uncertainties in the SSC LT

  [Michele Simionato]
  * Fixed newlines in the CSV exports on Windows

  [Graeme Weatherill]
  * Added Ameri (2014) GMPE for the Rjb case

  [Michele Simionato]
  * Optimized the slow tasks in event_based calculations
  * Added an early check for fragility functions in place of vulnerability
    functions or viceversa

  [Marco Pagani]
  * Numeric fix to the amplification with the convolution method
  * Implemented the BakerJayaram2008 cross correlation model
  * Fixed the calculation of distances for kite surfaces with Nan values

  [Michele Simionato]
  * Fixed logic tree bug: MultiMFDs were not modified
  * Internal: added a view composite_source_model to show the sources by group

  [Nicolas Schmid]
  * Added possibility to use *.shp files instead of *.xml files when
    doing risk calculations from shakemaps.

  [Michele Simionato]
  * Rewritten the event_based_damage calculation to support `aggregate_by`
  * Made it possible to run an event based risk calculation starting from a
    parent ran by a different user

  [Pablo Heresi]
  * Implemented Idini et al (2017) GSIM.
  * Added dynamic site parameter 'soiltype'

  [Michele Simionato]
  * Added support for traditional disaggregation
  * Removed the global site parameter `reference_siteclass` and turned
    `backarc`, `z1pt0` and `z2pt` into dynamic site parameters
  * Internal: storing the SiteCollection in a pandas-friendly way
  * Added HDF5 exporter/importer for the GMFs
  * Replaced XML exposures with CSV exposures in the demos

  [Claudia Mascandola]
  * Fix to LanzanoEtAl2016 in presence of a "bas" term in the site model

  [Nicolas Schmid]
  * Improve performance for ShakeMap calculations when spatialcorr and crosscorr
    are both set to 'no'
  * Add feature to do ShakeMap calculations for vulnerability models using MMI.

  [Michele Simionato]
  * Added a flag `ignore_master_seed` (false by default)
  * Estimated the uncertainty on the losses due to the uncertainty in the
    vulnerability functions in event_based_risk and scenario_risk calculations
  * Supported exposures with generic CSV fields thanks to the `exposureFields`
    mapping
  * Honored `custom_site_id` in the hazard curves and UHS CSV exporters
  * Added a check for the case of `aValue=-Inf` in the truncatedGR MFD
  * Extended the engine to read XML ShakeMaps from arbitrary sources (in
    particular local path names and web sites different from the USGS site)
  * Fixed `readinput.get_ruptures` to be able to read ruptures in engine 3.11
    format
  * scenario_risk calculations starting from ruptures in CSV format now
    honor the parameter number_of_ground_motion_fields

  [Nicolas Schmid]
  * Optimized spatial covariance calculations for ShakeMaps (more than 10x)
  * Adjusted logic in cross correlation matrix for ShakeMaps; now calculations
    are skipped for corr='no'

  [Michele Simionato]
  * Added a `cholesky_limit` to forbid large Cholesky decompositions in ShakeMap
    calculations
  * Weighted the heavy sources in parallel in event based calculations
  * Supported zero coefficient of variations with the beta distribution
  * Internal: changed how the agg_loss_table is stored
  * Fixed the avg_losses exporter when aggregate_by=id
  * Fully merged the calculators scenario_risk, event_based_risk and ebrisk and
    ensured independency from the number of tasks even for the "BT" and "PM"
    distributions
  * Storing the agg_loss_table as 64 bit floats instead of 32 bit floats
  * Changed the algorithm used to generate the epsilons to avoid storing the
    epsilon matrix

 -- Matteo Nastasi (GEM Foundation) <nastasi@openquake.org>  Mon, 06 Sep 2021 08:17:53 +0000

python3-oq-engine (3.11.3-1~xenial01) xenial; urgency=low

  [Michele Simionato]
  * Fixed hdf5.dumps that was generating invalid JSON for Windows pathnames,
    thus breaking the QGIS plugin on Windows
  * Fix a bug when reusing a hazard calculation without `aggregate_by` for a
    risk calculation with `aggregate_by`
  * Fixed the aggregate curves exporter for `aggregate_by=id`: it was exporting
    b'asset_id' instead of asset_id

 -- Matteo Nastasi (GEM Foundation) <nastasi@openquake.org>  Mon, 22 Mar 2021 09:00:22 +0000

python3-oq-engine (3.11.2-1~xenial01) xenial; urgency=low

  [Matteo Nastasi]
  * Fixed setup.py 'pyproj' dependency

  [Antonio Ettorre]
  * Fixed docker builder

 -- Matteo Nastasi (GEM Foundation) <nastasi@openquake.org>  Tue, 02 Mar 2021 09:22:59 +0000

python3-oq-engine (3.11.1-1~xenial01) xenial; urgency=low

  [Michele Simionato]
  * Fixed memory regression in ebrisk calculations

 -- Matteo Nastasi (GEM Foundation) <nastasi@openquake.org>  Mon, 01 Mar 2021 09:30:46 +0000

python3-oq-engine (3.11.0-1~xenial01) xenial; urgency=low

  [Michele Simionato]
  * Extended the `collapse_logic_tree` feature to scenarios and event based
    calculations
  * Extended the taxonomy mapping feature to multiple loss types
  * The error was not stored in the database if the calculation failed
    before starting
  * Made ground_motion_fields=true mandatory in event_based_risk

  [Robin Gee]
  * Added a check for missing `soil_intensities` in classical calculations
    with site amplification

  [Michele Simionato]
  * Documented all the parameters in a job.ini file, and removed some
    obsolete ones
  * Added a CSV exporter for the output `avg_gmf`
  * Fixed reporting in case of `CorrelationButNoInterIntraStdDevs` errors
  * Better error message when the rupture is far away from the sitesa
  * Made the calculation report exportable with `--exports rst`
  * The boolean fields `vs30measured` and `backarc` where not cast correctly
    when read from a CSV field (the engine read them always as True)
  * Extended `oq plot` to draw more than 2 plots
  * Raised an early error for zero probabilities in the hypocenter distribution
    or the nodal plane distribution
  * Extended the autostart zmq distribution logic to celery and dask
  * Stored the _poes during the classical phase and not after, to save time
  * Implemented a memory-saving logic in the classical calculator based on
    the `memory.limit` parameter in openquake.cfg;

  [Richard Styron]
  * Added TaperedGRMFD to hazardlib

  [Michele Simionato]
  * Fixed a wrong check failing in the case of multi-exposures with multiple
    cost types
  * Removed a check causing a false error "Missing vulnerability function
    for taxonomy"
  * Consequence functions associated to a taxonomy missing in the exposure
    are now simply discarded, instead of raising an error
  * Added a warning when there are zero losses for nonzero GMFs
  * Added a command `oq plot avg_gmf?imt=IMT`
  * Internal: stored `avg_gmf` as a DataFrame
  * Honored the `individual_curves` parameter in avg_losses, agg_losses and
    and agg_curves (i.e. by default only expose the statistical results)
  * Refactored the `oq commands` and removed the redundant `oq help` since
    there is `oq --help` instead
  * Support for input URLs associated to an input archive
  * Introduced `deformation_component` parameter in the secondary perils
  * Optimized the storage of the risk model with a speedup of 60x
    for a calculation with ~50,000 fragility functions (2 minutes->2seconds)
    and a 3x reduction on disk space
  * Accepted aggregate_by=id in scenario/event based calculations
  * Accepted aggregate_by=site_id in scenario/event based calculations
  * Removed the generation of asset loss maps from event_based_risk
  * Made the "Aggregate Losses" output in scenario_risk consistent with
    event_based_risk and scenario_risk and supported `aggregate_by`
  * Perform the disaggregation checks before starting the classical part
  * Changed the "Aggregate Loss Curves" CSV exporter to generate a file for
    each realization, for consistency with the other exporters
  * The ebrisk outputs "Total Losses" and "Total Loss Curves" are now included
    in the outputs "Aggregate Losses" and "Aggregate Curves"
  * Introduced an `agg_loss_table` dataset and optimized the generation of
    aggregate loss curves (up to 100x speedup)
  * Removed misleading zero losses in agg_losses.csv
  * Fixed `oq recompute_losses` and renamed it to `oq reaggregate`
  * Bug fix: ignore_covs=true now sets the coefficient of variations to zero

  [Anirudh Rao]
  * Improved error handling of bad or zero coefficients of variation
    for the Beta distribution for vulnerability

  [Michele Simionato]
  * Fixed 32 bit rounding issues in scenario_risk: now the total losses and
    and the sum of the average losses are much closer
  * Internal: made the loss type `occupants` a bit less special
  * Documented `oq to_nrml`

  [Claudia Mascandola]
  * Added the Lanzano et al. (2019) GMPE

  [Michele Simionato]
  * Honored `minimum_asset_loss` also in the fully aggregated loss table,
    not only in the partially aggregated loss tables and average losses
  * Bug fixed: the log was disappearing in presence of an unrecognized
    variable in the job.ini
  * Implemented `minimum_asset_loss` in scenario_risk for consistency
    with the `ebrisk` calculator
  * Added a command `oq plot gridded_sources?`
  * Fixed `oq recompute_losses` to expose the outputs to the database
  * Fixed `oq engine --run --params` that was not working for
    the `pointsource_distance`
  * Changed the meaning of the `pointsource_distance` approximation

  [Marco Pagani, Michele Simionato, Thomas Chartier]
  * Added experimental version of KiteSource and KiteSurface

  [Michele Simionato]
  * Changed the serialization of ruptures to support MultiSurfaces
  * Fixed a small bug of logic in the WebUI: if the authentication is
    turned off, everyone must be able to see all calculations
  * Fixed a bug in the calculation of averages losses in scenario_risk
    calculations in presence of sites with zero hazard
  * Optimized the prefiltering by using a KDTree
  * Experimental: implemented gridding of point sources
  * Reduced slow tasks due to big complex fault sources
  * Moved the parameter `num_cores` into openquake.cfg
  * Internal: introduced the environment variable OQ_REDUCE
  * Using pandas to export the GMF in CSV format
  * Internal: required h5py == 2.10.0
  * Internal: made the classical ruptures pandas-friendly
  * Internal: made the damage distributions pandas-friendly

  [Marco Pagani]
  * Added a new type of undertainty for the seismic source characterisation
    logic tree called `TruncatedGRFromSlipAbsolute`
  * Added a get_fault_surface_area method to sources

  [Michele Simionato]
  * Changed the source seed algorithm in event based calculations
  * Added an estimate of the portfolio damage error due to the seed dependency
  * Stored the damage distributions in a pandas-friendly way and extended
    `DataStore.read_df` to accept multi-indices

  [Viktor Polak]
  * Added the Phung et al. (2020) GMPE

  [Michele Simionato]
  * Implemented `truncGutenbergRichterMFD` from slip rate and rigidity
  * Fixed bug when computing the damage distributions per asset and event
  * Simplified/optimized the UCERF filtering

  [Viktor Polak]
  * Added the Chao et al. (2020) GMPE

  [Michele Simionato]
  * Introduced an early memory check in classical calculations
  * Reduced the memory occupation in classical calculations
  * Implemented AvgPoeGMPE
  * Forbidded the usage of `aggregate_by` except in ebrisk calculations
  * Added a check on valid branch ID names: only letters, digits and
    the characters "#:-_." are accepted
  * Huge performance improvement for very complex logic trees
  * Shortened the logic tree paths when exporting the realizations

  [Graeme Weatherill]
  * Refactor of the Kotha et al. (2020) GMM and its adjustments for ESHM20

  [Michele Simionato]
  * Huge speedup in models with src_multiplicity > 1
  * Fixed bug in source model logic tree sampling with more than 2 branchsets
  * Fixed hazard maps all zeros for individual_curves=true and more than 1 site
  * Fixed a bug in `oq prepare_site_model` when sites.csv is
    the same as the vs30.csv file and there is a grid spacing
  * Speeding up the preclassical calculator
  * Added an entry point /extract/eids_by_gsim for the QGIS plugin
  * Internal: automatically convert the source IDs into unique IDs
  * Changed scenario calculations to depend on the `ses_seed`, not the
    `random_seed`
  * Added check on the versions of numpy, scipy and pandas between master and
    workers
  * Added a check for large seed dependency in the GMFs and an estimate of the
    portfolio error due to the seed dependency

  [Viktor Polak]
  * Added fpeak site parameter
  * Added the Hassani and Atkinson (2020) GMPE

  [Marco Pagani]
  * Added a check on DEFINED_FOR_REFERENCE_VELOCITY when using amplification
  * Added a method to create a TruncatedGRMFD from a value of scalar seismic
    moment
  * Added a method to the modifiable GMPE to add (or subtract) a delta std
  * Added a method to the modifiable GMPE to set the total std as the sum of
    tau plus a delta

 -- Matteo Nastasi (GEM Foundation) <nastasi@openquake.org>  Tue, 23 Feb 2021 13:54:18 +0000

python3-oq-engine (3.10.1-1~xenial01) xenial; urgency=low

  [Matteo Nastasi]
  * Add info to doc about OpenQuake manual path for linux and mac installers

  [Laurentiu Danciu and Athanasios Papadopoulos]
  * Implemented intensity prediction equations for use in the Swiss Risk Model.
    The new IPEs refer to models obtained from the ECOS (2009), Faccioli and
    Cauzzi (2006), Bindi et al. (2011), and Baumont et al. (2018) studies.
  * Added new float site parameter 'amplfactor'
  * Extended the ModifiableGMPE class to allow amplification of the
    intensity of the parent IPE based on the ‘amplfactor’ site parameter

  [Michele Simionato]
  * Avoided warnings in classical_damage due to PoE == 1
  * Changed the sourcewriter to not save the `area_source_discretization`
  * Restored reading from the workers in classical_risk and classical_damage
  * Implemented `sensitivity_analysis`
  * Fixed an npz saving error in /extract/assets affecting the QGIS plugin
  * Improved submitting calculations to the WebAPI: now they can be run on a zmq
    cluster, serialize_jobs is honored and the log level is configurable

  [Graeme Weatherill]
  * Adds new methods to the modifiable GMPE to apply linear scaling factors
    to the median and standard deviation (IMT-dependent and IMT-independent)

  [Michele Simionato]
  * Made it possible to control the log level of jobs spawned by the WebAPI
  * Reduced memory occupation in post_ebrisk
  * Optimized loss aggregation in ebrisk calculations
  * Extended `oq engine --reuse-input` to the exposure
  * Parallelized by `number_of_ground_motion_fields` in scenario calculations
    with many sites
  * Refactored ebrisk (with a 10x speedup in "aggregate risk" in at least one
    calculation for Canada) and reduced data transfer in event based

  [Viktor Polak]
  * Added the Parker et al. (2020) GMPE

  [Marco Pagani]
  * Added 'closest_point' metric

  [Michele Simionato]
  * Changed event based full enumeration to be consistent with sampling
  * Changed the GMF storage to be more pandas-friendly

 -- Matteo Nastasi (GEM Foundation) <nastasi@openquake.org>  Sun, 18 Oct 2020 19:55:40 +0000

python3-oq-engine (3.10.0-1~xenial01) xenial; urgency=low

  [Richard Styron]
  * Added secondary perils ZhuLiquefactionGeneral and HazusLateralSpreading,
    supplementing HazusLiquefaction and NewmarkDisplacement

  [Michele Simionato]
  * Fixed a bug with site models containing non-float parameters
  * Raised the limit on the asset ID from 20 to 50 characters
  * Changed the /extract/events API to extract only the relevant events
  * Removed the GMF npz exporter
  * Speed-up risk saving in scenario_risk and scenario_damage

  [Antonio Ettorre]
  * Bumped GDAL to version 3.1.2

  [Michele Simionato]
  * Optimized scenario_damage for the case of many sites
  * Implemented secondary perils
  * Fixed a 32 bit/64 bit bug in `oq prepare_site_model` when sites.csv is
    the same as the vs30.csv file
  * Parallelized by GSIM when there is a single rupture

  [Francis Bernales]
  * Added the Stewart et al. (2016) GMPE
  * Added the Bozorgnia & Campbell (2016) GMPE
  * Added the Gulerce et al. (2017) GMPE

  [Michele Simionato]
  * Unified source model logic tree sampling with gsim logic tree sampling
  * Added `early_latin` and `late_latin` sampling algorithms
  * Changed the logic tree sampling algorithm and made it possible to use
    both `early_weights` and `late_weights`
  * Restored magnitude-dependent maximum distance
  * Displaying the hazard maps in the WebUI for debugging purposes
  * Used the hazard map to get the disaggregation IML from the disaggregation
    PoE and added a warning for zero hazard
  * Internal: implemented multi-run functionality (``oq engine --multi --run``)
  * Reduced tremendously the data transfer in disaggregation calculations
  * Internal: introduced compress/decompress utilities
  * Reduced the memory and disk space occupation in classical calculations with
    few sites; also changed slightly the rupture collapsing mechanism
  * In disaggregation, force poes_disagg == poes
  * Fixed multi-site disaggregation: ruptures far away were not discarded,
    just considered distant 9999 km

  [Marco Pagani]
  * Added a prototype implementation of the kernel method

  [Michele Simionato]
  * Added zipcode site parameter
  * Added command `oq renumber_sm ssmLT.xml`

  [Robin Gee]
  * Set DEFINED_FOR_REFERENCE_VELOCITY for GMPEs modified for Switzerland

  [Michele Simionato]
  * Added parameter `max_num_loss_curves` to the job.ini file
  * Changed `oq engine --reuse-hazard` to just reuse the source model, if
    possible
  * Added command `oq recompute_losses <calc_id> <aggregate_by>`
  * Fixed `noDamageLimit`, `minIML`, `maxIML` not being honored in continuous
    fragility functions
  * Unified the scenario calculator with the event based one, with
    minor differences in the numbers akin to a change of seed
  * Fixed a bug in event based when a rupture occurs more than 65535 times
  * Added a demo EventBasedDamage
  * Fixed bug in event_based_damage: the number of buildings in no damage
    state was incorrect
  * Added commands `oq nrml_to csv` and  `oq nrml_to gpkg`
  * Supported year and ses_id >= 65536 in event based

  [Graeme Weatherill]
  * Implements a heteroskedastic standard deviation model for the Kotha et al.
    (2020) GMPE

  [Michele Simionato]
  * Called `check_complex_fault` when serializing the source in XML
  * Restored scenario_damage with fractional asset number
  * Added a view `oq extract disagg_by_src`
  * Fixed error with large ShakeMap calculations ('events' not found)
  * Raised an error when using `disagg_by_src` with too many point sources
  * The `minimum_magnitude` parameter was incorrectly ignored in UCERF

  [Iason Grigoratos]
  * Implemented the Zalachoris & Rathje (2019) GMM

  [Michele Simionato]
  * Optimized the disaggregation outputs, saving storage time

  [Graeme Weatherill]
  * Adds PGV coefficients to USGS CEUS GMPE tables (where applicable)

  [Michele Simionato]
  * Removed the `disagg_by_src` exporter
  * Internal: added filtering features to the datastore
  * Calculations with a number of levels non-homogenous across IMTs are
    now an error
  * Implemented rupture collapsing in disaggregation (off by default)
  * Fixed a bug in the dmg_by_event exporter: the damage distributions could
    be associated to the wrong GMPE in some cases
  * Solved a bug with nonparametric ruptures: due to rounding errors,
    the disaggregation matrix could contain (small) negative probabilities
  * Extended the scenario calculators to compute the statistical outputs
    if there is more than one GMPE
  * Fixed the formula used for the avg_damages-rlzs outputs in event based
    damage calculations
  * Raised an error if `investigation_time` is set in scenario calculations

  [Graeme Weatherill]
  * Fixed a bug in the mixture model application when running multiple GMPEs

  [Michele Simionato]
  * Replaced outputs `losses_by_asset` with `avg_losses-rlzs`, and
    `dmg_by_asset` with ``avg_damages-rlzs`, for consistency with the
    event based outputs
  * Extended the /extract/ API to manage JSON and removed the oqparam API
  * Added a check on ebrisk to avoid generating too many loss curves
  * Introduced an output "Source Loss Table" for event based risk calculations
  * Raised an early error when `max_sites_disagg` is below the number of
    sites in disaggregation calculations
  * Extended the amplification framework to use different intensity levels
    for different amplification functions
  * Optimized the disaggregation in the case of multiple realizations
  * Fixed bug in GMF amplification without intensity_measure_types_and_levels
  * Optimized the computation of the disaggregation PMFs by orders of magnitude
    by using numpy.prod
  * Changed the disaggregation calculator to distribute by magnitude bin,
    thus reducing a lot the data transfer
  * Vectorized the disaggregation formula
  * Do not perform the disaggregation by epsilon when not required
  * Introduced management of uncertainty in the GMF amplifi
  * Changed the disaggregation calculator to distribute by IMT, thus reducing
    a lot the data transfer in calculations with many IMTs
  * Changed /extract/disagg_layer to produce a single big layer
  * Changed the binning algorithm for lon, lat in disaggregation, to make
    sure that the number of bins is homogeneous across sites

  [Marco Pagani]
  * Fixed a bug in the ParseNDKtoGCMT parser + updated tests.
  * Ported the method serialise_to_hmtk_csv implemented in the corresponding
    class of the catalogue toolkit + added a test into the GCMTCatalogue class.
  * Added a modifiable GMPE using the site term of CY14.
  * Added a generalised modificable GMPE. This first version allows the
    definition of the epsilon of the within event residual.

  [Michele Simionato]
  * Introduced a mixed XML+HDF5 format for gridded sources
  * Internal: added a check on gridded sources: the arrays prob_occurs must
    have homogeneous length across ruptures
  * Removed the dependency from PyYAML, replaced the .yml files in the HMTK with
    .toml files and added an utility `utils/yaml2toml`

 -- Matteo Nastasi (GEM Foundation) <nastasi@openquake.org>  Tue, 29 Sep 2020 11:53:24 +0000

python3-oq-engine (3.9.0-1~xenial01) xenial; urgency=low

  [Michele Simionato]
  * Fixed a type error in the command `oq engine --run --params`
  * Restored the flag `split_sources` for testing purposes
  * Fixed a BOM bug in CSV exposures
  * When exporting the loss curves per asset now we also export the loss ratio
    and the inverse return period, for consistency with the other exporters
  * Fixed the exporter of the loss curves per asset: due to an ordering bug
    in some cases it was exporting wrong losses
  * Added a flag save_disk_space to avoid storing the inputs
  * Changed the logic underlying the pointsource_distance approximation and
    added the syntax pointsource_distance=?
  * Logged a warning when the pointsource_distance is too small

  [Graeme Weatherill]
  * Implemented Pitilakis et al. (2020) Site Amplification Model

  [Michele Simionato]
  * Fixed an export bug with modal_damage_state=true in scenario_damage
    calculations
  * Fixed a bug in calc_hazard_curves with multiple TRTs
  * Fixed how AvgGMPE was stored and made it applicable with correlation models
    if all underlying GMPEs are such

  [Paolo Tormene]
  * Added a second tectonic region type to the EventBasedPSHA demo

  [Michele Simionato]
  * Fixed an ordering bug in /extract/rupture_info affecting the QGIS plugin
  * Fixed `oq engine --eo output_id output_dir` for the Full Report output
  * Added year and ses_id to the events table
  * Removed NaNs in the low return period part of the loss curves
  * Fixed the tot_curves and tot_losses exporters in ebrisk calculations
  * Reduced the rupture storage in classical calculations by using compression
  * Improved the task distribution in the classical calculator, avoiding
    generating too few or too many tasks
  * Enhanced `oq check_input` to check complex fault geometries
  * Added a warning against magnitude-dependent maximum_distance

  [Marco Pagani]
  * Fixed a bug in the coeff table of YEA97

  [Graeme Weatherill]
  * Implemented support for Gaussian Mixture Model approach to characterise
    ground motion model uncertainty

  [Michele Simionato]
  * Enhanced `oq reduce_sm` to read the source models in parallel
  * Deprecated the usage of a different number of intensity levels per IMT

  [Matteo Nastasi]
  * Internal: added 'oq-taxonomy' to docker images

  [Michele Simionato]
  * Extended the `pointsource_distance` approximation to work on single site
    calculations, with a spectacular performance benefit in most calculations
  * Added Bindi2011, Bindi2014 and Cauzzi2014 scaled GMPEs contributed by
    the INGV
  * Added a check on classical calculations which are too large to run
  * Added a parameter `collapse_level` and a new collapsing algorithm
  * Added a check for missing TRTs in the GSIM logic tree file
  * Reduced the storage required for site specific calculations
    with complex logic trees by removing duplicated ruptures
  * Restored the computation of the mean disaggregation when multiple
    realizations are requested
  * Slightly changed the syntax of `oq info` (see `oq info --help`) and added
    information about the available IMTs, MFDs and source classes
  * Optimized get_composite_source_model (in the case of a complex source
    specific logic trees a speedup of 80x was measured)
  * Internal: fixed `oq info source_model_logic_tree.xml`
  * Avoided reading multiple times the source models in the case of complex
    logic trees
  * Moved the check on invalid TRTs earlier, before processing the source models
  * Removed the `ucerf_classical` calculator (just use the `classical` one)

  [Paolo Tormene]
  * Added a warning in `oq reduce_sm` listing duplicate source IDs

  [Michele Simionato]
  * Improved `oq reduce_sm` to reduce also duplicated source IDs if they
    belong to different source types
  * Removed the `ucerf_hazard` calculator (just use the `event_based` one)
  * Changed the seed algorithm in all event based calculators including UCERF
  * Fixed the ShakeMap code to use the formula for the median and not the mean
  * Added a check on excessive data transfer in disaggregation calculations
  * Changed back the disaggregation calculator to read the rupture data from
    the workers, thus saving a lot of memory and time
  * Fixed a bug that made it impossible to abort/remove a failed task
  * Added `extendModel` feature to the source model logic tree parser

  [Graeme Weatherill]
  * Fixed bug in the HMTK: the `bin_width` parameter was not passed to
    `mtkActiveFaultModel.build_fault_model`

  [Michele Simionato]
  * Avoided submitting too many tasks in the disaggregation calculator
  * Added a parameter `discard_trts` for manual reduction of GSIM logic tree
  * Fixed a bug in case of duplicated nodal planes affecting the Italy model
  * Removed dynamic reduction of the GSIM logic tree (i.e. now the
    logic tree is known upfront, before calculating the PoES)

  [Paolo Tormene]
  * Fixed an encoding issue in reading configuration files on Windows

  [Michele Simionato]
  * Internal: started the zmq workers when the DbServer starts
  * Fixed a bug when reading rupture.txt files
  * Internal: added an option `--calc-id` to `oq run`
  * Added a check against negative number of cores in openquake.cfg
  * Raised a clear error message if the enlarged bounding box of the sources
    does not contain any site or if it is larger than half the globe

  [Kendra Johnson]
  * Correction to catalogue plotting tool in hmtk to include the last bins
    in density plots

  [Paolo Tormene]
  * Added Classical PSHA Non-parametric sources Demo

  [Robin Gee]
  * Change the header of the exported sigma_epsilon_XX.csv file to indicate
  that values correspond to inter event sigma

  [Graeme Weatherill]
  * Adds independent verification tables for the USGS CEUS models and revises
    implementation for collapsed epistemic uncertainty on sigma and site
    amplification
  * Enhances SERA adaptation of the Abrahamson et al. (2015) `BC Hydro` GMPE to
    add in a configurable smoothed tapering term on the forearc/backarc scaling

  [Michele Simionato]
  * Added a check on the engine version between master and workers

  [Paolo Tormene]
  * Removed the `multi_node` flag, that is not used anymore

  [Michele Simionato]
  * Added a command `oq postzip` to send small calculations to the WebUI
  * Added a limit of 1000 sources when disagg_by_src=true
  * Internal: fixed `oq export input -e zip` that was flattening the tree
    structure of the input files in the exported zip archive
  * Implemented GMFs amplification
  * Introduced the flag `approx_ddd` to support the old algorithm in
    scenario_damage calculations; it is automatically used for exposures
    with fractional asset numbers

  [Paolo Tormene]
  * Modified the server views in order to allow using
    `numpy.load(allow_pickle=False)` in the QGIS IRMT plugin
  * Internal: changed some copy.deepcopy calls into copy.copy in hazardlib

  [Michele Simionato]
  * Removed implicit intensity_measure_types_and_levels
  * Added a check to forbid case-similar headers in the exposures
  * Improved the error message in case of CSV exposures with wrong headers
  * Reduced the slow tasks issue in event_based/ebrisk with many sites
  * Enhanced `oq compare` to accept a file with the control sites
  * Improved the error message for duplicate sites
  * Speedup of the ebrisk calculator
  * Extended the `minimum_intensity` feature to the classical calculator
  * Solved a memory bug when using the nrcan site term: due to a deepcopy
    the engine could run out of memory in the workers for large site collections
  * Added a check to forbid multiple `complexFaultGeometry` nodes
  * Internal: we are now shutting down the ProcessPool explicitly in order
    to support Python 3.8
  * Internal: removed the class hazardlib.gsim.base.IPE
  * Changed the aggregate loss curves generation to not use the partial
    asset loss table, with a huge memory reduction
  * Extended `oq check_input` to accept multiple files
  * Changed the scenario damage calculator to use discrete damage distributions
  * Forced the "number" attribute in the exposure must be an integer in the
    range 1..65535, extrema included

 -- Matteo Nastasi (GEM Foundation) <nastasi@openquake.org>  Mon, 27 Apr 2020 14:22:48 +0000

python3-oq-engine (3.8.1-1~xenial01) xenial; urgency=low

  [Michele Simionato]
  * Fixed random HDF5 bug in disaggregation calculations
  * Fixed memory issue in nrcan15_site_term.p
  * Fixed get_duplicates check in the SiteCollection
  * Fixed bug in case of MMI (log(imls) -> imls)

 -- Matteo Nastasi (GEM Foundation) <nastasi@openquake.org>  Wed, 12 Feb 2020 10:23:22 +0000

python3-oq-engine (3.8.0-1~xenial01) xenial; urgency=low

  [Graeme Weatherill]
  * Updates SERA Craton GMPE to incorporate NGA East site response and reflect
    changes in CEUS USGS model

  [Michele Simionato]
  * The total loss curves in event_based_risk are now built with pandas
  * Added an option `oq engine --param` to override the job.ini parameters
  * Internal: reduced the number of NGAEastUSGS classes from 39 to 1
  * Internal: reduced the number of NGAEast classes from 44 to 2
  * Internal: reduced the 15 NSHMP2014 classes to a single class
  * Internal: reduced the 22 NBCC2015_AA13 classes to a single class

  [Graeme Weatherill]
  * Added complete suite of GMPEs for the Central and Eastern US, as adopted
    within the 2018 US National Seismic Hazard Map
  * Implemented NGA East site amplification model within NGA East Base class

  [Michele Simionato]
  * Implemented hazard curves amplification by convolution
  * Improved the error message if the `event_id` does not start from zero in
    the gmfs.csv files
  * Changed the rupture exporter to export LINESTRINGs instead of degenerate
    POLYGONs
  * Introduced `minimum_loss_fraction` functionality in ebrisk
  * Refined the rupture prefiltering mechanism, possibly changing the numbers
    in calculations with nonzero coefficients of variations
  * Optimized the generation of aggregate loss curves in ebrisk
  * Introduced an experimental AvgGMPE and used it to implement (optional)
    reduction of the gsim logic tree

  [Graeme Weatherill]
  * Implemented Abrahamson et al (2018) update of the BC Hydro GMPE
  * Added configurable nonergodic sigma option to BC Hydro and SERA GMPEs
  * Small refactoring and bug fix in average SA GMPE

  [Michele Simionato]
  * Avoided reading multiple times the GSIM logic tree
  * Changed the GSIM logic tree sampling by ordering the branches by TRT
  * Ignored IMT-dependent weights when using sampling to make such calculations
    possible
  * Storing (partially) the asset loss table

  [Robin Gee]
  * Set DEFINED_FOR_REFERENCE_VELOCITY in CampbellBozorgnia2003NSHMP2007

  [Graeme Weatherill]
  * Re-adjustment of SERA Subduction model epistemic scaling factors

  [Michele Simionato]
  * Improved the task distribution in the ebrisk calculator
  * Fixed a bug in ebrisk with aggregate_by when building the rup_loss_table
  * Storing the asset loss table in scenario_risk, but only for assets and
    events above over a `loss_ratio_threshold` parameter
  * Storing the asset damage table in scenario_damage and event based damage,
    but only for assets and events above a `collapse_threshold` parameter
  * Avoided transferring the GMFs upfront in scenario_damage, scenario_risk
    and event_based_damage

  [Daniele Viganò]
  * Included pandas in the engine distribution

  [Michele Simionato]
  * Avoided reading multiple time the gsim logic tree file and relative files
  * Added a check for duplicate sites in the site model file
  * Implemented an event_based_damage calculator
  * Added an API /v1/calc/ID/extract/gmf_data?event_id=XXX
  * Added an API /v1/calc/ID/extract/num_events
  * Fixed the /v1/calc/ID/status endpoint to return an error 404 when needed
  * Removed the "sites are overdetermined" check, since it now unneeded
  * Turned the calculation of consequences into a plugin architecture

  [Matteo Nastasi]
  * Add '/v1/ini_defaults' web api entry point to retrieve all default
    values for ini attributes (attrs without a default are not returned)

  [Michele Simionato]
  * Renamed rlzi -> rlzi in the sigma-epsilon dataset and exporter
  * Renamed id -> asset_id in all the relevant CSV exporters
  * Renamed rlzi -> rlz_id in the dmg_by_event.csv output
  * Renamed rupid -> rup_id in the ruptures.csv output
  * Renamed id -> event_id in the events.csv output and gmfs.csv output
  * Renamed sid -> site_id in the gmfs.csv output
  * Renamed ordinal -> rlz_id in the realizations.csv output

  [Alberto Chiusole]
  * Changed the way how the available number of CPU cores is computed

  [Kendra Johnson, Robin Gee]
  * Added GMPEs for Rietbrock-Edwards (2019) and Yenier-Atkinson (2015)

  [Michele Simionato]
  * Added more check on the IMTs and made it possible to import a GMF.csv
    file with more IMTs than needed
  * Enabled magnitude-dependent pointsource_distance
  * Removed the syntax for magnitude-dependent maximum distance, since
    now it can be automatically determined by the engine
  * Saving more information in the case of single-site classical hazard
  * Extended `pointsource_distance` to generic sources
  * Removed the boundary information from the CSV rupture exporter
  * Changed the /extract/rupture/XXX API to returns a TOML that can be
    used by a scenario calculator
  * Added general support for file-reading GMPEs
  * Made it possible to disaggregate on multiple realizations
    with the parameters `rlz_index` or `num_rlzs_disagg`
  * Fixed downloading the ShakeMaps (again)
  * Better error message in case of too large maximum_distance
  * Optimized the case of point sources with an hypocenter distribution and
    GSIMs independent from it and in general the case of ruptures with
    similar distances

  [Graeme Weatherill]
  * Updates SERA craton GMPE to reflect updates to NGA East site response model

  [Michele Simionato]
  * Fixed and HDF5 SWMR issue in large disaggregation calculations
  * Made `rrup` the unique acceptable `filter_distance`
  * Fixed disaggregation with a parent calculation
  * Models with duplicated values in the hypocenter and/or nodal plane
    distributions are now automatically optimized
  * Fixed an issue with missing noDamageLimit causing NaN values in
    scenario_damage calculations
  * Added more validations for predefined hazard, like forbidding the site model

  [Marco Pagani]
  * Adding the shift_hypo option for distributed seismicity

  [Michele Simionato]
  * Raised an early error for extra-large GMF calculations
  * Reduced the GMF storage by using 32 bit per event ID instead of 64 bit
  * Raised an error in case of duplicated sites in the site model
  * Fixed the case of implicit grid with a site model: sites could be
    incorrectly discarded
  * Fixed the ShakeMap downloader to find also unzipped `uncertaintly.xml`
    files
  * Fixed the rupture exporters to export the rupture ID and not the
    rupture serial
  * Removed the non-interesting `agg_maps` outputs
  * Changed the task distribution in the classical calculator and added
    a `task_multiplier` parameter

  [Marco Pagani]
  * Fixed a bug in the GenericGmpeAvgSA

  [Michele Simionato]
  * Added a `/v1/calc/validate_zip` endpoint to validate input archives
  * Deprecated inferring the intensity measure levels from the risk functions
  * Fixed a too strict check on the minimum intensities of parent an child
    calculations
  * Extended the ebrisk calculator to compute at the same time both the
    aggregate curves by tag and the total curves

  [Marco Pagani]
  * Implemented Morikawa and Fujiwara (2013) GMM

  [Michele Simionato]
  * Changed the seed algorithm in sampling with more than one source model,
    thus avoiding using more GMPEs than needed in some cases
  * If `ground_motion_fields=false` is set, the GMFs are not stored even
    if `hazard_curves_from_gmfs=true`
  * `oq show job_info` now works while the calculation is running
  * Reduced the sent data transfer in ebrisk calculations
  * Deprecated the old syntax for the `reqv` feature
  * Added short aliases for hazard statistics `mean`, `max` and `std`
  * Reduced substantially the memory occupation in the task queue
  * Added an API `/extract/sources` and an experimental `oq plot sources`
  * Added a check on valid input keys in the job.ini
  * Fixed the check on dependent calculations
  * Specifying at the same time both a grid and individual sites is an error

  [Daniele Viganò]
  * Docker containers rebased on CentOS 8
  * Fixed an issue causing zombie `ssh` processes
    when using `zmq` as task distribution mechanism
  * Introduced support for RHEL/CentOS 8

  [Michele Simionato]
  * Added a check for no GMFs in event_based_risk
  * Avoided transferring the site collection
  * Storing the sources in TOML format

 -- Matteo Nastasi (GEM Foundation) <nastasi@openquake.org>  Mon, 20 Jan 2020 10:14:51 +0000

python3-oq-engine (3.7.1-1~xenial01) xenial; urgency=low

  [Michele Simionato]
  * Fixed disaggregation with a parent calculation
  * Fixed the case of implicit grid with a site model: sites could be
    incorrectly discarded
  * Fixed the ShakeMap downloader to find also unzipped `uncertaintly.xml`
    files
  * Fixed the rupture exporters to export the rupture ID and not the
    rupture serial

  [Marco Pagani]
  * Fixed a bug in the GenericGmpeAvgSA

 -- Matteo Nastasi (GEM Foundation) <nastasi@openquake.org>  Fri, 25 Oct 2019 08:05:41 +0000

python3-oq-engine (3.7.0-1~xenial01) xenial; urgency=low

  [Michele Simionato]
  * Hiding calculations that fail before the pre-execute phase (for instance,
    because of missing files); they already give a clear error
  * Added an early check on truncation_level in presence of correlation model

  [Guillaume Daniel]
  * Implemented Ameri (2017) GMPE

  [Michele Simionato]
  * Changed the ruptures CSV exporter to use commas instead of tabs
  * Added a check forbidding `aggregate_by` for non-ebrisk calculators
  * Introduced a task queue
  * Removed the `cache_XXX.hdf5` files by using the SWMR mode of h5py

  [Kris Vanneste]
  * Updated the coefficients table for the atkinson_2015 to the actual
    values in the paper.

  [Michele Simionato]
  * Added an `/extract/agg_curves` API to extract both absolute and relative
    loss curves from an ebrisk calculation
  * Changed `oq reset --yes` to remove oqdata/user only in single-user mode
  * Now the engine automatically sorts the user-provided intensity_measure_types
  * Optimized the aggregation by tag
  * Fixed a bug with the binning when disaggregating around the date line
  * Fixed a prefiltering bug with complex fault sources: in some cases, blocks
    ruptures were incorrectly discarded
  * Changed the sampling algorithm for the GMPE logic trees: now it does
    not require building the full tree in memory
  * Raised clear errors for geometry files without quotes or with the wrong
    header in the multi_risk calculator
  * Changed the realizations.csv exporter to export '[FromShakeMap]' instead
    of '[FromFile]' when needed
  * Changed the agg_curves exporter to export all realizations in a single file
    and all statistics in a single file
  * Added rlz_id, rup_id and year to the losses_by_event output for ebrisk
  * Fixed a bug in the ruptures XML exporter: the multiplicity was multiplied
    (incorrectly) by the number of realizations
  * Fixed the pre-header of the CSV outputs to get proper CSV files
  * Replaced the 64 bit event IDs in event based and scenario calculations
    with 32 bit integers, for the happiness of Excel users

  [Daniele Viganò]
  * Numpy 1.16, Scipy 1.3 and h5py 2.9 are now required

  [Michele Simionato]
  * Changed the ebrisk calculator to read the CompositeRiskModel directly
    from the datastore, which means 20x less data transfer for Canada

  [Anirudh Rao]
  * Fixed a bug in the gmf CSV importer: the coordinates were being
    sorted and new site_ids assigned even though the user input sites
    csv file had site_ids defined

  [Michele Simionato]
  * Fixed a bug in the rupture CSV exporter: the boundaries of a GriddedRupture
    were exported with lons and lats inverted
  * Added some metadata to the CSV risk outputs
  * Changed the distribution mechanism in ebrisk to reduce the slow tasks

  [Graeme Weatherill]
  * Updates Kotha et al. (2019) GMPE to July 2019 coefficients
  * Adds subclasses to Kotha et al. (2019) to implement polynomial site
    response models and geology+slope site response model
  * Adds QA test to exercise all of the SERA site response calculators

  [Michele Simionato]
  * Internal: there is not need to call ``gsim.init()`` anymore

  [Graeme Weatherill]
  * Adds parametric GMPE for cratonic regions in Europe

  [Michele Simionato]
  * In the agglosses output of scenario_risk the losses were incorrectly
    multiplied by the realization weight
  * Removed the output `sourcegroups` and added the output `events`

  [Graeme Weatherill]
  * Adds new meta ground motion models to undertake PSHA using design code
    based amplification coefficients (Eurocode 8, Pitilakis et al., 2018)
  * Adds site amplification model of Sandikkaya & Dinsever (2018)

  [Marco Pagani]
  * Added a new rupture-site metric: the azimuth to the closest point on the
    rupture

  [Michele Simionato]
  * Fixed a regression in disaggregation with nonparametric sources, which
    were effectively discarded
  * The site amplification has been disabled by default in the ShakeMap
    calculator, since it is usually already taken into account by the USGS

  [Daniele Viganò]
  * Deleted calculations are not removed from the database anymore
  * Removed the 'oq dbserver restart' command since it was broken

  [Richard Styron]
  * Fixed `YoungsCoppersmith1985MFD.from_total_moment_rate()`: due to numeric
    errors it was producing incorrect seismicity rates

  [Michele Simionato]
  * Now we generate the output `disagg_by_src` during disaggregation even in the
    case of multiple realizations
  * Changed the way the random seed is set for BT and PM distributions
  * The filenames generated by `disagg_by_src` exporter now contains the site ID
    and not longitude and latitude, consistently with the other exporters
  * Accepted again meanLRs greater than 1 in vulnerability functions of kind LN
  * Fixed a bug in event based with correlation and a filtered site collection
  * Fixed the CSV exporter for the realizations in the case of scenarios
    with parametric GSIMs
  * Removed some misleading warnings for calculations with a site model
  * Added a check for missing `risk_investigation_time` in ebrisk
  * Reduced drastically (I measured improvements over 40x) memory occupation,
    data transfer and data storage for multi-sites disaggregation
  * Sites for which the disaggregation PoE cannot be reached are discarded
    and a warning is printed, rather than killing the whole computation
  * `oq show performance` can be called in the middle of a computation again
  * Filtered out the far away distances and reduced the time spent in
    saving the performance info by orders of magnitude in large disaggregations
  * Reduced the data transfer by reading the data directly from the
    datastore in disaggregation calculations
  * Reduced the memory consumption sending disaggregation tasks incrementally
  * Added an extract API disagg_layer
  * Moved `max_sites_disagg` from openquake.cfg into the job.ini
  * Fixed a bug with the --config option: serialize_jobs could not be overridden
  * Implemented insured losses

 -- Matteo Nastasi (GEM Foundation) <nastasi@openquake.org>  Thu, 26 Sep 2019 08:51:44 +0000

python3-oq-engine (3.6.0-1~xenial01) xenial; urgency=low

  [Michele Simionato]
  * In some cases `applyToSources` was giving a fake error about the source
    not being in the source model even if it actually was

  [Chris Van Houtte]
  * Adds the Van Houtte et al. (2018) significant duration model for New
    Zealand

  [Michele Simionato]
  * Added a way to compute and plot the MFD coming from an event based
  * Storing the MFDs in TOML format inside the datastore

  [Robin Gee]
  * Moves b4 constant into COEFFS table for GMPE Sharma et al., 2009

  [Graeme Weatherill]
  * Adds functionality to Cauzzi et al. (2014) and Derras et al. (2014)
    calibrated GMPEs for Germany to use either finite or point source distances

  [Michele Simionato]
  * Restored the ability to associate site model parameters to a grid of sites
  * Made it possible to set `hazard_curves_from_gmfs=true` with
    `ground_motion_fields=false` in the event based hazard calculator
  * Introduced a mechanism to split the tasks based on an estimated duration
  * Integrated `oq plot_memory` into `oq plot`
  * Removed `NaN` values for strike and dip when exporting griddedRuptures
  * Fixed `oq reset` to work in multi-user mode
  * Extended the source_id-filtering feature in the job.ini to multiple sources
  * Supported WKT files for the binary perils in the multi_risk calculator
  * Added an early check on the coefficients of variation and loss ratios of
    vulnerability functions with the Beta distribution
  * Made sure that `oq engine --dc` removes the HDF5 cache file too
  * Removed the flag `optimize_same_id_sources` because it is useless now
  * Introduced a soft limit at 65,536 sites for event_based calculations
  * Fixed a performance regression in ucerf_classical that was filtering
    before splitting, thus becoming extra-slow
  * Improved the progress log, that was delayed for large classical calculations
  * Exported the ruptures as 3D multi-polygons (instead of 2D ones)
  * Changed the `aggregate_by` exports for consistency with the others
  * Changed the losses_by_event exporter for ebrisk, to make it more
    consistent with scenario_risk and event_based_risk
  * Changed the agglosses and losses_by_event exporters in scenario_risk,
    by adding a column with the realization index
  * Changed the generation of the hazard statistics to consume very little
    memory
  * Fixed a bug with concurrent_tasks being inherited from the parent
    calculation instead of using the standard default
  * Removed the dependency from mock, since it is included in unittest.mock
  * For scenario, replaced the `branch_path` with the GSIM representation in
    the realizations output
  * Added a check for suspiciously large source geometries
  * Deprecated the XML disaggregation exporters in favor of the CSV exporters
  * Turned the disaggregation calculator into a classical post-calculator
    to use the precomputed distances and speedup the computation even more
  * Fixed the disaggregation calculator by discarding the ruptures outside
    the integration distance
  * Optimized the speed of the disaggregation calculator by moving a statistical
    functions outside of the inner loop
  * Changed the file names of the exported disaggregation outputs
  * Fixed an export agg_curves issue with pre-imported exposures
  * Fixed an export agg_curves issue when the hazard statistics are different
    from the risk statistics
  * Removed the disaggregation statistics: now the engine disaggregates only on
    a single realization (default: the closest to the mean)
  * Forbidden disaggregation matrices with more than 1 million elements
  * Reduced the data transfer when computing the hazard curves
  * Optimized the reading of large CSV exposures
  * Fixed the --hc functionality across users
  * Optimized the reduction of the site collection on the exposure sites
  * Made more robust the gsim logic tree parser: lines like
    `<uncertaintyModel gmpe_table="../gm_tables/Woffshore_low_clC.hdf5">`
    are accepted again
  * Added a check against duplicated values in nodal plane distributions and
    hypocenter depth distributions
  * Changed the support for zipped exposures and source models: now the
    name of the archive must be written explicitly in the job.ini
  * Added support for numpy 1.16.3, scipy 1.3.0, h5py 2.9.0
  * Removed the special case for event_based_risk running two calculations

  [Graeme Weatherill]
  * Adds the Tromans et al. (2019) adjustable GMPE for application to PSHA
    in the UK

  [Michele Simionato]
  * Optimized src.sample_ruptures for (multi)point sources and are sources
  * Fixed a mutability bug in the DistancesContext and made all context
    arrays read-only: the fix may affect calculations using the GMPEs
    berge_thierry_2003, cauzzi_faccioli_2008 and zhao_2006;
  * Fixed a bug with the minimum_distance feature
  * Fixed a bug in the exporter of the aggregate loss curves: now the loss
    ratios are computed correctly even in presence of occupants
  * Removed the (long time deprecated) capability to read hazard curves and
    ground motion fields from XML files: you must use CSV files instead

  [Marco Pagani]
  * Implemented a modified GMPE that add between and within std to GMPEs only
    supporting total std

  [Michele Simionato]
  * Added the ability to use a taxonomy_mapping.csv file
  * Fixed a bug in classical_damage from CSV: for hazard intensity measure
    levels different from the fragility levels, the engine was giving incorrect
    results
  * Serialized also the source model logic tree inside the datastore
  * Added a check on missing intensity_measure_types in event based
  * Fixed `oq prepare_site_model` in the case of an empty datadir
  * Added a comment line with useful metadata to the engine CSV outputs
  * Removed the long time deprecated event loss table exporter for event based
    risk and enhanced the losses_by_event exporter to export the realization ID
  * Removed the long time deprecated GMF XML exporter for scenario
  * IMT-dependent weights in the gsim logic tree can be zero, to discard
    contributions outside the range of validity of (some of the) GSIMs
  * Now it is possible to export individual hazard curves from an event
  * Added a view gmvs_to_hazard

 -- Matteo Nastasi (GEM Foundation) <nastasi@openquake.org>  Tue, 16 Jul 2019 08:42:10 +0000

python3-oq-engine (3.5.2-1~xenial01) xenial; urgency=low

  [Daniele Viganò]
  * Fixed packaging issue, the .hdf5 tables for Canada were missing

  [Michele Simionato]
  * Fixed regression in the gsim logic tree parser for the case
    of .hdf5 tables

 -- Matteo Nastasi (GEM Foundation) <nastasi@openquake.org>  Fri, 31 May 2019 08:01:08 +0000

python3-oq-engine (3.5.1-1~xenial01) xenial; urgency=low

  [Michele Simionato]
  * Added a `rlzi` column to to sig_eps.csv output
  * Accepted GMF CSV files without a `rlzi` column
  * Accepted a list-like syntax like `return_periods=[30, 60, 120, 240, 480]`
    in the job.ini, as written in the manual
  * Fixed a bug in the asset_risk exporter for uppercase tags

  [Paul Henshaw]
  * Fixed an encoding bug while reading XML files on Windows

 -- Matteo Nastasi (GEM Foundation) <nastasi@openquake.org>  Mon, 20 May 2019 13:49:25 +0000

python3-oq-engine (3.5.0-1~xenial01) xenial; urgency=low

  [Giovanni Lanzano]
  * Lanzano and Luzi (2019) GMPE for volcanic zones in Italy

  [Michele Simionato]
  * Now it is possible to export individual hazard curves from an event
    based calculation by setting `hazard_curves_from_gmfs = true` and
    `individual_curves = true (before only the statistics were saved)
  * Made it possible to download remote source models
  * Removed the branching level concept in the logic trees
  * Made it possible to produce individual loss maps and curves with the
    ebrisk calculator with a single line `aggregate_by=id`
  * Added a limit of 2**32 events in event based calculations


 [Michele Simionato]
  * Now it is possible to export individual hazard curves from an event
    based calculation by setting `hazard_curves_from_gmfs = true` and
    `individual_curves = true (before only the statistics were saved)

  [Graeme Weatherill]
  * Adds adaptation of Abrahamson et al. (2016) 'BC Hydro' GMPEs calibrated
    to Mediterranean data and with epistemic adjustment factors

  [Chris Van Houtte]
  * Added new class to bradley_2013b.py for hazard maps
  * Modified test case_37 to test multiple sites

  [Marco Pagani]
  * Fixed a bug in the logic tree parser and added a check to forbid logic
    trees with applyToSources without applyToBranches, unless there is a
    single source model branch

  [Michele Simionato]
  * Removed the experimental parameter `prefilter_sources`

  [Daniele Viganò]
  * Multiple DbServer ZMQ connections are restored to avoid errors under heavy
    load and/or on slower machines

  [Michele Simionato]
  * Removed the ugly registration of custom signals at import time: now they
    are registered only if `engine.run_calc` is called
  * Removed the dependency from rtree
  * Removed all calls to ProcessPool.shutdown to speed up the tests and to
    avoid non-deterministic errors in atexit._run_exitfuncs

  [Marco Pagani]
  * Added tabular GMPEs as provided by Michal Kolaj, Natural Resources Canada

  [Michele Simionato]
  * Extended the ebrisk calculator to support coefficients of variations

  [Graeme Weatherill]
  * Adds Kotha et al (2019) shallow crustal GMPE for SERA
  * Adds 'ExperimentalWarning' to possible GMPE warnings
  * Adds kwargs to check_gsim function

  [Michele Simionato]
  * Fixed problems like SA(0.7) != SA(0.70) in iml_disagg
  * Exposed the outputs of the classical calculation in event based
    calculations with `compare_with_classical=true`
  * Made it possible to serialize together all kind of risk functions,
    including consequence functions that before were not HDF5-serializable
  * Fixed a MemoryError when counting the number of bytes stored in large
    HDF5 datasets
  * Extended `asset_hazard_distance` to a dictionary for usage with multi_risk
  * Extended oq prepare_site_model to work with sites.csv files
  * Optimized the validation of the source model logic tree: now checking
    the sources IDs is 5x faster
  * Went back to the old logic in sampling: the weights are used for the
    sampling and the statistics are computed with identical weights
  * Avoided to transfer the epsilons by storing them in the cache file
    and changed the event to epsilons associations
  * Reduced the data transfer in the computation of the hazard curves, causing
    in some time huge speedups (over 100x)
  * Implemented a flag `modal_damage_state` to display only the most likely
    damage state in the output `dmg_by_asset` of scenario damage calculations
  * Reduced substantially the memory occupation in classical calculations
    by including the prefiltering phase in the calculation phase

  [Daniele Viganò]
  * Added a 'serialize_jobs' setting to the openquake.cfg
    which limits the maximum number of jobs that can be run in parallel

  [Michele Simionato]
  * Fixed two exporters for the ebrisk calculator (agg_curves-stats and
    losses_by_event)
  * Fixed two subtle bugs when reading site_model.csv files
  * Added /extract/exposure_metadata and /extract/asset_risk
  * Introduced an experimental multi_risk calculator for volcanic risk

  [Guillaume Daniel]
  * Updating of Berge-Thierry (2003) GSIM and addition of several alternatives
    for use with Mw

  [Michele Simionato]
  * Changed the classical_risk calculator to use the same loss ratios for all
    taxonomies and then optimized all risk calculators
  * Temporarily removed the `insured_losses` functionality
  * Extended `oq restore` to download from URLs
  * Removed the column 'gsims' from the output 'realizations'
  * Better parallelized the source splitting in classical calculations
  * Added a check for missing hazard in scenario_risk/scenario_damage
  * Improved the GsimLogicTree parser to get the line number information, a
    feature that was lost with the passage to Python 3.5
  * Added a check against mispellings in the loss type in the risk keys
  * Changed the aggregation WebAPI from
    aggregate_by/taxonomy,occupancy/avg_losses?kind=mean&loss_type=structural to
    aggregate/avg_losses?kind=mean&loss_type=structural&tag=taxonomy&tag=occupancy
  * Do not export the stddevs in scenario_damage in the case of 1 event
  * Fixed export bug for GMFs imported from a file
  * Fixed an encoding error when storing a GMPETable
  * Fixed an error while exporting the hazard curves generated by a GMPETable
  * Removed the deprecated feature aggregate_by/curves_by_tag

 -- Matteo Nastasi (GEM Foundation) <nastasi@openquake.org>  Mon, 13 May 2019 09:27:18 +0000

python3-oq-engine (3.4.0-2~xenial01) xenial; urgency=low

  [Michele Simionato]
  * Compatibility with 'decorator' version >= 4.2

  [Giovanni Lanzano]
  * Contributed a GMPE SkarlatoudisEtAlSSlab2013

  [Michele Simionato]
  * Changed the event loss table exporter to export also rup_id and year
  * Extended the ebrisk calculator to compute loss curves and maps

  [Rodolfo Puglia]
  * Spectral acceleration amplitudes at 2.5, 2.75 and 4 seconds added

  [Marco Pagani]
  * Improved the event based calculator to account for cluster-based models

  [Michele Simionato]
  * Removed the now redundant command `oq extract hazard/rlzs`

  [Daniele Viganò]
  * Fixed 'oq abort' to always mark killed jobs as 'aborted'

  [Michele Simionato]
  * Made it possible to use in the Starmap tasks without a monitor argument
  * Stored the sigma and epsilon parameters for each event in event based
    and scenario calculations and extended the gmf_data exporter consequently
  * Fixed the realizations CSV exporter which was truncating the names of the
    GSIMs
  * Deprecated the XML exporters for hcurves, hmaps, uhs
  * Introduced a `sap.script` decorator
  * Used the WebExtractor in `oq importcalc`
  * Restored validation of the source_model_logic_tree.xml file
  * Raised an early error for missing occupants in the exposure
  * Added a check to forbid duplicate file names in the `uncertaintyModel` tag
  * Made it possible to store the asset loss table in the ebrisk calculator
    by specifying `asset_loss_table=true` in the job.ini
  * Added a flag `oq info --parameters` to show the job.ini parameters
  * Removed the `source_name` column from the disagg by source output

  [Rao Anirudh]
  * Fixed wrong investigation_time in the calculation of loss maps from
    loss curves

  [Robin Gee]
  * Added capability to optionally specify a `time_cutoff` parameter to
    declustering time window

  [Michele Simionato]
  * Merged the commands `oq plot_hmaps` and `oq plot_uhs` inside `oq plot`
  * Changed the storage of hazard curves and hazard maps to make it consistent
    with the risk outputs and Extractor-friendly

  [Chris Van Houtte]
  * Added necessary gsims to run the Canterbury Seismic Hazard Model
    in Gerstenberger et al. (2014)
  * Added a new gsim file mcverry_2006_chch.py to have the Canterbury-
    specific classes.
  * Added a new gsim file bradley_2013b.py to implement the
    Christchurch-specific modifications to the Bradley2013 base model.

  [Michele Simionato]
  * Added a check on the intensity measure types and levels in the job.ini,
    to make sure they are ordered by period
  * Reduced the number of client sockets to the DbServer that was causing
    (sporadically) the hanging of calculations on Windows
  * Extended the WebAPI to be able to extract specific hazard curves, maps
    and UHS (i.e. IMT-specific and site specific)
  * Removed the realization index from the event loss table export, since
    is it redundant
  * Forced all lowercase Python files in the engine codebase
  * Removed the dependency from nose

  [Robin Gee]
  * Updated GMPE of Yu et al. (2013)

  [Michele Simionato]
  * Added an `Extractor` client class leveraging the WebAPI and enhanced
    `oq plot_hmaps` to display remote hazard maps
  * Added a check when disaggregation is attempted on a source model
    with atomic source groups
  * Implemented serialization/deserialization of GSIM instances to TOML
  * Added a check against mispelled rupture distance names and fixed
    the drouet_alpes_2015 GSIMs
  * Changed the XML syntax used to define dictionaries IMT -> GSIM
  * Now GSIM classes have an `.init()` method to manage notrivial
    initializations, i.e. expensive initializations or initializations
    requiring access to the filesystem
  * Fixed a bug in event based that made it impossible to use GMPETables
  * Associated the events to the realizations even in scenario_risk: this
    involved changing the generation of the epsilons in the case of asset
    correlation. Now there is a single aggregate losses output for all
    realizations
  * Removed the rlzi column from the GMF CSV export
  * Introduced a new parameter `ebrisk_maxweight` in the job.ini
  * For classical calculations with few sites, store information about the
    realization closest to the mean hazard curve for each site
  * Removed the max_num_sites limit on the event based calculator

  [Valerio Poggi]
  * Added an AvgSA intensity measure type and a GenericGmpeAvgSA which is
    able to use it

  [Michele Simionato]
  * Introduced the ability to launch subtasks from tasks
  * Stored rupture information in classical calculations with few sites

  [Chris Van Houtte]
  * Adding conversion from geometric mean to larger horizontal component in
    bradley_2013.py

  [Michele Simionato]
  * Fixed a bug in applyToSources for the case of multiple sources
  * Moved the prefiltering on the workers to save memory
  * Exported the aggregated loss ratios in avg losses and agg losses
  * Removed the variables quantile_loss_curves and mean_loss_curves: they
    were duplicating quantile_hazard_curves and mean_hazard_curves
  * Only ruptures boundingbox-close to the site collection are stored

  [Marco Pagani]
  * Added cluster model to classical PSHA calculator

  [Michele Simionato]
  * Fixed a bug in scenario_damage from ShakeMap with noDamageLimit=0
  * Avoided the MemoryError in the controller node by speeding up the saving
    of the information about the sources
  * Turned utils/reduce_sm into a proper command
  * Fixed a wrong coefficient in the ShakeMap amplification
  * Fixed a bug in the hazard curves export (the filename did not contain
    the period of the IMT thus producing duplicated files)
  * Parallelized the reading of the exposure

  [Marco Pagani]
  * Fixed the implementation on mutex ruptures

  [Michele Simionato]
  * Changed the aggregated loss curves exporter
  * Added an experimental calculator ebrisk
  * Changed the ordering of the events (akin to a change of seed in the
    asset correlation)

  [Robin Gee]
  * Fixed bug in tusa_langer_2016.py BA08SE model - authors updated b2 coeff
  * Fixed bug in tusa_langer_2016.py related to coeffs affecting Repi models

  [Michele Simionato]
  * Added a check to forbid to set `ses_per_logic_tree_path = 0`
  * Added an API `/extract/event_info/eidx`
  * Splitting the sources in classical calculators and not in event based
  * Removed `max_site_model_distance`
  * Extended the logic used in event_based_risk - read the hazard sites
    from the site model, not from the exposure - to all calculators
  * In classical_bcr calculations with a CSV exposure the retrofitted field
    was not read. Now a missing retrofitted value is an error

 -- Matteo Nastasi (GEM Foundation) <nastasi@openquake.org>  Mon, 18 Mar 2019 10:32:00 +0000

python3-oq-engine (3.3.0-1~xenial01) xenial; urgency=low

  [Graeme Weatherill]
  * Adds GMPE suite for national PSHA for Germany

  [Daniele Viganò]
  * Added a warning box when an unsupported browser is used to view the WebUI
  * Updated Docker containers to support a multi-node deployment
    with a shared directory
  * Moved the Docker containers source code from oq-builders
  * Updated the documentation related to the shared directory
    which is now mandatory for multi-node deployments

  [Matteo Nastasi]
  * Removed tests folders

  [Stéphane Drouet]
  * Added Drouet & Cotton (2015) GMPE including 2017 erratum

  [Michele Simionato]
  * Optimized the memory occupation in classical calculations (Context.poe_map)
  * Fixed a wrong counting of the ruptures in split fault sources with
    an hypo_list/slip_list causing the calculation to fail
  * Made the export of uniform hazard spectra fast
  * Made the `std` hazard output properly exportable
  * Replaced the `~` in the header of the UHS csv files with a `-`
  * Restored the `individual_curves` flag even for the hazard curves
  * Implemented dGMPE weights per intensity measure type
  * Extended `--reuse-hazard` to all calculators
  * Fixed a bug in event_based_risk from GMFs with coefficients of variations

  [Graeme Weatherill]
  * Adds magnitude scaling relation for Germany

  [Michele Simionato]
  * Used floats for the the GSIM realization weights, not Python Decimals
  * Added a flag `fast_sampling`, by default False
  * Added an API `/extract/src_loss_table/<loss_type>`
  * Removed the rupture filtering from `sample_ruptures` and optimized it in
    the `RuptureGetter` by making use of the bounding box
  * Raised the limit on `ses_per_logic_tree_path` from 2**16 to 2**32;
  * Added a parameter `max_num_sites` to increase the number of sites accepted
    by an event based calculation up to 2 ** 32 (the default is still 2 ** 16)
  * Added a command `oq compare` to compare hazard curves and maps within
    calculations
  * Extended the engine to read transparently zipped source models and exposures
  * Restored the check for invalid source IDs in applyToSources
  * Extended the command `oq zip` to zip source models and exposures
  * Parallelized the associations event ID -> realization ID
  * Improved the message when assets are discarded in scenario calculations
  * Implemented aggregation by multiple tags, plus a special case for the
    country code in event based risk

  [Marco Pagani]
  * Added two modified versions of the Bindi et al. (2011) to be used in a
    backbone approach to compute hazard in Italy
  * Added a modified version of Berge-Thierry et al. 2003 supporting Mw

  [Michele Simionato]
  * Changed the way loss curves and loss maps are stored in order to unify
    the aggregation logic with the one used for the average losses
  * Now it is possible to compute the ruptures without specifying the sites
  * Added an early check for the case of missing intensity measure types
  * Deprecated the case of exposure, site model and region_grid_spacing all
    set at the same time
  * Implemented multi-exposure functionality in event based risk
  * Changed the event based calculator to store the ruptures incrementally
    without keeping them all in memory
  * Refactored the UCERF event based calculator to work as much as possible
    the regular calculator
  * Optimized the management and storage of the aggregate losses in the event
    based risk calculation; also, reduced the memory consumption
  * Changed the default for `individual_curves` to "false", which is the right
    default for large calculations
  * Optimized the saving of the events
  * Removed the `save_ruptures` flag in the job.ini since ruptures must be saved
    always
  * Optimized the rupture generation in case of sampling and changed the
    algorithm and seeds
  * Fixed a bug with the IMT `SA(1)` considered different from `SA(1.0)`
  * Removed the long-time deprecated GMF exporter in XML format for event_based
  * Added a re-use hazard feature in event_based_risk in single-file mode
  * Made the event ID unique also in scenario calculations with
    multiple realizations
  * Removed the annoying hidden .zip archives littering the export directory
  * Added an easy way to read the exposure header
  * Added a way to run Python scripts using the engine libraries via `oq shell`
  * Improved the minimum_magnitude feature
  * Fixed the check on missing hazard IMTs
  * Reduced substantially the memory occupation in event based risk
  * Added the option `spatial_correlation=no correlation` for risk calculations
    from ShakeMaps
  * Removed the experimental calculator `ucerf_risk`
  * Optimized the sampling of time-independent sources for the case of
   `prefilter_sources=no`
  * Changed the algorithm associating events to SESs and made the event based
    hazard calculator faster in the case of many SESs
  * Reduced substantially the memory consumption in event based risk
  * Made it possible to read multiple site model files in the same calculation
  * Implemented a smart single job.ini file mode for event based risk
  * Now warnings for invalid parameters are logged in the database too
  * Fixed `oq export avg_losses-stats` for the case of one realization
  * Added `oq export losses_by_tag` and `oq export curves_by_tag`
  * Extended `oq export` to work in a multi-user situation
  * Forbidden event based calculations with more than `max_potential_paths`
    in the case of full enumeration
  * Saved a large amount of memory in event_based_risk calculations
  * Added a command `oq export losses_by_tag/<tagname> <calc_id>`
  * Extended `oq zip` to zip the risk files together with the hazard files
  * Changed the building convention for the event IDs and made them unique
    in the event loss table, even in the case of full enumeration
  * Optimized the splitting of complex fault sources
  * Fixed the ShakeMap download procedure for `uncertainty.zip` archives
    with an incorrect structure (for instance for ci3031111)
  * Disabled the spatial correlation in risk-from-ShakeMap by default
  * Optimized the rupture sampling where there is a large number of SESs
  * Extended the `reqv` feature to multiple tectonic region types and
    removed the spinning/floating for the TRTs using the feature
  * Reduced the GMPE logic tree upfront for TRTs missing in the source model
  * Fixed the ShakeMap downloader to use the USGS GeoJSON feed
  * Improved the error message when there are more than 65536 distinct tags
    in the exposure
  * Turned `vs30measured` into an optional parameter

  [Chris Van Houtte]
  * Added `siteclass` as a site parameter, and `reference_site_class` as
    a site parameter than can be specified by the user in the ini file
  * Added new classes to mcverry_2006.py to take siteclass as a predictor
  * Updated comments in mcverry_2006.py
  * Added new mcverry_2006 test tables to account for difference in site
    parameter
  * Added qa_test_data classical case_32

  [Michele Simionato]
  * Fixed the rupture exporter for Canada
  * Extended the `oq prepare_site_model` to optionally generate the
    fields z1pt0, z2pt5 and vs30measured
  * It is now an error to specify both the sites and the site model in the
    job.ini, to avoid confusion with the precedency
  * Implemented a reader for site models in CSV format
  * Made the export_dir relative to the input directory
  * Better error message for ShakeMaps with zero stddev
  * Added a source_id-filtering feature in the job.ini
  * Added a check on non-homogeneous tectonic region types in a source group
  * Fixed the option `oq engine --config-file` that broke a few releases ago
  * Replaced `nodal_dist_collapsing_distance` and
     `hypo_dist_collapsing_distance` with `pointsource_distance` and made
     use of them in the classical and event based calculators

  [Graeme Weatherill]
  * Fixes to hmtk completeness tables for consistent rates and addition of
    more special methods to catalogue

  [Michele Simionato]
  * Restricted ChiouYoungs2008SWISS01 to StdDev.TOTAL to avoid a bug
    when computing the GMFs with inter/intra stddevs
  * Raised an error if assets are discarded because too far from the hazard
    sites (before it was just a warning)
  * Added an attribute .srcidx to every event based rupture and stored it
  * Fixed an issue with the Byte Order Mark (BOM) for CSV exposures prepared
    with Microsoft Excel
  * Reduced the site collection instead of just filtering it; this fixes
    a source filtering bug and changes the numbers in case of GMF-correlation
  * Added a command `oq prepare_site_model` to prepare a sites.csv file
    containing the vs30 and changed the engine to use it
  * Added a cutoff when storing a PoE=1 from a CSV file, thus avoiding NaNs
    in classical_damage calculations
  * Reduced the data transfer in the risk model by only considering the
    taxonomies relevant for the exposure
  * Extended `oq engine --run` to accept a list of files
  * Optimized the saving of the risk results in event based in the case of
    many sites and changed the command `oq show portfolio_loss` to show
    mean and standard deviation of the portfolio loss for each loss type

  [Marco Pagani]
  * Added a first and preliminary version of the GMM for the Canada model
    represented in an analytical form.
  * Added a modified version of Atkinson and Macias to be used for the
    calculation of hazard in NSHMP2014.
  * Added support for PGA to the Si and Midorikawa (1999).

  [Michele Simionato]
  * Made it possible to run the risk over an hazard calculation of another user
  * Worked around the OverflowError: cannot serialize a bytes object larger
    than 4 GiB in event based calculations
  * Started using Python 3.6 features
  * Fixed the check on vulnerability function ID uniqueness for NRML 0.5
  * Ruptures and GMFs are now computed concurrently, thus mitigating the
    issue of slow tasks
  * Changed the name of the files containing the disaggregation outputs:
    instead of longitude and latitude they contain the site ID now
  * If a worker runs close to out of memory, now a warning appears in the
    main log
  * 'lons' and 'lats' are now spelled 'lon' and 'lat' in
    the REQUIRES_SITES_PARAMETERS to be consistent with site_model.xml

  [Daniele Viganò]
  * Fixed a bug about 'The openquake master lost its controlling terminal'
    when running with 'nohup' from command line

  [Michele Simionato]
  * The `export_dir` is now created recursively, i.e. subdirectories are
    automatically created if needed
  * Fixed a bug with the minimum_magnitude feature and extended it to be
    tectonic region type dependent
  * Changed the rupture generation to yield bunches of ruptures, thus avoiding
    the 4GB pickle limit
  * Parallelized the splitting of the sources, thus making the preprocessing
    faster

  [Marco Pagani]
  * Implemented two additional versions of the Silva et al. 2002 GMPE
  * Added the possibility of setting rake to 'undefined'
  * Added first 'modified GMPE' implementing the site term for Canada 2015 model
  * Fixed a bug in the disaggregation calculation due to wrong binning of magnitudes

  [Michele Simionato]
  * Now the combination uniform_hazard_spectra=true and mean_hazard_curves=false
    is accepted again, as requested by Laurentiu Danciu

  [Daniele Viganò]
  * Support for Ubuntu Trusty is removed
  * Replaced supervisord with systemd in Ubuntu packages

  [Michele Simionato]
  * Changed the way the rupture geometries are stored to be consistent with
    the source geometries
  * We are now saving information about the source geometries in the datastore
    (experimentally)
  * Fixed a bug in event based with sampling causing incorrect GMFs
  * Unified all distribution mechanisms to returns the outputs via zmq
  * Added a check for inconsistent IMTs between hazard and risk
  * Replaced the forking processpool with a spawning processpool

 -- Matteo Nastasi (GEM Foundation) <nastasi@openquake.org>  Mon, 07 Jan 2019 13:51:24 +0000

python3-oq-engine (3.2.0-1~xenial01) xenial; urgency=low

  [Kendra Johnson]
  * Implemented a version of Munson and Thurber (1997) for use with the
    USGS Hawaii hazard model
  * Implemented PGA for Campbell (1997)

  [Matteo Nastasi]
  * specified 'amd64' as the only architecture supported by ubuntu packages

  [Michele Simionato]
  * Changed the source writer: now the `srcs_weights` are written in the XML
    file only if they are nontrivial
  * Changed the algorithm assigning the seeds: they are now generated before
    the source splitting; also, a seed-related bug in the splitting was fixed
  * For event based, moved the rupture generation in the prefiltering phase

  [Daniele Viganò]
  * Fixed a bug with CTRL-C when using the `processpool` distribution

  [Robin Gee]
  * Raised the source ID length limit in the validation from 60 to 75 characters
    to allow sources with longer IDs

  [Michele Simionato]
  * Introduced a `multi_node` flag in `openquake.cfg` and used it to
    fully parallelize the prefiltering in a cluster
  * Used the rupture seed as rupture ID in event based calculations
  * Changed the deprecation mechanism of GSIMs to use a class attribute
    `superseded_by=NewGsimClass`
  * Solved the pickling bug in event based hazard by using generator tasks
  * Improved the distribution of the risk tasks by changing the weight

  [Pablo Heresi]
  * Contributed the HM2018CorrelationModel

  [Michele Simionato]
  * Restored the `individual_curves` flag that for the moment is used for the
    risk curves
  * Introduced two experimental new parameters `floating_distance` and
    `spinning_distance` to reduce hypocenter distributions and nodal plane
    distributions of ruptures over the corresponding distances
  * Optimized the parsing of the logic tree when there is no "applyToSources"
  * Made the IMT classes extensible in client code
  * Reduced the hazard maps from 64 to 32 bit, to be consistent with the
    hazard curves and to reduce by half the download time

  [Graeme Weatherill]
  * Implements a fix of Montalva et al (2016) for new coefficients (now
    Montalva et al. (2017))

  [Michele Simionato]
  * Parallelized the reading of the source models
  * Optimized `oq info --report` by not splitting the sources in that case
  * Speedup the download of the hazard curves, maps and uhs
  * Honored `concurrent_tasks` in the prefiltering phase too
  * It is now legal to compute uniform hazard spectra for a single period
  * Added command `oq plot_memory`
  * Introduced a MultiGMPE concept
  * Saved the size of the datastore in the database and used it in the WebUI

  [Graeme Weatherill]
  * Adds geotechnical related IMTs

  [Michele Simionato]
  * Renamed /extract/agglosses -> /extract/agg_losses and same for aggdamages
  * Supported equivalent epicentral distance with a `reqv_hdf5` file
  * Fixed the risk from ShakeMap feature in the case of missing IMTs
  * Changed the way gmf_data/indices and ruptures are stored
  * Added experimental support for dask
  * Added 11 new site parameters for geotechnic hazard
  * Changed the SiteCollection to store only the parameters required by the
    GSIMs

  [Robin Gee]
  * The number of sites is now an argument in the method _get_stddevs()
    in the GMPE of Kanno, 2006

  [Michele Simionato]
  * Changed the serialization of ruptures to HDF5: the geometries are now
    stored in a different dataset
  * Bug fix: the asset->site association was performed even when not needed
  * Made it possible to serialize to .hdf5 multipoint sources and
    nonparametric gridded sources
  * Added a check on source model logic tree files: the uncertaintyModel
    values cannot be repeated in the same branchset
  * Added a flag `std_hazard_curves`; by setting it to `true` the user can
    compute the standard deviation of the hazard curves across realizations

  [Marco Pagani]
  * Added Thingbaijam et al. (2017) magnitude-scaling relationship

  [Michele Simionato]
  * Added an /extract/ API for event_based_mfd
  * Fixed a bug in the classical_damage calculators: multiple loss types
    were not treated correctly

  [Marco Pagani]
  * Adding tests to the method computing decimal time

  [Michele Simionato]
  * Removed the event_based_rupture calculator and three others
  * Added a field `size_mb` to the `output` table in the database and made
    it visible in the WebUI as a tooltip
  * Added a command `oq check_input job.ini` to check the input files
  * Made the loss curves and maps outputs from an event based risk calculation
    visible to the engine and the WebUI (only the stats)
  * Added a check on duplicated branchIDs in GMPE logic trees

  [Daniele Viganò]
  * Fixed a bug when reading exposure with utf8 names on systems with non-utf8
    terminals (Windows)
  * Changed the openquake.cfg file and added a dbserver.listen parameter
  * Added the hostname in the WebUI page. It can be customize by the user
    via the `local_settings.py` file

  [Michele Simionato]
  * Added a Content-Length to the outputs downloadable from the WebUI
  * Fixed a bug when extracting gmf_data from a hazard calculation with a
    filtered site collection
  * Stored an attributed `events.max_gmf_size`
  * Added a check on exposures with missing loss types
  * Added a LargeExposureGrid error to protect the user by tricky exposures
    (i.e. France with assets in the Antilles)
  * Changed the event_based_risk calculator to compute the loss curves and
    maps directly; removed the asset_loss_table
  * Changed the event_based_risk calculator to distribute by GMFs always
  * Optimized the memory consumption in the UCERF classical calculator
  * Added a parameter `minimum_magnitude` in the job.ini
  * Added an utility `utils/combine_mean_curves.py`

 -- Matteo Nastasi (GEM Foundation) <nastasi@openquake.org>  Thu, 06 Sep 2018 12:27:53 +0000

python3-oq-engine (3.1.0-1~xenial01) xenial; urgency=low

  [Marco Pagani and Changlong Li]
  * Added a version of the Yu et al. (2013) GMPE supporting Mw

  [Michele Simionato]
  * Reduced the data transfer in the UCERF calculators
  * Stored the zipped input files in the datastore for reproducibility
  * Fixed a regression when reading GMFs from an XML in absence of a sites.csv
    file

  [Robin Gee]
  * Extend `oq to_shapefile` method to also work with `YoungsCoppersmithMFD`
    and `arbitraryMFD` MFD typologies.

  [Michele Simionato]
  * Now the hazard statistics can be computed efficiently even in a single
    calculation, i.e. without the `--hc` option
  * Added a check on the Python version in the `oq` command
  * Reduced the data transfer when sending the site collection
  * Changed the default `filter_distance`

  [Daniele Viganò]
  * Fixed a bug where the PID was not saved into the database
    when using the command line interface
  * Made it impossible to fire  multiple `CTRL-C` in sequence
    to allow processes teardown and tasks revocation when Celery is used

  [Michele Simionato]
  * Used `scipy.spatial.distance.cdist` in `Mesh.get_min_distance`
  * Prefiltered sites and assets in scenario calculations
  * Made it possible to specify the `filter_distance` in the `job.ini`
  * Made rtree optional again and disabled it in macOS
  * Optimized the SiteCollection class and doubled the speed of distance
    calculations in most continental scale calculations
  * Fixed an ordering bug in event based risk from GMFs when using a
    vulnerability function with PMF
  * Replaced Rtree with KDtree except in the source filtering
  * Parallelized the source prefiltering
  * Removed the tiling feature from the classical calculator
  * Undeprecated `hazardlib.calc.stochastic.stochastic_event_set` and
    made its signature right
  * Removed the source typology from the ruptures and reduced the rupture
    hierarchy
  * Removed the mesh spacing from PlanarSurfaces
  * Optimized the instantiation of the rtree index
  * Replaced the old prefiltering mechanism with the new one

  [Daniele Viganò]
  * Managed the case of a dead controlling terminal (SIGHUP)

  [Michele Simionato]
  * Removed Decimal numbers from the PMF distribution in hazardlib
  * Fixed another tricky bug with rtree filtering across the international
    date line
  * Added a parameter `prefilter_sources` with values `rtree|numpy|no`
  * Removed the prefiltering on the workers, resulting in a huge speedup
    for gridded ruptures at the cost of a larger data transfer
  * Changed the `losses_by_event` output to export a single .csv file with
    all realizations
  * Added a `cross_correlation` parameter used when working with shakemaps
  * Now sites and exposure can be set at the same time in the job.ini
  * Introduced a `preclassical` calculator
  * Extended the scenario_damage calculator to export `dmg_by_event`
    outputs as well as `losses_by_event` outputs if there is a consequence
    model
  * Unified `region` and `region_constraint` parameters in the job.ini
  * Added a check to forbid duplicated GSIMs in the logic tree
  * Introduced some changes to the `realizations` exporter (renamed field
    `uid` -> `branch_path` and removed the `model` field)
  * Added a command `oq celery inspect`
  * Reduced the check on too many realizations to a warning, except for
    event based calculations
  * Improved the hazard exporter to exports only data for the filtered
    site collection and not the full site collection
  * Extended the BCR exporter to export the asset tags

  [Catalina Yepes]
  * Revised/enhanced the risk demos

  [Michele Simionato]
  * Added a warning about the option `optimize_same_id_sources` when the user
    should take advantage of it

  [Daniele Viganò]
  * `celery-status` script converted into `oq celery status` command
  * Removed Django < 1.10 backward compatibility
  * Updated Python dependices (numpy 1.14, scipy 1.0.1,
    Django 1.10+, Celery 4+)

  [Michele Simionato]
  * Implemented scenario_risk/scenario_damage from shakemap calculators
  * Exported the asset tags in the asset based risk outputs
  * Fixed a numeric issue for nonparametric sources causing the hazard curves
    to saturate at high intensities
  * Added an utility to download shakemaps
  * Added an XML exporter for the site model
  * Slight change to the correlation module to fix a bug in the SMTK
  * Added a distribution mechanism `threadpool`

 -- Matteo Nastasi (GEM Foundation) <nastasi@openquake.org>  Fri, 01 Jun 2018 09:02:01 +0000

python3-oq-engine (3.0.0-1~precise01) precise; urgency=low

  [Michele Simionato]
  * Fixed a bug with newlines in the logic tree path breaking the CSV exporter
    for the realizations output
  * When setting the event year, each stochastic event set is now considered
    independent
  * Fixed a bug in the HMTK plotting libraries and added the ability to
    customize the figure size
  * Fixed bug in the datastore: now we automatically look for the attributes
    in the parent dataset, if the dataset is missing in the child datastore
  * Extended extract_losses_by_asset to the event based risk calculator
  * Stored in source_info the number of events generated per source
  * Added a script utils/reduce_sm to reduce the source model of a calculation
    by removing all the sources not affecting the hazard
  * Deprecated `openquake.hazardlib.calc.stochastic.stochastic_event_set`
  * Fixed the export of ruptures with a GriddedSurface geometry
  * Added a check for wrong or missing `<occupancyPeriods>` in the exposure
  * Fixed the issue of slow tasks in event_based_risk from precomputed GMFs
    for sites without events
  * Now the engine automatically associates the exposure to a grid if
    `region_grid_spacing` is given and the sites are not specified otherwise
  * Extracting the site mesh from the exposure before looking at the site model
  * Added a check on probs_occur summing up to 1 in the SourceWriter
  * `oq show job_info` now shows the received data amount while the
    calculation is progressing

  [Daniele Viganò]
  * Removed support for Python 2 in `setup.py`
  * Removed files containing Python 2 dependencies
  * Added support for WebUI groups/permissions on the
    export outputs and datastore API endpoints

  [Michele Simionato]
  * Fixed `oq show` for multiuser with parent calculations
  * Fixed `get_spherical_bounding_box` for griddedSurfaces
  * Implemented disaggregation by source only for the case
    of a single realization in the logic tree (experimental)
  * Replaced celery with celery_zmq as distribution mechanism
  * Extended `oq info` to work on source model logic tree files
  * Added a check against duplicated fields in the exposure CSV
  * Implemented event based with mutex sources (experimental)
  * Add an utility to read XML shakemap files in hazardlib
  * Added a check on IMTs for GMFs read from CSV

  [Daniele Viganò]
  * Changed the default DbServer port in Linux packages from 1908 to 1907

  [Michele Simionato]
  * Logged rupture floating factor and rupture spinning factor
  * Added an extract API for losses_by_asset
  * Added a check against GMF csv files with more than one realization
  * Fixed the algorithm setting the event year for event based with sampling
  * Added a command `oq importcalc` to import a remote calculation in the
    local database
  * Stored avg_losses-stats in event based risk if there are multiple
    realizations
  * Better error message in case of overlapping sites in sites.csv
  * Added a an investigation time attribute to source models with
    nonparametric sources
  * Bug fix: in some cases the calculator `event_based_rupture` was generating
    too few tasks and the same happened for classical calculation with
    `optimize_same_id_sources=true
  * Changed the ordering of the epsilons in scenario_risk
  * Added the ability to use a pre-imported risk model
  * Very small result values in scenario_damage (< 1E-7) are clipped to zero,
    to hide numerical artifacts
  * Removed an obsolete PickleableSequence class
  * Fixed error in classical_risk when num_statistics > num_realizations
  * Fixed a TypeError when reading CSV exposures with occupancy periods
  * Extended the check on duplicated source IDs to models in format NRML 0.5
  * Added a warning when reading the sources if .count_ruptures() is
    suspiciously slow
  * Changed the splitting logic: now all sources are split upfront
  * Improved the splitting of complex fault sources
  * Added a script to renumber source models with non-unique source IDs
  * Made the datastore of calculations using GMPETables relocatable; in
    practice you can run the Canada model on a cluster, copy the .hdf5 on
    a laptop and do the postprocessing there, a feat previously impossible.

  [Valerio Poggi]
  * Included a method to export data directly from the Catalogue() object into
    standard HMTK format.

  [Michele Simionato]
  * Now the parameter `disagg_outputs` is honored, i.e. only the specified
    outputs are extracted from the disaggregation matrix and stored
  * Implemented statistical disaggregation outputs (experimental)
  * Fixed a small bug: we were reading the source model twice in disaggregation
  * Added a check to discard results coming from the wrong calculation
    for the distribution mode `celery_zmq`
  * Removed the long time deprecated commands
    `oq engine --run-hazard` and `oq engine --run-risk`
  * Added a distribution mode `celery_zmq`
  * Added the ability to use a preimported exposure in risk calculations
  * Substantial cleanup of the parallelization framework
  * Fixed a bug with nonparametric sources producing negative probabilities

 -- Matteo Nastasi (GEM Foundation) <nastasi@openquake.org>  Mon, 09 Apr 2018 09:52:32 +0200

python3-oq-engine (2.9.0-1~precise01) precise; urgency=low

  [Michele Simionato]
  * Deprecated the NRML format for the GMFs

  [Matteo Nastasi]
  * Debian package moved to Python 3.5

  [Graeme Weatherill]
  * Small bug fix for Derras et al (2014) GMPE when Rjb = 0.0

  [Michele Simionato]
  * Improved the .rst reports for classical calculations with tiling
  * Reduced the data transfer in the event based risk calculator by
    reading the event IDs directly from the workers
  * Integrated the gmf_ebrisk calculator inside the event based calculator
  * Improved the weighting algorithm for the sources in the event based
    rupture calculator
  * Improved error message for source model files declared as nrml/0.5 when
    they actually are nrml/0.4
  * Optimized the classical_bcr calculator for the case of many realizations
  * Extended the exposure CSV importer to manage the `retrofitted` field

  [Marco Pagani, Changlong Li]
  * Adds the Yu et al. (2013) GMPEs

  [Michele Simionato]
  * Fixed a bug in the hazard outputs: they were displayed in the WebUI even
    if they were missing
  * Implemented splitting of nonparametric sources

  [Marco Pagani]
  * Fixed the 'get_closest_points' method for the
    `openquake.hazardlib.geo.surface.gridded.GriddedSurface` class

  [Michele Simionato]
  * Now the source model paths are relative to the source model logic tree file
  * Fixed an international date line bug when using rtree for prefiltering
  * Deprecated `nrml.parse`, it is now called `nrml.to_python`
  * Improved the task distribution by splitting the AreaSources upfront
    and by improving the weighting algorithm

  [Daniele Viganò]
  * TMPDIR can be customized via the `openquake.cfg` file
  * Updated dependencies compatibility in setup.py

  [Michele Simionato]
  * If the hazard is precomputed, setting the `site_model_file`,
    `gsim_logic_tree_file` or `source_model_logic_tree_file` gives a warning
  * Removed the obsolete API `/extract/qgis-` and added `extract/hcurves`,
    `extract/hmaps`, `extract/uhs` for use with the QGIS plugin
  * Removed the deprecated GeoJSON exporters
  * Fixed a bug with `oq engine --run job.ini --exports npz`
  * Fixed the ordering of the IMTs in hazardlib
  * `oq engine --delete-calculation` now aborts the calculation first
  * Added some documentation about how to access the datastore
  * Introduced a minimum_distance for the GSIMs
  * Fixed several small issues with the UCERF calculators; now ucerf_hazard
    can be used as a precalculator of gmf_ebrisk
  * Initial support for disaggregation by source
  * Added the ability to import large exposures as CSV (experimental)
  * Changed the source weights to be proportional to the number of GSIMs
    relevant for the tectonic region type, thus improving the task distribution

  [Daniele Viganò]
  * The RPM python3-oq-engine package replaced python-oq-engine
  * RPM packages moved to Python 3.5

  [Michele Simionato]
  * Added the ability to dump a specific calculation
  * Changed the signature of the extract command to `oq extract what calc_id`,
    where `what` is a path info plus query string;

  [Graeme Weatherill]
  * Implements significant duration GMPEs of Bommer et al. (2009) and Afshari &
    Stewart (2016)
  * Adds significant duration IMT definitions to support IMTs

  [Michele Simionato]
  * Run the DbServer as a detached process
  * Improved the test coverage for event based with GMF correlation
  * Optimized the event based risk calculator from ruptures: now the ruptures
    are instantiated in the workers and not in the controller if possible
  * Exported the parameter `ses_per_logic_tree_path` in the ruptures.csv file
  * Improved the display names for the risk outputs
  * Added a /v1/:calc_id/abort route to the engine server and Abort buttons
    to the WebUI
  * Fixed the seeds properly in the case of vulnerability functions with PMFs:
    now even if the ground motion fields are all equal, the risk numbers
    will be different since there is a different seed per each field
  * Stored a rupture loss table in event based risk calculations
  * Made sure that the number of effective ruptures is stored in csm_info
  * Fixed the HMTK tests to work with numpy from 1.11 to 1.14
  * Added a command `oq shell` to open an embedded (I)Python shell
  * Turned the 'realizations' output into a dynamic output

  [Matteo Nastasi]
  * Split package from python-oq-engine to python-oq-engine,
    python-oq-engine-master and python-oq-engine-worker
  * Implemented an API `/v1/on_same_fs` to check filesystem accessibility
    between engine and a client application

  [Michele Simionato]
  * Reduced the data transfer when computing the hazard curves in postprocessing
  * Removed the FilteredSiteCollection class

  [Nick Ackerley]
  * Some improvements to the plotting routines of the HMTK

  [Michele Simionato]
  * Removed the ability to run `oq engine --run job_h.ini,job_r.ini`
  * Forbidden the site model in gmf_ebrisk calculations
  * When the option `--hc` is given the ruptures can now be read directly
    from the workers, thus saving some startup time
  * Optimized the storage of the ruptures: the site IDs are not saved anymore
  * Added a check for missing `risk_investigation_time`
  * Reduced the data transfer in the gmf_ebrisk calculator
  * Now the gmf_ebrisk calculator builds the aggregate loss curves too
  * Extended the gmf_ebrisk calculator to use the GMFs produced by an event
    based hazard calculation, both via CSV and via the --hc option
  * Fixed a performance bug in the computations of the aggregate loss curves
    by reading the full event loss table at once
  * Fixed `oq zip` to work with gmf_ebrisk calculations
  * Fixed a serious bug in the gmf_ebrisk calculator: the results were in most
    cases wrong and dependent on the number of spawned tasks
  * Now the `master_seed` controls the generation of the epsilons in all
    situations (before in event_based_risk without `asset_correlation` it was
    managed by `random_seed`)
  * Changed the management of the epsilons in the gmf_ebrisk calculator to
    be the same as in the event_based_risk calculator
  * Added a check on the input files: the listed paths must be relative paths
  * Fixed a bug when storing the disagg-bins in the case the lenghts of the
    arrays are not the same for all sites
  * In the case of a single tile the prefiltering was applied twice: fixed the
    problem and generally improved the filtering/weighting of the sources
  * Fixed the CSV exporter for disaggregation outputs when iml_disagg is set

  [Graeme Weatherill]
  * Fixed ASK14 GMPE behaviour to remove ValueError
  * Implements comprehensive suite of NGA East ground motion models for
    central and eastern United States
  * Minor modification of check_gsim functions to permit instantiated classes
    to be passed

 -- Matteo Nastasi (GEM Foundation) <nastasi@openquake.org>  Mon, 26 Feb 2018 08:53:58 +0100

python3-oq-engine (2.8.0-0~precise01) precise; urgency=low

  [Michele Simionato]
  * `iml_disagg` and `poes_disagg` cannot coexist in the job.ini file
  * Added a check on `conditional_loss_poes` in the event_based_risk calculator:
    now it requires `asset_loss_table` to be set

  [Anirudh Rao]
  * Sorted taxonomies before comparison in the BCR calculator

  [Michele Simionato]
  * Optimized the disaggregation calculation by performing the PMF extraction
    only once at the end of the calculation and not in the workers
  * Added an `oq zip` command
  * Avoided running an useless classical calculation if `iml_disagg` is given

  [Valerio Poggi]
  * Implemented subclasses for ZhaoEtAl2006Asc and AtkinsonBoore2006 to account
    for the distance filter used by SGS in their PSHA model for Saudi Arabia.
    Distance threshold is hard coded to 5km in this implementation.

  [Michele Simionato]
  * Added a warning if the aggregated probability of exceedence (poe_agg) in
    a disaggregation output is very dissimilar from poes_disagg
  * Removed the flag `split_sources`
  * Optimized the operation `arrange_data_in_bins` in the disaggregation
    calculator and reduced the data transfer by the number of tectonic
    region types
  * Improved the sending of the sources to the workers, especially for the
    MultiPointSources
  * Better error message if the user sets a wrong site_id in the sites.csv file
  * Now the distance and lon lat bins for disaggregation are built directly
    from the integration distance
  * Used uniform bins for disaggregation (before they were potentially
    different across realizations / source models)
  * Improved the error message if the user forgets both sites and sites.csv
    in a calculation starting from predetermined GMFs
  * Improved the error message if the user specifies a non-existing file in
    the job.ini
  * Change the ordering of the TRT bins in disaggregation: now they are
    ordered lexicographically
  * Added more validity checks on the job.ini file for disaggregation
  * Changed the .hdf5 format generated by `oq extract -1 hazard/rlzs`; you can
    still produce the old format by using `oq extract -1 qgis-hazard/rlzs`
  * Optimized the disaggregation calculator by instantiating
    `scipy.stats.truncnorm` only once per task and not once per rupture
  * Optimized the disaggregation calculator when `iml_disagg` is specified,
    by caching duplicated results
  * Made sure that `oq dbserver stop` also stops the zmq workers if the zmq
    distribution is enabled
  * Added a check when disaggregating for a PoE too big for the source model
  * If `iml_disagg` is given, forbid `intensity_measure_types_and_levels`
  * Fixed the disaggregation outputs when `iml_disagg` is given: the PoE has
    been removed by the name of the output and correct PoE is in the XML file
  * Fixed `oq export loss_curves/rlzs` for event_based_risk/case_master
  * Removed the obsolete parameter `loss_curve_resolution`
  * Fixed a Python 3 unicode error with `oq engine --run job.zip`
  * Added a command `oq abort <calc_id>`
  * Stored the avg_losses in classical risk in the same way as in
    event_based_risk and made them exportable with the same format
  * Removed the outputs losses_by_tag from the event based risk calculators
    and changed the default for the avg_losses flag to True
  * WebUI: now every job runs in its own process and has name oq-job-<ID>
  * Refactored the WebUI tests to use the DbServer and django.test.Client
  * Added an experimental feature `optimize_same_id_sources`
  * Fixed a bug in gmf_ebrisk when there are zero losses and added more
    validity checks on the CSV file
  * The parameter `number_of_ground_motion_fields` is back to being optional in
    scenario calculators reading the GMFs from a file, since it can be inferred
  * Removed the deprecated risk outputs dmg_by_tag, dmg_total,
    losses_by_tag, losses_total
  * Deprecated the .geojson exporters for hazard curves and maps
  * We now keep the realization weights in case of logic tree sampling (before
    they were rescaled to 1 / R and considered all equals)
  * Optimized sampling for extra-large logic trees
  * Added a check on missing `source_model_logic_tree`
  * Fix to the gmf_ebrisk calculator: the realization index in the event loss
    table was incorrect and too many rows were saved
  * Added a way to restrict the source logic model tree by setting a sm_lt_path
    variable in the job.ini (experimental)
  * Fixed the precedence order when reading openquake.cfd

 -- Matteo Nastasi (GEM Foundation) <nastasi@openquake.org>  Wed, 29 Nov 2017 14:33:05 +0100

python-oq-engine (2.7.0-0~precise01) precise; urgency=low

  [Michele Simionato]
  * Fixed the risk exporters for tags containing non-ASCII characters

  [Valerio Poggi]
  * Implemented the Pankow and Pechmann 2004 GMPE (not verified)

  [Graeme Weatherill]
  * Added Derras et al. (2014) GMPE
  * Implemented the Zhao et al. (2016) GMPE for active shallow crustal,
    subduction interface and subduction slab events
  * Adds 'rvolc' (volcanic path distance) to the distance context

  [Michele Simionato]
  * The outputs loss_curves-rlzs and loss_curves-stats are now visible again
    as engine outputs (before they were hidden)
  * Added a debug command `oq plot_assets` and fixed `oq plot_sites`
  * Added a flag `--multipoint` to the command `oq upgrade_nrml`
  * Deprecated several outputs: hcurves-rlzs, agg_loss_table, losses_total,
    dmg_by_tag, dmg_total, losses_by_tag, losses_by_tag-rlzs
  * Extended the command `oq extract job_id` to check the database
  * Optimized the scenario damage calculator by vectorizing the calculation
    of the damage states
  * Extended the FragilityFunctions to accept sequences/arrays of intensity
    levels, as requested by Hyeuk Ryu

  [Daniele Viganò]
  * Added support for groups in the WebUI/API server

  [Michele Simionato]
  * Added an experimental distribution mode of kind "zmq"
  * Implemented an API `/extract/agglosses/loss_type?tagname1=tagvalue1&...`
    with the ability to select all tagvalues (`*`) for a given tagname
  * Deprecated reading hazard curves from CSV, since it was an experimental
    features and nobody is using it
  * Changed the exporter of the event loss table to export all realizations
   into a single file

  [Graeme Weatherill]
  * Adds the Bindi et al. (2017) GMPEs for Joyner-Boore and Hypocentral
    Distance

  [Michele Simionato]
  * Made it mandatory to specify the sites for all calculators reading the
    GMFs from a CSV file
  * Tested also the case of calculators requiring a shared_dir
  * Improved the error checking when parsing vulnerability functions with PMF

  [Daniele Viganò]
  * Fixed a bug in `oq reset` command which was not stopping
    the DbServer properly

  [Michele Simionato]
  * Implemented an API `/extract/aggcurves/loss_type?tagname1=tagvalue1&...`
  * Implemented an API `/extract/aggdamages/loss_type?tagname1=tagvalue1&...`
  * Every time a new calculation starts, we check if there is a newer version
    of the engine available on GitHub
  * Changed the search logic for the configuration file `openquake.cfg`
  * Implemented an API `/extract/agglosses/loss_type?tagname1=tagvalue1&...`
  * Fixed several bugs in the gmf_ebrisk calculator, in particular in presence
    of asset correlation and missing values on some sites
  * Fixed a bug with logging configured a WARN level instead of INFO level
    if rtree was missing (affecting only `oq run`)
  * Changed the ScenarioDamage demo to use two GSIMs
  * Added a node `<tagNames>` in the exposure
  * Added a web API to extract the attributes of a datastore object
  * Fixed `oq to_shapefile` and `oq from_shapefile` to work with NRML 0.5
    (except MultiPointSources)
  * Added information about the loss units to the `agg_curve` outputs
  * `oq extract hazard/rlzs` now extracts one realization at the time
  * The rupture filtering is now applied during disaggregation
  * Changed the /extract wen API to return a compressed .npz file
  * Fixed a bug with multi-realization disaggregation, celery and no
    shared_dir: now the calculation does not hang anymore

 -- Matteo Nastasi (GEM Foundation) <nastasi@openquake.org>  Thu, 19 Oct 2017 13:53:08 +0200

python-oq-engine (2.6.0-0~precise01) precise; urgency=low

  [Michele Simionato]
  * Fixed the GMF .npz export when the GMFs are extracted from a file
  * Stored the number of nonzero losses per asset and realization in
    event_based_risk calculations with asset_loss_table=True

  [Daniele Viganò]
  * Fixed 'openquake' user creation in RPM when SELinux is in enforcing mode
  * Changed the behaviour during RPM upgrades:
    the old openquake.cfg configuration file is left untouched and the new one
    installed as openquake.cfg.rpmnew

  [Michele Simionato]
  * Added a check on `number_of_ground_motion_fields` when the GMFs are
    extracted from a NRML file
  * Added a command `oq extract` able to extract hazard outputs into HDF5 files
  * Fixed a bug when reading GMFs from a NRML file: the hazard sites were
    read from the exposure (incorrectly) and not from the GMFs
  * Fixed a bug in MultiMFDs of kind `arbitraryMFD`

  [Valerio Poggi]
  * Implemented the Atkinson (2010) GMPE as subclass `Atkinson2010Hawaii`
    of `BooreAtkinson2008`

  [Michele Simionato]
  * Used the new loss curves algorithm for the asset loss curves and loss maps
  * Added a generic `extract` functionality to the web API
  * Fixed a bug when computing the rjb distances with multidimensional meshes
  * Changed the GMF CSV exporter to export the sites too; unified it with the
    event based one

  [Daniele Viganò]
  * Changed the 'CTRL-C' behaviour to make sure that all children
    processes are killed when a calculation in interrupted

  [Michele Simionato]
  * Fixed a bug in the statistical loss curves exporter for classical_risk
  * Replaced the agg_curve outputs with losses by return period outputs
  * Turned the DbServer into a multi-threaded server
  * Used zmq in the DbServer
  * Fixed correct_complex_sources.py
  * Fixed `oq export hcurves-rlzs -e hdf5`
  * Changed the source weighting algorithm: now it is proportional to the
    the number of affected sites
  * Added a command `oq show dupl_sources` and enhances `oq info job.ini`
    to display information about the duplicated sources
  * Added a flag `split_sources` in the job.ini (default False)
  * Updated the demos to the format NRML 0.5

  [Valerio Poggi]
  * Implemented the Munson and Thurber 1997 (Volcanic) GMPE

  [Graeme Weatherill]
  * Adapts CoeffsTable to be instantiated with dictionaries as well as strings

  [Daniele Viganò]
  * Extended the 'oq reset' command to work on multi user installations

  [Michele Simionato]
  * Fixed a bug: if there are multiple realizations and no hazard stats,
    it is an error to set hazard_maps=true or uniform_hazard_spectra=true
  * Implemented aggregation by asset tag in the risk calculators
  * Fixed a small bug in the HMTK (in `get_depth_pmf`)
  * Extended the demo LogicTreeCase1ClassicalPSHA to two IMTs and points
  * Added a documentation page `oq-commands.md`
  * Removed the automatic gunzip functionality and added an automatic
    checksum functionality plus an `oq checksum` command
  * Made the demo LogicTreeCase2ClassicalPSHA faster
  * Fixed the export by realization of the hazard outputs
  * Changed the generation of loss_maps in event based risk, without the option
    `--hc`: now it is done in parallel, except when reading the loss ratios
  * Renamed `--version-db` to `--db-version`, to avoid
    confusions between `oq --version` and `oq engine -version`
  * Fixed bug in the exported outputs: a calculation cannot export the results
    of its parent
  * Extended the `sz` field in the rupture surface to 2 bytes, making it
    possible to use a smaller mesh spacing
  * Changed the ordering of the fields in the loss curves and loss maps
    generated by the event based risk calculator; now the insured fields
    are at the end, before they were intermixed with each loss type
  * Changed the format of array `all_loss_ratios/indices`
  * The size in bytes of the GMFs was saved incorrectly
  * Added an exporter gmf_scenario/rup-XXX working also for event based
  * First version of the calculator gmf_ebrisk
  * Implemented risk statistics for the classical_damage calculator
  * Added a .csv importer for the ground motion fields
  * Implemented risk statistics for the classical_bcr calculator

  [Armando Scarpati]
  * Show to the user the error message when deleting a calculation
    in the WebUI fails

  [Michele Simionato]
  * Better error message when running a risk file in absence of hazard
    calculation
  * Changed the sampling logic in event based calculators
  * Imported GMFs from external file into the datastore

  [Daniele Viganò]
  * Added the 'celery-status' script in 'utils' to check the
    task distribution in a multi-node celery setup

  [Michele Simionato]
  * Removed an excessive check from the WebUI: now if an output exists,
    it can be downloaded even if the calculation was not successful

  [Armando Scarpati]
  * Visualized the calculation_mode in the WebUI

  [Michele Simionato]
  * Made the upgrade_manager transactional again
  * Changed the storage of the GMFs; as a consequence the exported .csv
    has a different format

  [Daniele Viganò]
  * Fixed a bug introduced by a change in Django 1.10 that was causing
    the HTTP requests log to be caught by our logging system and
    then saved in the DbServer
  * Updated requirements to allow installation of Django 1.11 (LTS)

  [Michele Simionato]
  * Added two commands `oq dump` and `oq restore`
  * Added a check that on the number of intensity measure types when
    generating uniform hazard spectra (must be > 1)

 -- Matteo Nastasi (GEM Foundation) <nastasi@openquake.org>  Mon, 25 Sep 2017 15:05:45 +0200

python-oq-engine (2.5.0-0~precise01) precise; urgency=low

  [Armando Scarpati]
  * Added a confirmation dialog when trying to remove a calculation via the
    WebUI

  [Michele Simionato]
  * Hazard maps were not exposed to the engine in event based calculations
  * Fixed the check on the DbServer instance: it was failing in presence
    of symbolic links
  * Optimized MultiMFD objects for the case of homogeneous parameters
  * Added an .npz exporter for the scenario_damage output `dmg_by_asset`
  * Removed the pickled CompositeSourceModel from the datastore
  * Improved the error message when the rupture mesh spacing is too small
  * Unified the versions of baselib, hazardlib and engine
  * Raised a clear error if the user does not set the `calculation_mode`
  * Made it is possible to pass the hdf5 full path to the DataStore class
  * Made it possible to use CELERY_RESULT_BACKEND != 'rpc://'

  [Michele Simionato, Daniele Viganò]
  * Merged the `oq-hazardlib` repository into `oq-engine`.
    The `python-oq-hazardlib` package is now provided by `python-oq-engine`

  [Michele Simionato]
  * Added CSV exports for the agg_curve outputs
  * Fixed a bug in `oq export hcurves-rlzs --exports hdf5`
  * Restored the parameter sites_per_tile with a default of 20,000, i.e.
    tiling starts automatically if there are more than 20,000 sites
  * Better error message for invalid exposures
  * Removed the deprecated XML outputs of the risk calculators
  * Added an end point `v1/calc/XXX/oqparam` to extract the calculation
    parameters as a JSON dictionary
  * Fixed the excessive logic tree reduction in event based calculators
  * Improved the command `oq db`
  * Fixed an encoding bug when logging a filename with a non-ASCII character
  * Fixed a bug when exporting a GMF with `ruptureId=0`
  * Added a parameter `disagg_outputs` to specify the kind of disaggregation
    outputs to export
  * Raised an early error if the consequence model is missing some taxonomies
  * Restored the tiling functionality in the classical calculator; to enable
    it, set `num_tiles` in the job.ini file
  * If there are no statistical hazard curves to compute, do not transfer
    anything
  * Fixed a small bug in `oq plot` and added a test

  [Daniele Viganò]
  * Added `collectstatic` and `createsuperuser` subcommands to the
    `oq webui` command
  * Added a `local_settings.py.pam` template to use PAM as the authentication
    provider for API and WebUI
  * Now the command `oq webui start` tries to open a browser tab
    with the WebUI loaded

 -- Daniele Viganò (GEM Foundation) <daniele@openquake.org>  Wed, 14 Jun 2017 10:32:28 +0200

python-oq-engine (2.4.0-0~precise01) precise; urgency=low

  [Michele Simionato]
  * Now the command `oq export loss_curves/rlz-XXX` works both for the
    `classical_risk` calculator and the `event_based_risk` calculator

  [Daniele Viganò]
  * Remove the default 30 day-old view limit in the WebUI calculation list

  [Michele Simionato]
  * Fixed a broken import affecting the command `oq upgrade_nrml`
  * Made it possible to specify multiple file names in <uncertaintyValue/>
    in the source_model_logic_tree file
  * Reduced the data transfer in the object `RlzsAssoc` and improved the
    postprocessing of hazard curves when the option `--hc` is given
  * Changed the `ruptures.xml` exporter to export unique ruptures
  * Fixed a bug when downloading the outputs from the WebUI on Windows
  * Made `oq info --report` fast again by removing the rupture fine filtering
  * Improved the readibility of the CSV export `dmg_total`
  * Removed the column `eid` from the CSV export `ruptures`; also
    renamed the field `serial` to `rup_id` and reordered the fields
  * Changed the event loss table exporter: now it exports an additional
    column with the `rup_id`
  * Changed scenario npz export to export also the GMFs outside the maximum
    distance
  * Fixed scenario npz export when there is a single event
  * Replaced the event tags with numeric event IDs
  * The mean hazard curves are now generated by default
  * Improved the help message of the command `oq purge`
  * Added a `@reader` decorator to mark tasks reading directly from the
    file system
  * Removed the .txt exporter for the GMFs, used internally in the tests
  * Fixed a bug with relative costs which affected master for a long time,
    but not the release 2.3. The insured losses were wrong in that case.
  * Added an .hdf5 exporter for the asset loss table
  * Loss maps and aggregate losses are computed in parallel or sequentially
    depending if the calculation is a postprocessing calculation or not
  * Deprecated the XML risk exporters
  * Removed the .ext5 file
  * Restored the parameter `asset_loss_table` in the event based calculators
  * Added a full .hdf5 exporter for `hcurves-rlzs`
  * Removed the `individual_curves` flag: now by default only the statistical
    hazard outputs are exported
  * Saved *a lot* of memory in the computation of the hazard curves and stats
  * Renamed the parameter `all_losses` to `asset_loss_table`
  * Added an experimental version of the event based risk calculator which
    is able to use GMFs imported from an external file
  * Added a `max_curve` functionality to compute the upper limit of the
    hazard curves amongst realizations
  * Raised an error if the user specifies `quantile_loss_curves`
    or `conditional_loss_poes` in a classical_damage calculation
  * Added a CSV exporter for the benefit-cost-ratio calculator
  * The classical_risk calculator now reads directly the probability maps,
    not the hazard curves
  * Turned the loss curves into on-demand outputs
    for the event based risk calculator
  * The loss ratios are now stored in the datastore and not in an
    external .ext5 file
  * The engine outputs are now streamed by the WebUI
  * Used a temporary export directory in the tests, to avoid conflicts
    in multiuser situations
  * Added an .npz exporter for the loss maps
  * Raised an error early when using a complex logic tree in scenario
    calculations
  * Changed the CSV exporter for the loss curves: now it exports all the
    curves for a given site for the classical_risk calculator
  * Fixed the save_ruptures procedure when there are more than 256
    surfaces in the MultiSurface
  * Renamed the `csq_` outputs of the scenario_damage to `losses_`
  * Changed the way scenario_damage are stored internally to be more
    consistent with the other calculators
  * Removed the GSIM from the exported file name of the risk outputs
  * New CSV exporter for GMFs generated by the event based calculator
  * The event IDs are now unique and a constraint on the maximum
    number of source groups (65,536) has been added
  * Added an output `losses_by_event` to the scenario_risk calculator
  * Changed the output `ruptures.csv` to avoid duplications
  * Added an output `losses_by_taxon` to the scenario_risk calculator
  * Fixed a performance bug in `get_gmfs`: now the scenario risk and damage
    calculators are orders of magnitude faster for big arrays
  * Added an export test for the event loss table in the case of multiple TRTs
  * Removed the experimental `rup_data` output
  * Added an .npz export for the output `losses_by_asset`
  * Exported the scenario_risk aggregate losses in a nicer format

  [Daniele Viganò]
  * The 'oq webui' command now works on a multi-user installation
  * Splitted RPM packages into python-oq-engine (single node)and
    python-oq-engine-master/python-oq-engine-worker (multi-node)

  [Paolo Tormene]
  * The 'Continue' button in the Web UI is now available also for risk
    calculations

  [Michele Simionato]
  * Fixed a Python 3 bug in the WebUI when continuing a calculation: the
    hazard_calculation_id was passed as a string and not as an integer
  * Changed to rupture storage to use variable length-arrays, with a speedup
    of two orders of magnitude
  * Avoided storing twice the rupture events
  * Optimized the serialization of ruptures on HDF5 by using a `sids` output
  * Changed the Web UI button from "Run Risk" to "Continue"
  * The `avg` field in the loss curves is computed as the integral of the curve
    again, and it is not extracted from the avg_losses output anymore
  * Made the `fullreport` exportable
  * Fixed the `rup_data` export, since the boundary field was broken
  * Restored the output `losses_by_taxon` in the event_based_risk calculator
  * Fixed the calculator event based UCERF so that average losses can
    be stored

  [Daniele Viganò]
  * Added a check to verify that an 'oq' client is talking to the
    right DbServer instance
  * Introduced an optional argument for 'oq dbserver' command line
    to be able to override its default interface binding behaviour

  [Michele Simionato]
  * Optimized the event based calculators by reducing the number of calls
    to the GmfComputer and by using larger arrays
  * Added a check on missing vulnerability functions for some loss type
    for some taxonomy
  * Now we save the GMFs on the .ext5 file, not the datastore
  * Fixed bug in event_based_risk: it was impossible to use vulnerability
    functions with "PM" distribution
  * Fixed bug in event_based_risk: the ebrisk calculator is required as
    precalculator of event_based_risk, not others
  * Fixed bug in scenario_risk: the output `all_losses-rlzs` was aggregated
    incorrectly
  * Now the ucerf_risk calculators transfer only the events, not the ruptures,
    thus reducing the data transfer of several orders of magnitude
  * Added a view `get_available_gsims` to the WebUI and fixed the API docs
  * Introduced a configuration parameter `max_site_model_distance` with default
    of 5 km
  * Implemented sampling in the UCERF event based hazard calculator

  [Daniele Viganò]
  * Use threads instead of processes in DbServer because SQLite3
    isn't fork-safe on macOS Sierra

  [Michele Simionato]
  * Fixed a TypeError when deleting a calculation from the WebUI
  * Extended the command `oq to_hdf5` to manage source model files too
  * Improved significantly the performance of the event based calculator
    when computing the GMFs and not the hazard curves
  * Stored information about the mean ground motion in the datastore
  * Saved the rupture mesh with 32 floats instead of 64 bit floats
  * Raised the limit on the event IDs from 2^16 to 2^32 per task
  * Fixed classical_risk: there was an error when computing the statistics
    in the case of multiple assets of the same taxonomy on the same site
  * Changed the UCERF event based calculators to parallelize by SES
  * Fixed a site model bug: when the sites are extracted from the site model
    there is no need to perform geospatial queries to get the parameters
  * Added a command `oq normalize` to produce good `sites.csv` files
  * Introduced a `ses_seed` parameter to specify the seed used to generate
    the stochastic event sets; `random_seed` is used for the sampling only
  * Changed the `build_rcurves` procedure to read the loss ratios directly from
    the workers

 -- Matteo Nastasi (GEM Foundation) <nastasi@openquake.org>  Tue, 23 May 2017 10:46:56 +0200

python-oq-engine (2.3.0-0~precise01) precise; urgency=low

  [Michele Simionato]
  * `oq info --report` now filters the ruptures and reports the correct
    number of effective ruptures even for classical calculators
  * Stripped the TRT information from the event loss table CSV export
    and optimized its performance
  * Fixed a bug when storing the GMPE logic tree file in the datastore
  * Added a command `oq run_tiles` (experimental)
  * Fixed the event based calculator so that it can run UCERF ruptures
  * Fixed a bug in the scenario_risk calculator in case of multiple assets
    of the same taxonomy on the same site with no insurance losses
  * Now the event IDs are generated in the workers in the event based calculator
    and there is a limit of 65536 tasks with 65536 ruptures each
  * Changed the UCERF classical calculators to compute one branch at the time
  * Fixed the header `occupants:float32` in the CSV risk exports involving
    occupants
  * Fixed the name of the zipped files downloaded by the Web UI: there
    was a spurious dot
  * Fixed the UCERF classical calculator in the case of sampling
  * Reduced the size of the event tags in the event based calculators, thus
    saving GB of disk space in UCERF calculations
  * Fixed the name of the files downloaded by the Web UI: they must not
    contain slashes
  * Now deleting a calculation from the Web UI really deletes it, before
    if was only hiding it

  [Daniele Viganò]
  * Moved the OpenQuake Engine manual sources inside doc/manual

  [Michele Simionato]
  * Introduced an experimental classical time dependent UCERF calculator
  * Added a dynamic output for source group information
  * Changed the UCERF rupture calculator to fully store the ruptures
  * Fixed a bug in `combine_maps`: realizations with zero probability were
    discarded, thus breaking the computation of the statistics
  * Added a command `oq reset` to reset database and datastores
  * Reduced the data transfer back and disk space occupation for UCERF
    event based risk calculations
  * Tasks meant to be used with a shared directory are now marked with a
    boolean attribute `.shared_dir_on`
  * Added a warning when running event based risk calculations with sampling
  * Made sure that the openquake.cfg file is read only once

  [Daniele Viganò]
  * Moved the openquake.cfg config file inside the python package
    under openquake/engine/openquake.cfg
  * Removed support to OQ_LOCAL_CFG_PATH and OQ_SITE_CFG_PATH vars;
    only the OQ_CONFIG_FILE enviroment variable is read

  [Michele Simionato]
  * If there is a single realization, do not compute the statistics
  * Changed the separator from comma to tab for the output `ruptures`
  * If there are no conditional_loss_poes, the engine does not try to
    export the loss maps anymore
  * Fixed `oq engine --make-html-report` when using Python 3
  * Fixed bug when running `oq info job.ini` with NRML 0.5 source models

 -- Matteo Nastasi (GEM Foundation) <nastasi@openquake.org>  Thu, 23 Feb 2017 14:37:44 +0100

python-oq-engine (2.2.0-0~precise01) precise; urgency=low

  [Michele Simionato]
  * Fixed an HDF5 bug by not using a `vstr` array for the asset references
  * Fixed a wrong error message generated by `oq purge`
  * Added information about the rupture in the event loss table exports
  * Fixed a bug and added a test calculation with nonparametric sources
  * Fixed the classical UCERF calculator when there is more than one branch
  * Added .npz exporter for gmf_data for event based calculations

  [Daniele Viganò]
  * Port WebUI/API server to Django 1.9 and 1.10
  * Add dependencies to setup.py
  * Update Copyright to 2017

  [Michele Simionato]
  * Increased the splitting of ComplexFaultSources
  * Added a way to reuse the CompositeSourceModel from a previous computation
  * Turned the loss maps into dynamically generated outputs
  * Extended the source model writer to serialize the attributes
    src_interdep, rup_interdep, srcs_weights
  * Fixed a bug when exporting the uniform hazard spectra in presence of
    IMTs non spectral acceleration
  * Fixed a bug when computing the loss maps in presence of insurance,
    temporarily introduced in master
  * Made the datastore for event based risk calculations much lighter
    by computing the statistical outputs at export time
  * Now it is possible to post process event based risk outputs with the
    `--hc` option
  * Added a command `oq to_hdf5` to convert .npz files into .hdf5 files
  * Moved commonlib.parallel into baselib
  * Merged the experimental calculator ebrisk into event_based_risk and
    used correctly the random_seed for generating the GMFs (not the master_seed)
  * Added a flag `ignore_covs` to ignore the coefficients of variation
  * Changed the GMF scenario exporter to avoid generating composite arrays with
    a large number of fields
  * Exporting in .npz format rather than HDF5
  * Introduced a `shared_dir` parameter in openquake.cfg
  * Fixed a serialization bug for planar surfaces
  * Removed the flag `asset_loss_table`: the loss ratios are
    saved if and only if the `loss_ratios` dictionary is non-empty
  * Added a CSV exporter for the GMFs in the event based calculator
  * Added a CSV exporter for the rup_data output
  * Added a CSV exporter for the disaggregation output
  * Stored the disaggregation matrices directly (no pickle)
  * Turned the CompositeRiskModel into a HDF5-serializable object
  * Fixed all doctests for Python 3

  [Daniele Viganò]
  * Removed the 'oq-engine' wrapper (command already deprecated)

  [Michele Simionato]
  * Assigned a year label to each seismic event in the event based calculator
  * Now the ebrisk calculator supports the case of asset_correlation=1 too
  * Made it possible to export the losses generated by a specific event
  * Lowered the limit on the length of source IDs to 60 chars
  * Fixed excessive strictness when validating `consequenceFunction.id`
  * Added an `ucerf_rupture` calculator able to store seismic events and
    rupture data and reduced the data transfer

  [Daniele Viganò]
  * MANIFEST now includes all files, with any extension located in the
    tests folders. It is now possible to run tests from an installation
    made with packages

  [Michele Simionato]
  * Improved error message when the user gives a source model file instead of
    a source model logic tree file
  * Fixed the management of negative calculation IDs
  * Relaxed the tolerance so that the tests pass on Mac OS X
  * Implemented csv exporter for the ruptures
  * Optimized the epsilon generation in the ebrisk calculator for
    asset_correlation=0
  * Improved the performance of the scenario risk calculators
  * Now by default we do not save the ruptures anymore
  * Fixed a memory leak recently introduced in parallel.py
  * Simplified classical_risk (the numbers can be slightly different now)
  * Serialized the ruptures in the HDF5 properly (no pickle)
  * Introduced a parameter `iml_disagg` in the disaggregation calculator
  * Fixed `oq reduce` to preserve the NRML version
  * Fixed a bug when splitting the fault sources by magnitude

 -- Matteo Nastasi (GEM Foundation) <nastasi@openquake.org>  Mon, 23 Jan 2017 14:36:48 +0100

python-oq-engine (2.1.0-0~precise01) precise; urgency=low

  [Michele Simionato]
  * There is now a flag `save_ruptures` that can be turned off on demand;
    by default the ruptures are always saved in the event based calculators
  * Optimized the memory consumption when using a ProcessPoolExecutor (i.e
    fork before reading the source model) by means of a `wakeup` task
  * Reduced the splitting of the fault sources
  * Added a view `task_slowest` displaying info about the slowest task
    (only for classical calculations for the moment)
  * concurrent_tasks=0 disable the concurrency
  * Optimized the saving time of the GMFs
  * Changed the default number of concurrent tasks and increased the
    relative weight of point sources and area sources
  * Fixed the UCERF event loss table export and added a test for it
  * Optimized the computation of the event loss table
  * Introduced two new calculators ucerf_risk and ucerf_risk_fast

  [Paolo Tormene]
  * Added to the engine server the possibility to log in and out
    programmatically by means of HTTP POST requests

  [Michele Simionato]
  * Optimized the memory consumption of the event based risk calculators
  * Extended the `oq show` command to work in a multi-user environment
  * Improved the test coverage of the exports in the WebUI
  * Removed the SourceManager: now the sources are filtered in the workers
    and we do not split in tiles anymore
  * Made the full datastore downloadable from the WebUI
  * Added a command "oq db" to send commands the engine database
    (for internal usage)
  * By default the WebUI now displays only the last 100 calculations
  * Added more validity checks to the disaggregation parameters; split the
    sources even in the disaggregation phase
  * Added an optimized event based calculator computing the total losses by
    taxonomy and nothing else
  * Filtered the sources up front when there are few sites (<= 10)
  * Reduced the number of tasks generated when filter_sources is False
  * Saved engine_version and hazardlib_version as attributes of the datastore
  * Avoided saving the ruptures when ground_motion_fields is True
  * Finalized the HDF5 export for hazard curves, hazard maps and uniform
    hazard spectra
  * Restored a weight of 1 for each rupture in the event based calculator
  * Removed the MultiHazardCurveXMLWriter
  * Improved the saving of the ruptures in event based calculations
  * Reduced the data transfer due to the `rlzs_by_gsim` parameter
  * Added an HDF5 export for scenario GMFs
  * If `filter_sources` if false, the light sources are not filtered, but the
    heavy sources are always filtered
  * Now the dbserver can be stopped correctly with CTRL-C
  * Parallelized the splitting of heavy sources
  * Changed the event loss table exporter: now a single file per realization
    is exported, containing all the loss types
  * Removed the dependency from the Django ORM
  * Now the WebUI restarts the ProcessPoolExecutor at the end of each job,
    to conserve resources
  * Optimized the computation of hazard curves and statistics, especially
    for the memory consumption
  * Reduced the data transfer due to the `rlzs_assoc` and `oqparam` objects
  * Fixed a bug in the disaggregation calculator when a source group has
    been filtered away by the maximum distance criterium
  * Fixed an encoding error in the reports when the description contains a
    non-ASCII character
  * Changed the distribution framework: celery is supported in a way more
    consistent with the other approaches; moreover, ipyparallel is supported
  * Hazard maps are now a fake output, dynamically generated at export time
  * Made the number of produced tasks proportional to the number of tiles
  * Raised an error for event_based_risk producing no GMFs
  * Added a view for the slow sources
  * Transmitted the attributes of a SourceGroup to the underlying sources
  * Fixed the names of exported files for hazard maps in .geojson format
  * Added an header with metadata to the exported hazard curves and maps
  * Avoid storing filtered-away probability maps, thus fixing a bug
  * Restored the precalculation consistency check that was disabled during the
    transition to engine 2.0
  * Fixed a bug with `oq engine --delete-calculation`
  * Hazard curves/maps/uniform spectra can now be recomputed
  * Restored the early check on missing taxonomies
  * Raise an early error if an user forget the `rupture_mesh_spacing` parameter
  * Fixed a bug while deleting jobs from the db in Ubuntu 12.04
  * Ported the shapefile converter from the nrml_converters
  * Added source model information in the file `realizations.csv`
  * `oq engine --run job.ini --exports csv` now also exports the realizations
  * Introduced the format NRML 0.5 for source models
  * Added a check on the version in case of export errors
  * Extended `oq purge` to remove calculations from the database too
  * Fixed `--make-html-report`: the view task_info was not registered
  * Stored several strings as HDF5-variable-length strings
  * Fixed an export bug for the hazard curves in .geojson format
  * Removed the array cost_types from the datastore
  * Taxonomies with chars not in the range a-z0-9 were incorrectly rejected
  * Improved the XML parsing utilities in speed, memory, portability and
    easy of use
  * Forbidden the reuse of exposure because is was fragile and error prone
  * Fixed a bug with the `realizations` array, which in hazard calculations
    was empty in the datastore

 -- Matteo Nastasi (GEM Foundation) <nastasi@openquake.org>  Fri, 14 Oct 2016 11:07:26 +0200

python-oq-engine (2.0.0-0~precise01) precise; urgency=low

  [Michele Simionato]
  * Quoted the taxonomies in the CSV exports
  * Fixed a bug in classical_damage and added a master test for it
  * Fixed the escaping of the taxonomies in the datastore
  * Fixed the names of the exported risk files
  * Fixed a segfault in the WebUI when exporting files with h5py >= 2.4
  * Added a command `oq dbserver` to start/stop the database server
  * The engine exports the hazard curves one file per IMT
  * Exported lon and lat with 5 digits after the decimal point
  * Added a command `oq info --build-reports`
  * Introduced experimental support for exporting .hdf5 files

  [Daniele Viganò]
  * Reworked substantially the engine documentation: removed obsolete pages,
    updated to engine 2.0 and added instructions for Windows and Mac OS X
  * Remove oq_create_db script, db is created by the DbServer
  * Move oq_reset_db into utils and clean old code

  [Michele Simionato]
  * Now the DbServer automatically upgrades the database if needed
  * Renamed oq-lite -> oq and added a subcommand `oq engine`
  * Added a CSV reader for the hazard curves
  * Having time_event=None in the hazard part of a calculation is now valid
  * Added an exporter for the rupture data, including the occurrence rate
  * Refactored the CSV exporters
  * Moved celeryconfig.py; now celery must be started with
    `celery worker --config openquake.engine.celeryconfig`
  * Added a default location `~/oqdata/dbserver.log` for the DbServer log
  * Added an early check on the SA periods supported by the GSIMs
  * Now the gsim_logic_tree file is parsed only once
  * Added a document about the architecture of the engine
  * The realizations are now exported as a CSV file
  * Escaped taxonomies in the datastore
  * The Web UI log tool is now escaping the HTML
  * Moved openquake.commonlib.commands -> openquake.commands and
    openquake.commonlib.valid -> openquake.risklib.valid to have a
    linear tower of internal dependencies
  * Supported all versions of Django >= 1.5
  * Provided a better error message in the absence of openquake.cfg
  * Removed the check on the export_dir when using the WebUI
  * Reduce the data transfer of the realization association object
  * If uniform_hazard_spectra is true, the UHS curves are generated
    even if hazard_maps is false; the hazard maps are not exported
  * Optimized the filtering of PointSources
  * Initial work on the UCERF event based hazard calculator
  * Added a test calculation crossing the International Date Line (Alaska)

  [Daniele Viganò]
  * Remove the dependency from the python 'pwd' package which is not
    available on Windows
  * Supervisord init scripts are now provided for the dbserver, celery
    and the webui. Celery is not started by default, other two are.

  [Michele Simionato]
  * Another export fix: made sure it is run by the current user
  * Fixed the export: if the export directory does not exist, it is created
  * Introduced the configuration variable `multi_user`, false for source
    installations and true for package installations
  * Fixed the WebUI export
  * Removed the .txt outputs from the WebUI page engine/<output_id>/outputs
    (they are useful only internally)
  * Fixed the export: first the xml exporter is tried and then the csv exporter;
    if both are available, only the first is used, not both of them
  * Optimized the case when the epsilons are not required, i.e. all the
    covariance coefficients are zero in the vulnerability functions
  * Added another test for event based risk (`case_miriam`)
  * Revisited the distribution mechanism and refined the weight of the
    ruptures in the event based calculators to avoid generating slow tasks
  * Added an automatic help for the subcommands of oq-lite and managed
    --version correctly
  * The event based risk calculator now use different seeds for different
    realizations; also, the performance has been substantially improved
  * Improved the .rst reports with data transfer information
  * Removed the RlzsAssoc object from the datastore
  * Fixed the number of tasks generated by the risk calculators
  * Refactored the serialization of CompositionInfo instances to HDF5
  * Used exponential notation with 5 decimal digits in most exported XML files
  * Refactored the sampling mechanics in the event based calculators
  * The event_based_risk calculator infers the minimum intensity of the GMFs
    from the vulnerability functions (if not specified in the job.ini)
  * Fixed the `avg_losses-stats`: they were not generated in absence of
    loss curves
  * Added a command `oq-lite info --exports`
  * Added filtering on the mininum intensity also in the event based
    hazard calculator; improved the performance and memory occupation
  * Added a view displaying the calculation times by source typology
  * Fixed the test of GMPETable after the correction in hazardlib
  * Optimized the saving of the asset loss table
  * Optimized the case of multiple assets of the same taxonomy on the
    same point and introduced a datastore view `assets_by_site`
  * Fixed HDF5 segmentation faults in the tests for Ubuntu 16.04

  [Daniele Viganò]
  * Add support for Ubuntu 16.04 (xenial) packages
  * Removed the openquake_worker.cfg file because it is not used anymore

  [Michele Simionato]
  * Replaced PostgreSQL with SQLite
  * Introduced a dbserver to mediate the interaction with the database
  * Restored the signal handler to manage properly `kill` signals so that
    the workers are revoked when a process is killed manually
  * Fixed in a more robust way the duplicated log bug
  * Made more robust the killing of processes by patching concurrent.futures
  * Fixed a critical bug with celery not being used even when `use_celery`
    was true.
  * Improved the validation of NRML files
  * Added a command `oq-engine --show-log <job_id>`

  [Daniele Viganò]
  * Use the 'postgresql' meta package as dependency of the .deb
    package to support newer versions of Postgres; this makes
    Trusty package installable on Ubuntu 16.04 and Debian 8

  [Daniele Viganò, Michele Simionato]
  * Fixed a bug in `oq-engine --export-outputs`

  [Daniele Viganò, Matteo Nastasi]
  * Allow installation of the binary package on Ubuntu derivatives

  [Matteo Nastasi]
  * Backport of libhdf5 and h5py for ubuntu 'precise' serie

  [Michele Simionato]
  * Removed openquake/engine/settings.py
  * Made the dependency on celery required only in cluster installations
  * Integrated the authentication database in the engine server database
  * Fixed the description in the Web UI (before it was temporarily set to
    the string "A job").
  * Introduced filtering on the minimum intensity of the ground shaking
  * Solved the issue of serializing large SES collections, over the HDF5 limit
  * The loss maps and curves XML exporters now export the coordinates
    of the assets, not the coordinates of the closest hazard site
  * Stored the job.ini parameters into a table in the datastore
  * Added a check on the IMTs coming from the risk models
  * Changed the aggregate loss table exporter to export the event tags,
    not the event IDs
  * Fixed a bug with the CSV export of the ground motion fields
  * Fixed a bug with the export of UHS curves with `--exports=xml`
  * Reduced substantially the data transfer and the memory occupation
    for event based calculations with a large number of assets: we
    can run the California exposure with half million assets now
  * Fixed a bug in the SESCollection exporter
  * Changed the asset<->epsilons association: before for a given taxonomy the
    assets were ordered by `asset_ref`, now they are ordered by `id`. This
    has a minor impact on the numbers sensitive to the epsilons, akin to a
    change of seeds
  * Added a test on the ordering of the epsilons
  * Accepted `.` and `|` as valid characters for source IDs
  * Changed the GMF calculator to use a single seed per unique rupture
  * Changed the SESCollection exporter: now a single file is exported, before
    we were exporting one file per source model path per tectonic region model
  * Changed the event based calculators to avoid duplicating ruptures
    occurring more than once
  * Changed the risk calculators to work in blocks of assets on the same site
  * Made it possible to set different integration distances for different
    tectonic region types
  * Optimized the aggregation by asset in the event based risk calculator
  * Reporting the source_id when the filtering fails

 -- Matteo Nastasi (GEM Foundation) <nastasi@openquake.org>  Tue, 21 Jun 2016 14:17:03 +0200

python-oq-engine (1.9.1-0~precise01) precise; urgency=low

  [Michele Simionato]
  * Fixed a bug in the Web UI when running a risk calculation starting
    from a previous calculation

 -- Matteo Nastasi (GEM Foundation) <nastasi@openquake.org>  Mon, 07 Mar 2016 11:11:59 +0100

python-oq-engine (1.9.0-0~precise01) precise; urgency=low

  [Michele Simionato]
  * Fixed a bug such that in some circumstances the logging stream handler
    was instantiated twice, resulting in duplicated logs
  * Changed the default job status to 'executing' (was 'pre_executing')
  * Fixed the ordering of the logs in the Web UI
  * Removed the dependency from PostGIS
  * Restored the monitoring which was accidentally removed
  * Removed the obsolete option `--hazard-output-id`
  * Printed the names of the files exported by the engine, even when there
    are multiple files for a single output
  * Introduced four new tables job, output, log, performance: all the other
    60+ database tables are not used anymore

 -- Matteo Nastasi (GEM Foundation) <nastasi@openquake.org>  Wed, 02 Mar 2016 14:33:38 +0100

python-oq-engine (1.8.0-0~precise01) precise; urgency=low

  [Michele Simionato]
  * Removed two `oq-engine` switches (`--export-stats` and `--list-inputs`)
    and fixed `--show-view`; unified `--delete-hazard-calculation` and
    `--delete-risk-calculation` into a single `--delete-calculation`
  * Updated `make_html_report.py` to extract the full report from the
    datastore
  * If `use_celery` is true, use celery to determine a good default for
    the parameter `concurrent_tasks`
  * Made celery required only in cluster situations
  * Fixed the duplication of exported result in the classical_damage
    calculator when there is more than one realization
  * Removed several obsolete or deprecated switches from the `oq-engine` command
  * Replaced all classical calculators with their lite counterparts
  * Fixed the site-ordering in the UHS exporter (by lon-lat)

  [Paolo Tormene]
  * Added API to validate NRML

  [Michele Simionato]
  * The engine can now zip files larger than 2 GB (used in the export)
  * Now the loss maps and curves are exported with a fixed ordering: first
    by lon-lat, then by asset ID
  * Replaced the old disaggregation calculator with the oq-lite one

 -- Matteo Nastasi (GEM Foundation) <nastasi@openquake.org>  Mon, 15 Feb 2016 12:06:54 +0100

python-oq-engine (1.7.0-0~precise01) precise; urgency=low

  [Michele Simionato]
  * Fixed an encoding bug in --lhc
  * Fixed an export bug: it is now possible to export the outputs generated
    by another user, if the read permissions are set correctly

 -- Matteo Nastasi (GEM Foundation) <nastasi@openquake.org>  Mon, 14 Dec 2015 10:40:26 +0100

python-oq-engine (1.6.0-0~precise01) precise; urgency=low

  [Daniele Viganò]
  * Added the oq_reset_db script. It removes and recreates the database and
    the datastore

  [Matteo Nastasi]
  * Demos moved to /usr/share/openquake/risklib

  [Michele Simionato]
  * Removed the 'view' button from the Web UI
  * Removed the epsilon_sampling configuration parameter
  * Made customizable the display_name of datastore outputs (before it was
    identical to the datastore key)
  * The zip files generated for internal use of the Web UI are now hidden
  * Made visible to the engine only the exportable outputs of the datastore
  * Closed explicitly the datastore after each calculation
  * Replaced the old scenario calculators with the HDF5-based calculators
  * Fixed a very subtle bug in the association queries: some sites outside
    of the region constraint were not discarded in some situations
  * Removed the self-termination feature `terminate_job_when_celery_is_down`
  * Removed the epsilon sampling "feature" from the scenario_risk calculator
  * Replaced the event based calculators based on Postgres with the new ones
    based on the HDF5 technology

 -- Matteo Nastasi (GEM Foundation) <nastasi@openquake.org>  Tue, 17 Nov 2015 11:29:47 +0100

python-oq-engine (1.5.1-0~precise01) precise; urgency=low

  [Michele Simionato]
  * Fixed a bug affecting exposures with multiple assets on the same site

 -- Matteo Nastasi (GEM Foundation) <nastasi@openquake.org>  Fri, 25 Sep 2015 14:22:08 +0200

python-oq-engine (1.5.0-0~precise01) precise; urgency=low

  [Michele Simionato]
  * The event based calculators in the engine are now officially deprecated
    and they raise a warning when used
  * Optimization: we do not generate the full epsilon matrix if all
    coefficients of variation are zero
  * Fixed two subtle bugs in the management of the epsilons: it means that
    all event based risk calculations with nonzero coefficients of variations
    will produce slightly different numbers with respect to before
  * Removed excessive checking on the exposure attributes 'deductible' and
    'insuredLimit' that made it impossible to run legitimate calculations
  * Changed the meaning of 'average_loss' for the aggregated curves: now it
    is the sum of the aggregated losses in the event loss table,
    before it was extracted from the aggregated loss curve
  * Changed the way the average losses (and insured average losses) are
    computed by the event based risk calculator: now they are extracted
    from the event loss table, before they were extracted from the loss curves
  * Set to NULL the stddev_losses and stddev_insured_losses for the event based
    risk calculator, since they were computed incorrectly
  * Introduced a new experimental command
    'oq-engine --show-view CALCULATION_ID VIEW_NAME'; the only view available
    for the moment is 'mean_avg_losses'
  * Negative calculation IDs are interpreted in a Pythonic way, i.e. -1
    means the last calculation, -2 the calculation before the last one, etc.
  * If a site parameter is more distant than 5 kilometers from its closest
    site, a warning is logged
  * Changed the splitting of fault sources to reduce the number of generated
    sources and avoid data transfer failures if rupture_mesh_spacing is too
    small
  * Changed the event loss table export: now the CSV file does not contain
    the magnitude and the rows are ordered by rupture tag first and loss second
  * Removed the calculator EventBasedBCR
  * Longitude and latitude are now rounded to 5 digits
  * Fixed a very subtle bug in the vulnerability functions, potentially
    affecting calculations with nonzero coefficients of variation and nonzero
    minIML; the numbers produced by the engine were incorrect; see
    https://bugs.launchpad.net/oq-engine/+bug/1459926
  * 'investigation_time' has been replaced by 'risk_investigation_time' in
    risk configuration files
  * Initial support for Django 1.7

  [Daniele Viganò]
  * Removed the bin/openquake wrapper: now only bin/oq-engine is
    available

  [Michele Simionato]
  * Added parameter parallel_source_splitting in openquake.cfg

  [Daniele Viganò]
  * setup.py improvements
  * Added MANIFEST.in
  * celeryconfig.py moved from /usr/openquake/engine to
    /usr/share/openquake/engine

  [Matteo Nastasi]
  * Packaging system improvement

 -- Matteo Nastasi (GEM Foundation) <nastasi@openquake.org>  Wed, 23 Sep 2015 15:48:01 +0200

python-oq-engine (1.4.1-0~precise01) precise; urgency=low

  [Michele Simionato]
  * Added a new 'ebr' hazard/risk calculator
  * Fixed the engine core export: now it can export datastore outputs as
    zip files
  * Now the parameter concurrent_tasks is read from the .ini file
  * Parallelized the source splitting procedure
  * Fixed a bug in the hazard calculators which were not using the parameter
    concurrent_tasks from the configuration file

 -- Matteo Nastasi (GEM Foundation) <nastasi@openquake.org>  Fri, 15 May 2015 10:06:26 +0200

python-oq-engine (1.4.0-2~precise01) precise; urgency=low

  [Daniele Viganò]
  * Fixed debian/control: add missing lsb-release to build deps

 -- Matteo Nastasi (GEM Foundation) <nastasi@openquake.org>  Fri, 08 May 2015 14:33:26 +0200

python-oq-engine (1.4.0-1~precise01) precise; urgency=low

  [Matteo Nastasi, Daniele Viganò]
  * Fixed dependencies version management

 -- Matteo Nastasi (GEM Foundation) <nastasi@openquake.org>  Thu, 07 May 2015 14:14:09 +0200

python-oq-engine (1.4.0-0~precise01) precise; urgency=low

  [Matteo Nastasi, Daniele Viganò]
  * Add binary package support for both Ubuntu 12.04 (Precise)
    and Ubuntu 14.04 (Trusty)

  [Michele Simionato]
  * Removed the SiteModel table: now the association between the sites and the
    site model is done by using hazardlib.geo.geodetic.min_distance

  [Daniele Viganò]
  * added authentication support to the 'engineweb' and the 'engineserver'

  [Michele Simionato]
  * the aggregate loss curves can be exported in CSV format

  [Matteo Nastasi]
  * added 'outtypes' attribute with list of possible output types for
    each output item in outputs list API command
  * added '/v1/calc/<id>/status' API command
  * added 'engineweb' django application as local web client for oq-engine

  [Michele Simionato]
  * Renamed the maximum_distance parameter of the risk calculators to
    asset_hazard_distance, to avoid confusion with the maximum_distance
    parameter of the hazard calculators, which has a different meaning;
    is it an error to set the maximum_distance in a job_risk.ini file
  * Added to the API an URL /v1/calc/:calc_id/remove to hide jobs
  * A new key is_running is added to the list of dictionaries returned by
    the URL /v1/calc/list
  * Replaced the mock tests for the engine server with real functional tests
  * Added a resource /v1/calc/:calc_id/traceback to get the traceback of a
    failed calculation
  * Now the logs are stored also in the database, both for the controller node
    and the worker nodes
  * Bypassed Django when deleting calculations from the database: this avoids
    running out of memory for large calculations
  * Fixed an issue in the scenario calculator: the GMFs were not filtered
    according to the distance to the rupture
  * Now critical errors appear in the log file
  * Added a --run command to run hazard and risk together
  * Fixed bug in the event based calculator; in the case
    number_of_logic_tree_samples > 0 it was generating incorrect hazard curves.
    Also improved (a lot) the performance in this case.
  * Fixed a tricky bug happening when some tectonic region type are filtered
    away.
  * The event based risk calculator now save only the non-zero losses in
    the table event_loss_asset.
  * Added a CSV exporter for the Stochastic Event Sets, for debugging purposes.
  * The GMF CSV exporter now sorts the output by rupture tag.

  [Matteo Nastasi]
  * Each pull request must be accompanied by an update of the debian
    changelog now.

 -- Matteo Nastasi (GEM Foundation) <nastasi@openquake.org>  Thu, 07 May 2015 11:33:24 +0200

python-oq-engine (1.3.0-1) precise; urgency=low

  [Matteo Nastasi]
  * gunzip xml demos files after copied into /usr/openquake/engine directory

 -- Matteo Nastasi (GEM Foundation) <nastasi@openquake.org>  Thu, 26 Feb 2015 16:35:20 +0100

python-oq-engine (1.3.0-0) precise; urgency=low

  [Michele Simionato]
  * Updated python-django dependency >= 1.6.1, (our repository already
    includes a backported version for Ubuntu 'precise' 12.04); this change
    makes unnecessary "standard_conforming_strings" postgresql configuration
    variable setting
  * The event based risk calculator is able to disaggregate the event loss
    table per asset. To enable this feature, just list the assets you are
    interested in in the job.ini file: "specific_assets = a1 a2 a3"
  * We have a new hazard calculator, which can be invoked by setting in the
    job.ini file: "calculation_mode = classical_tiling"
    This calculators is the same as the classical calculator (i.e. you will
    get the same numbers) but instead of considering all the hazard sites at
    once, it splits them in tiles and compute the hazard curves for each tile
    sequentially. The intended usage is for very large calculations that
    exceed the available memory. It is especially convenient when you have
    very large logic trees and you are interested only in the statistics (i.e.
    mean curves and quantile curves). In that case you should use it with the
    option individual_curves=false. Notice that this calculator is still in
    an experimental stage and at the moment is does not support UHS curves.
    Hazard maps and hazard curves are supported.
  * We have a new risk calculator, which can be invoked by setting in the
    job.ini file: "calculation_mode = classical_damage"
    This calculator is able to compute the damage distribution for each asset
    starting from the hazard curves produced by the classical
    (or classical_tiling) calculator and a set of fragility functions. Also
    this calculator should be considered in experimental stage.
  * A significant change has been made when the parameter
    number_of_logic_tree_samples is set to a non-zero value. Now, if a branch
    of the source model logic tree is sampled twice we will generate the
    ruptures twice; before the ruptures were generated once and counted twice.
    For the classical calculator there is no effect on the numbers (sampling
    the same branch twice will produce two copies of identical ruptures);
    however, for the event based calculator, sampling the same branch twice
    will produce different ruptures. For instance, in the case of a simple
    source model with a single tectonic region type, before we would have
    generated a single file with the stochastic event sets, now we generate
    number_of_logic_tree_samples files with different stochastic event sets.
    The previous behavior was an optimization-induced bug.
  * Better validation of the input files (fragility models, job.ini)
  * The ability to extract the sites from the site_model.xml file
  * Several missing QA tests have been added
  * The export mechanism has been enhanced and more outputs are being exported
    in CSV format
  * New parameter complex_fault_mesh_spacing
  * Some error messages have been improved
  * A lot of functionality has been ported from the engine to oq-lite,
    i.e.  a lite version of the engine that does not depend on
    PostgreSQL/PostGIS/Django nor from RabbitMQ/Celery. This version is
    much easier to install than the regular engine and it is meant for
    small/medium computation that do not require a cluster. The engine
    demos, have been moved to the oq-risklib repository, so that they can
    be run via the oq-lite command without installing the full engine.
  * Currently the following calculators have been ported (all are to be
    intended as experimental): classical hazard, classical tiling, event
    based hazard, scenario hazard, classical risk, scenario damage,
    classical damage.

 -- Matteo Nastasi (GEM Foundation) <nastasi@openquake.org>  Thu, 26 Feb 2015 10:44:03 +0100

python-oq-engine (1.2.2-0) precise; urgency=low

  * consistency in version management between debian/ubuntu package and
    library from git sources

 -- Matteo Nastasi (GEM Foundation) <nastasi@openquake.org>  Thu, 18 Dec 2014 16:25:05 +0100

python-oq-engine (1.2.1-2) precise; urgency=low

  * Fixed custom dependencies versions (again)

 -- Matteo Nastasi (GEM Foundation) <nastasi@openquake.org>  Tue, 16 Dec 2014 10:48:19 +0100

python-oq-engine (1.2.1-1) precise; urgency=low

  * Fixed custom dependencies versions

 -- Matteo Nastasi (GEM Foundation) <nastasi@openquake.org>  Tue, 16 Dec 2014 09:48:19 +0100

python-oq-engine (1.2.1-0) precise; urgency=low

  * Fixed the logging handler

 -- Matteo Nastasi (GEM Foundation) <nastasi@openquake.org>  Mon, 15 Dec 2014 10:17:30 +0100

python-oq-engine (1.2.0-3) precise; urgency=low

  * Add constraint on python-django dependency version

 -- Matteo Nastasi (GEM Foundation) <nastasi@openquake.org>  Thu, 11 Dec 2014 10:04:45 +0100

python-oq-engine (1.2.0-2) precise; urgency=low

  * More precise exception message

 -- Matteo Nastasi (GEM Foundation) <nastasi@openquake.org>  Wed, 10 Dec 2014 16:21:06 +0100

python-oq-engine (1.2.0-1) precise; urgency=low

  * Bugs fixed in 1.2 release: http://goo.gl/GjbF2r
  * Replace a reference to the 'openquake' command with 'oq-engine'
  * Moved the expected outputs of the ScenarioDamage QA tests in qa_tests_data
  * Moved the logic tree realizations into commonlib
  * It is now possible to compute the uniform spectra even when
    individual_curves is false
  * Reduced the precision when exporting GMFs to XML
  * Fixed test_job_from_file
  * Delayed the OqParam validation
  * Simplified the monitoring
  * Extract the QA tests data from the engine
  * Renamed commonlib.general -> baselib.general
  * Removed the dependency from oq-commonlib
  * Avoid warning no XML exporter for event_loss
  * Update packager and postinst to use the openquake2 db (new default one)
  * Use shallow-clone to improve CI builds speed
  * Download calculation results as files
  * Added an API to retrieve the engine version
  * Unified the export framework for hazard and risk
  * Fast export of the GMFs
  * Fast scenario export
  * Fixed test_is_readable_all_files_lack_permissions when run as root
  * Now 'test_script_lower_than_current_version' does not require an Internet
    connection
  * Warn the user if she asks for statistical outputs but using a single hazard
    output
  * Move the calculation of input/output weights into commonlib
  * Changed the export_dir in several tests
  * Now the packagers makes a HTML report with the performances of the demos
  * Remove hardcoded references to openquake2 in oq_create_db
  * Move JobStats creation inside job_from_file
  * Fixed precision
  * Align openquake_worker.cfg with openquake.cfg
  * Implement memory hard limit control
  * Using commonlib.readinput.get_source_models
  * Check that the hazard calculation mode is consistent with risk calculation
    mode
  * Rollback only if a transaction is on
  * Fixed a bug in export_risk
  * Daily html report
  * Reflected the API change in commonlib.readinput.get_oqparam
  * Updated the engine to cope with the changes in risklib and commonlib
  * Fixed the name of the SES file
  * Changed some hard-coded weights in general.py
  * Changed the import of the calc module
  * Drop risk calculation table
  * Simplified the risk calculators
  * Reflected the API change in hazardlib.calc.gmf.GmfComputer
  * Added a test for duplicated tags in import_gmf_scenario.py
  * Implemented losses per event per asset
  * Dependency check
  * Removed more risk unit tests
  * Removed another couple of redundant tests
  * Remove check on setup.py version since now it's taken from init
  * Fixed _calc_to_response_data
  * Fixed bug when running risk calculations from the platform
  * openquake wrapper script
  * Changed version number in setup.py too
  * Updated version to 1.2
  * Renamed nrml_version->commonlib_version
  * Fixed a bug in the engine server (wrong calculation_id)
  * Fix oq-engine command name in output list
  * Removed the dependency from nrmllib
  * Fixed two merge errors
  * Important fixes pre-2.0 copied from the better-risk branch
  * Renamed the command openquake->oq-engine
  * Change ses collection
  * Fixed the migration script 0007
  * Fixed a bug with the quantile_hazard_curves attribute
  * Removed EventBasedHazardCalculatorTestCase
  * Remove the hazard_calculation table
  * correct complex source for wrong order in edges points
  * missing file open fixed
  * Removed routing tests
  * Added the script correct_complex_sources
  * Complex surf validation
  * Insert the IMT in the db, if not already there
  * The intensity measure types are now sorted also in the scenario calculator
  * Simplified the QA test scenario_damage/case_4
  * Enable 'set -x' when $GEM_SET_DEBUG is true
  * Remove a try finally in engine server task.py
  * Simplification because now the maximum_distance is mandatory
  * Fixed a wrong source model used in the Event Based export test
  * Fixed the what_if_I_upgrade check
  * Added a table imt_taxonomy
  * Fixed the management of missing db upgrades
  * Now the engine is using the new validation mechanism for the hazard sources
  * Fixed the name of a field (risk_job_id->job_id)
  * Special case when the hazard is known at the exact sites of the assets
  * Moved the epsilons from the getters to the database
  * Update the database name in openquake_worker.cfg
  * Removed the old validation mechanism
  * The parameter concurrent_tasks must be available to the workers too
  * Solved the problem with UHS
  * Fixed master https://ci.openquake.org/job/master_oq-engine/1208
  * If individual_curves is set, multi-imt curves must not be generated
  * --what-if-I-upgrade functionality
  * Stats only
  * Short output summary
  * Removed task_no
  * Hazard curves from gmfs
  * Fixed a critical bug with --hazard-output-id
  * Fix the test check_limits_event_based
  * Changed the output_weight for the event based calculator
  * Introduced --hazard-job-id and made it possible to reuse exposures imported
    in the hazard part of the computation
  * Replaced the ScenarioGetter with the GroundMotionFieldGetter
  * Return loss matrix
  * Removed --schema-path from oq_create_db
  * Calculation limits
  * Fixed a bug on tablespace permissions
  * Make the event based calculator more debuggable
  * Added the column uniq_ruptures to the table source_info
  * Db migrations
  * Db migrations 2
  * Saved more sources in source_info
  * Perform means and quantiles in memory
  * Parallel filtering
  * Reintroduce the 'terminate_job_when_celery_is_down' config option
  * Fix risk disaggregation
  * Ordering the sources after filtering-splitting
  * Source ordering
  * Gmf from ruptures
  * Fixed a stupid bug with OQ_TERMINATE_JOB_WHEN_CELERY_IS_DOWN
  * Introduced a variable OQ_TERMINATE_JOB_WHEN_CELERY_IS_DOWN
  * The random seeds have now a default value of 42
  * Added a check for invalid quantile computations
  * Now hazard calculations can be deleted safely
  * Add a file openquake_worker.cfg to be read in the workers
  * Simplified the LOG_FORMAT by removing the name
  * Avoid an ugly error when no tasks are spawned
  * Added a view on the event loss table for convenience of analysis
  * Epsilon sampling feature
  * Distribute-by-rupture phase 2
  * Restored distribution-by-rupture in the event based calculator
  * Provide a good error message when a source model contains GSIMs not in the
    file gsim_logic_tree
  * Moved parse_config from the engine to commonlib
  * Added a test checking the existence of the __init__.py files and fixed the
    QA test classical/case_15
  * Refactored initialize_realizations and added a warning when
    num_samples > num_realizations
  * Fixed a missing import
  * Saving the rupture hypocenter fully into the database
  * Removed an offending ALTER OWNER
  * Source info table
  * Added a test for sampling a large source model logic tree
  * Hazard curves from gmfs
  * Removed num_sites and num_sources from job_stats
  * Removed redundant tests
  * Retrieved the correct output directly, not via an order by
  * Making use of commonlib.parallel in the engine
  * Enhanced qatest_1, so that it subsumes regression_1 and regression_2
  * Taking advantage of the new riskloaders in commonlib
  * Added a missing integer cast
  * Changed disagg/case_1 to use full enumeration
  * Fixed the ordering of the ruptures in the event based calculator
  * Fixed a bug in the GroundMotionValuesGetter
  * Reflected the API change in refactor-risk-model
  * Sent the tectonic region types with less sources first, and fixed
    an ordering bug in a QA test
  * Turn AMQPChannelExceptions into warnings
  * Hide the SES output from a scenario calculator
  * Add a debug flag to enable set -x in packager.sh
  * Better task spawning
  * Reflected the changes to the GmfComputer in hazardlib
  * Fixed the bug in the risk event based calculator with multiple realizations
  * Fix gmf duplication
  * Removed the need for logictree.enumerate_paths
  * Fixed a small bug
  * Removed a commonlib dependency breaking the oqcreate script
  * Now the indices of the filtered sites are stored in the
    ProbabilisticRupture table
  * Fixed another import
  * Fixed a wrong import
  * Moved logictree to commonlib and fixed all the tests
  * Removed the obsolete table hzrdr.ses and small refactoring
  * Tasks with fewer assets are submitted first
  * Better parallelization of the risk calculators
  * Reducing the celery timeout from 30s to 3s
  * Fixed a tricky bug in the scenario calculator with duplicate imts
  * Fixed the ScenarioExportTestCase by changing the position of the points
  * The scenario calculator is now block-size independent
  * Use only the relevant tectonic region types to build the GMPE logic tree
  * Fixed a broadcasting in the classical calculator
  * Saving memory on the controller node
  * Restored the source model sampling feature
  * Complex logic tree test
  * Solved the block size dependence in the risk calculators
  * Fixed a critical ordering bug
  * Changed the _do_run_calc signature
  * Avoid returning duplicated data in the classical calculator
  * Changed the order of the statements in 01-remove-cnode_stats.sql
  * Added a cache on the GSIMs for the probabilities of no exceedence in the
    classical calculator
  * Fix the export of GmfSets in the case of multiple source models
  * Fixed underflow error in postgres
  * Fixed a bug with celery ping
  * Avoid errors on signals when the engine is run through the server
  * Errors in a task are converted into a RuntimeError
  * Remove calculation unit
  * The IML must be extrapolated to zero for large poes
  * Log a warning when more than 80% of the memory is used
  * Refactored the hazard getters
  * Removed the SES table
  * Added a nice error message for far away sources
  * Add support in the engine for a local_settings.py
  * Send the site collection via rabbitmq, not via the database
  * Improvements to the CeleryNodeMonitor
  * Minimal tweaks to the risk calculators
  * Save the number of sites in JobStats as soon as it is available
  * Fix branch var to be compliant within the new CI git plugin
  * Restored the lost fine monitoring on the hazard getters
  * Cluster monitor
  * Celery check
  * Removed the obsolete table uiapi.cnode_stats
  * Make use of the light site collection introduced in hazardlib
  * Optimize the disaggregation calculator
  * Fix a memory leak of celery
  * Remove python-gdal and fix issue with postinst
  * Manual pickling/unpickling
  * Updates Copyright to 2014
  * The rupture tag must be unique
  * Turn SIGTERM into SIGINT
  * Remove another engine-server test script from pylint
  * Removed the dependency on the current working directory from
    utils_config_test
  * Replace README.txt with README.md in the packager script
  * Increase the tolerance in the disaggregation test
  * Readme merge
  * Avoid storing copies of the ruptures
  * Untrapped exceptions in oqtask give ugly error messages
  * Support for posting zipfiles to the engine-server
  * Using iter_native in celery
  * Added test for the loss_fraction exporter
  * Fixed a missing loss_type in export_loss_fraction_xml
  * Merging the engine server inside the engine repository
  * Removing ruptures phase 2
  * Restored qatest 1
  * Added tests for failing computations
  * Removed the progress handler from the engine
  * Better error and logging management
  * Exclude tests folder from pylint check
  * Fixing the build master_oq-engine #790
  * Ruptures are not read from the database anymore, only written
  * In development mode celery is automatically started/stopped together with
    the engine server
  * Remove common directory from risk demos
  * Remove duplication hazard risk
  * Removing the duplication run_hazard/run_risk in engine.py
  * Renamed directories and packages to be consistent with GEM conventions
  * Fixed test_initialize_sources
  * Getting a more uniform distribution of the tasks
  * Remove celery
  * Remove time_span from disaggregation calculator
  * Return the traceback from celery to the controller node
  * If there are no GMVs within the maximum distance for the given assets, the
    computation should not fail with an ugly error but print a warning
  * Better error management
  * Fixed a stupid error in compute_hazard_curves
  * Support for non-parametric sources
  * Fixed the issue of slow sources
  * Fixed the two upgrade scripts breaking the migration from 1.0 to 1.1
  * Add --export-hazard-outputs and --export-risk-outputs switches; also add
    geojson export for hazard curves
  * Light monitor
  * Set CELERY_MAX_CACHED_RESULTS = 1
  * Changed from relative path to full path
  * Fix the feature "import gmf scenario data from file"
  * version: remove warning for pkg install + git program installed case
  * Remove block_size and point_source_block_size
  * Move the unit tests inside the openquake.engine directory
  * Version visualization improvement
  * Added missing CASCADE on a DB migration script
  * Raised the tolerance in ClassicalHazardCase13TestCase
  * In the event based calculator split by ruptures, not by SES
  * BROKER_POOL_LIMIT is causing problem so set it to none
  * Split area sources
  * Force BROKER_POOL_LIMIT to 10
  * Fixed an upgrade script
  * Prefiltering sources in all calculators
  * Savaged the easy part of the work on the decouple-logic-trees branch
  * Changed the way hazard map are interpolated
  * Fixed a bug with static urls
  * Remove database related code
  * Removed hazard curve progress
  * Improved the IMT management in the engine by leveraging the new
    functionality in hazardlib
  * Configuration file for storing oq-platform connection parameters
  * Add loss type to risk outputs
  * Remove parsed source
  * Fix remove demos symlinks
  * gmf.lt_realization_id can be NULL
  * Fixed the _prep_geometry feature of Risk and Hazard calculations
  * Remove a reference to the removed view hzrdr.gmf_family
  * Engine-Server: support for multiple platform installations
  * Removed the complete_logic_tree flags
  * Fixed setup.py
  * Removed the SourceProgress table
  * New risk demos
  * Run a risk calculation
  * Remove validation on site models
  * Removed the rest of the stuff related to the supervisor
  * Removed the supervisor, redis, kombu and related stuff
  * Removed a wrong import
  * An import ordering issue is breaking Jenkins
  * Various small fixes for oq_create_db script
  * Do not register a progress handler if it is not passed
  * Engine Unit test fix
  * Geonode integration
  * Progress Bar support
  * Finally fixed the dependency from the blocksize in the event based
    calculator
  * A simple fix for engine_test.py
  * Replace numpy arrays with postgres array fields in output tables
  * Dump and restore Stochastic Event Set
  * Removed the old distribution and used parallelize as default distribution
    mechanism everywhere
  * Change the distribution in the risk calculators
  * Save in job_stats how much the database increased during the current
    computation
  * Removed calc_num task properly
  * Change dist classical
  * Improve the table job_stats
  * Now the CacheImporter infers the fields from the database, in the right
    order
  * Removed parsed_rupture_model from the db
  * The revoke command should not terminate the workers
  * Remove JobCompletedError
  * Override hazard investigation time in risk event based calculator
  * Companion of https://github.com/gem/oq-engine/pull/1298/
  * Companion of https://github.com/gem/oq-nrmllib/pull/116
  * Simplify schema
  * Filter the sources before storing them in the database
  * Improve the parallelize distribution
  * Fix disaggregation
  * Changed the distance in hazardlib
  * Improve memory consumption in the GMF calculation
  * The file with the exported disagg matrix must contain the poe in the name
  * The multiple sites QA test (classical/case_13) broke
  * Solve the dependency from the parameter concurrent_tasks
  * QA test for multiple sites
  * Cross domain ajax fix for view methods [r=matley] [f=*1234765]
  * Tweaks to make platform calcs work [r=matley] [f=*1234765]
  * Create job and calculation objects in a transaction
  * Make test fixtures optional
  * Get the list of the available magnitude scaling relationships at runtime
  * Save memory when exporting the GMF
  * Fixed a typo in an ordering query
  * Insured loss curves statistics
  * When exporting the GMF, we need to export the rupture tags, not the ids
  * Hazard Curve Parser import update [r=micheles] [f=*trivial]
  * To save space in the db and to avoid running into the text field size
    limit, change model_content.raw_content to store gzipped content
  * Add a tag to the ruptures
  * Change the dump/restore procedures to work with directories, not tarfiles
  * Fix risk QA tests fixtures
  * Documentation for the REST API
  * Fix hazard_curve_multi export path
  * Revise insured losses algorithm
  * Post-calculation migration
  * Correction of baseline DB revision
  * Review Risk demos
  * A couple of fixes to scenario tests
  * Compute standard deviation of losses
  * Validate time_event
  * Add 404 responses in the case of non-existent artifacts
  * Run calcs, part 2
  * Minor loss map export fix
  * Fix for installing source code via pip/git
  * Remove cache from HazardCurveGetterPerAsset
  * Changed an import from nrmllib
  * Pyflakes fixes to the calculators and engine module
  * Reading logic trees from DB - follow up (fix for a careless refactoring
    error)
  * Raise an error when no gmvs are available in a scenario computation
  * Small fix in dump_hazards.py: the filenames list contained duplicates
  * Add 'engine' functionality to disable the job supervisor
  * Read logic trees from DB (instead of the filesystem)
  * Extend forms.CharField to allow null values
  * Small fixes to the script restore_hazards.py
  * Update test fixtures used for risk scenario calculations
  * Trivial: Some small tweaks/cleanups
  * File parsing fix
  * Risk BaseCalculator refactoring
  * Run calculations via REST API (initial sketch)
  * Better input loading (update to 'engine' API)
  * Update Risk Event Based QA test
  * Fixed a very subtle bug with the ordering of sites
  * Added index to hzrdi.hazard_site
  * Updated tests to the new interface
    of 'openquake.engine.db.models.SiteCollection'
  * Compute ground motion values from Stochastic Event Set
    in a risk calculation
  * "List calc results" views
  * Misc. engine fixes to stabilize the build
  * Record all OQ software versions in oq_job
  * Export to path or file (not just path)
  * Minor fix to risk QA test collection
  * Engine API improvements
  * Hazard map GeoJSON export
  * Refactoring: moved risk calculation logic to risklib
  * GeoJSON loss map support
  * GeoJSON export prep
  * Include API version in URLs
  * 'calc info' views
  * Rough sketch of the 'list calculations' views
  * Export loss_fraction quantile fix
  * Fix 'hazard_curve_multi' export
  * Fix Risk QA test collection (nosetests)
  * Remove site_collection column from the database
  * Pack and risk demos LP: #1197737
  * Added more monitoring to the hazard calculators

 -- Matteo Nastasi (GEM Foundation) <nastasi@openquake.org>  Wed, 10 Dec 2014 11:17:03 +0100

python-oq-engine (1.0.0-1) precise; urgency=low

  * 'occupants' is now a float
  * Hazard curve import tool: updated NRML hazard curve parser
  * Made sure that the task_ids are stored in the performance table soon enough
    (LP: #1180271)
  * Added fixtures for risk tests
  * Some support to compute avg and std for the GMFs (LP: #1192413)
  * Renamed the GMF tables (LP: #1192512)
  * Kill running celery tasks on job failure (LP: #1180271)
  * Removed 'patches' folder
  * Event loss csv: fix delimiting character (LP: #1192179)
  * Fixed restore_hazards_test.py (LP: #1189772)
  * Fix restore hazards (LP: #1189772)
  * Fix risk/classical/case_3 (LP: #1190569)
  * Fix get_asset_chunk unit test
  * Added dumping of ses_collection/ses/ses_rupture (LP: #1189750)
  * Fixed the issue with sequences in restore_hazards.py (LP: #1189772)
  * Risk Probabilistic Event Based Calculator - QA Test
  * Fix the GMF export and tables (LP: #1169078,#1187413)
  * Some work to fix qa_tests/risk/event_based_bcr (LP: #1188497)
  * Run risk demos to test the package (LP: #1188117)
  * Update risk demos
  * renamed units -> number_of_units. Support for asset_category == "population"
    (LP: #1188104)
  * Fixed the z1pt0<->z2pt5 inversion problem (LP: #1186490)
  * Removed the special case for gmf_scenario
  * Exposure DB schema update (LP: #1185488)
  * Fix the site_data table to store one site per row; change gmf_agg to point
    to site_data (LP: #1184603)
  * Fix export of Benefit Cost Ratio calculator outputs. (LP: #1181182)
  * Inserted the GMFs with the CacheInserter instead of the BulkInserter
    (LP: #1184624)
  * Added better instrumentation to the hazard getters
  * Make the engine smart enough to infer the right block size (LP: #1183329)
  * New risk demos (LP: #1180698,#1181182)
  * Time event validation fix (LP: #1181235)
  * Unicode list cast fix
  * Implement distribution by SES in the event based hazard calculator
    (LP: #1040141)
  * Remove gmf scenario (LP: #1170628)
  * Purge gmf table (LP: #1170632)
  * Parallelize the queries of kind "insert into gmf agg" by using the standard
    mechanism (LP: #1178054)
  * Skipped hazard/event_based/case_4/test.py (LP: #1181908)
  * Remove the dependency from the gmf/gmf_set tables in the XML export
    procedure (LP: #1169078)
  * Saved memory in the hazard getters by returning only the distinct GMFs
    (LP: #1175941)
  * Fixed the case of no gmfcollections and cleaned up the post processing
    mechanism (LP: #1176887)
  * Filter the ruptures according to the maximum_distance criterium
    (LP: #1178571)
  * New hazard demos (LP: #1168756)
  * Parallelize insert into gmf_agg table (LP: #1178054)
  * Removed some verbose logs in debug mode (LP: #1170938)
  * lxc sandbox - improved CI with sandboxed source tests (LP: #1177319)
  * Report "calculation", not the job (LP: #1178583)
  * Fix performance_monitor_test.py on Mac OS X (LP: #1177403)
  * Remove config.gem files from demos
  * Vulnerability functions for contents, occupants and non-structural damage
    (LP: #1174231)
  * Improved the memory profiling (LP: #1175941)
  * Cleanup of the hazard getters and small improvements to help the performance
    analysis of risk calculators (LP: #1175941)
  * Add a facility to import hazard_curves from XML files (LP: #1175452)
  * Refactoring of risk calculators (LP: #1175702)
  * Added references to RiskCalculation model
  * --config-file option (LP: #1174316)
  * Update calls to risklib to the latest interface (LP: #1174301)
  * Event-Based Hazard: Better hazard curve / GMF validation (LP: #1167302)
  * Improved hazard doc
  * CONTRIBUTORS.txt
  * DB cleanup
  * --optimize-source-model pre-processing option (LP: #1096867)
  * Relax validation rules on interest rate for benefit-cost ratio analysis
    (LP: #1172324)
  * Support non-unique taxonomy -> IMT association across different
    vulnerability files (LP: #1171782)
  * Point source block size (LP: #1096867)
  * Use "hazard curve multi imt" also when all the realizations are considered
    (LP: #1171389)
  * Fix aggregate loss curve computation (LP: #1171361)
  * Add instrumentation via the EnginePerformanceMonitor to all the calculators
    (LP: #1171060)
  * Replaced run_job_sp with run_hazard_job (LP: #1153512)
  * Cleanup input reuse
  * Simplify hazard getter query
  * Add a forgotten constrain ON DELETE CASCADE on the table gmf_agg
    (LP: #1170637)
  * Mean loss curve computation updated (LP: #1168454,#1169886,#1170630)
  * Changed the generation of hazard_curves to use the gmf_agg table
    (LP: #1169703)
  * Add geospatial index on gmf_agg
  * Fix hazard map and UHS export filenames (include PoE) (LP: #1169988)
  * Lower the parameter ses_per_logic_tree_path in the event_based QA tests to
    make them much faster (LP: #1169883)
  * Fix Event based mean loss curve computation (LP: #1168454)
  * An attempt to solve the memory occupation issue for the event_based risk
    calculator (LP: #1169577)
  * Update event based mean/quantile loss curve computation (LP: #1168454)
  * Fix disagg export file name (LP: #1163276)
  * Include 'investigation_time' in exported UHS XML (LP: #1169106)
  * Raise warnings when invalid/unknown/unnecessary params are specified
    (LP: #1164324)
  * Fix characteristic fault rupture serialization (LP: #1169069)
  * Fixed a bug in event_based/core_test.py due to the version of mock used
    (LP: #1167310)
  * Make sure the generated XML are valid according to NRML (LP: #1169106)
  * Fix the tests of the event_based depending on random number details
    (LP: #1167310)
  * Scenario risk is using "default" connection on a cluster (LP: #1167969)
  * Add a mechanism to populate the db from CSV files, without the need to run
    a fake calculation (LP: #1167310,#1167693)
  * Source model NRML to hazardlib conversion now throws useful error messages
    (LP: #1154512)
  * Organization of hazard exports (LP: #1163276)
  * Some trivial optimizations in Risk Event Based calculator
  * Do not use 'default' user on raw cursors. (LP: #1167776)
  * Removed a bunch of old test fixtures
  * release updated
  * hazard curves in multiple imts (LP: #1160427)
  * Critical fix to disaggregation interpolation (LP: #1167245)
  * Fix setup.py version number
  * Fix char source logic tree validation (LP: #1166756)
  * Update version to 1.0
  * Reflect latest interface changes in risklib (LP: #1166252)
  * Event base performance (LP: #1168233)
  * Fix a "reproducibility" issue when getting hazard sites from exposure
    (LP: #1163818)
  * Disaggregation in event based risk calculator (LP: #1160993)
  * Read 'sites' from 'sites_csv' (LP: #1097618)
  * add debconf tool to manage postgresql.conf file modification
  * Issue 1160993 (LP: #1160993,#1160845)
  * Importing GMF from XML: step 2 (LP: #1160398)
  * Disaggregation of losses by taxonomy (LP: #1160845)
  * Vulnerability model validation (LP: #1157072)
  * Big docs cleanup
  * Mean and quantile Loss map support (LP: #1159865)
  * Event-Based Hazard: Save multi-surface ruptures (LP: #1144225)
  * Fix loss curve export (LP: #1157072)
  * Fix an incorrect parameter in event-based hazard QA tests, cases 2 and 4
  * end-to-end qa tests for Scenario Risk and Scenario Damage
  * Trivial fix for setup.py
  * New E2E regression tests
  * Updated QA tests due to change in risklib
  * Engine cleanup
  * Characteristic source logic tree support (LP: #1144225)
  * Added a script to dump the hazard outputs needed for the risk (LP: #1156998)
  * Remove complete logic tree flags when redundant (LP: #1155904)
  * Do not read risk inputs from fylesystem but from ModelContent
  * Remove --force-inputs feature (LP: #1154552)
  * UHS Export (LP: #1082312)
  * UHS post-processing (LP: #1082312)
  * Fragility model using structure dependent IMT (LP: #1154549)
  * Correct bin/openquake help string for --log-level
  * Hazard post-processing code cleanup (LP: #1082312)
  * Allow Event-Based hazard post-processing to run without celery
  * More event-based hazard QA tests (LP: #1088864)
  * Real errors are masked in the qa_test since the real computation runs in a
    subprocess (LP: #1153512)
  * Minor simplification of the hazard_getter query
  * Correlation model qa tests (LP: #1097646)
  * Vulnerability model using structure dependent intensity measure types
    (LP: #1149270)
  * Fix a broken scenario hazard export test
  * Support for Characteristic Fault Sources (LP: #1144225)
  * Added a missing KILOMETERS_TO_METERS conversion in the hazard_getters
  * Average Losses (LP: #1152237)
  * Improved the error message for unavailable gsims
  * Companion changes to https://github.com/gem/oq-risklib/pull/38
  * Fix 1144741 (LP: #1144741)
  * Fix 1144388 (LP: #1144388)
  * Fixed ordering bug in the XML export of gmf_scenario (LP: #1152172)
  * Don't save hazard curves to the DB which are all zeros (LP: #1096926)
  * Add hazard nose attribute to the hazard QA test
  * Avoid fully qualified name in the XML <uncertaintyModel> tag (LP: #1116398)
  * Fix Scenario Risk calculator
  * New CLI functionality: delete old calculations (LP: #1117052)
  * DB security cleanup (LP: #1117052)
  * Event-Based Hazard Spatial Correlation QA tests (LP: #1099467)
  * Correct OQ engine version in db script
  * Preloaded exposure (LP: #1132902)
  * 1132708 and 1132731 (LP: #1132731)
  * Stabilize classical hazard QA test case 11
  * DB schema bootstrap script now runs silently by default
  * Fix aggregate loss export test
  * Fix a broken disagg/core test
  * Easy hazard getters optimization (LP: #1132708)
  * Fix progress risk
  * Event loss tables (LP: #1132699)
  * Fix the memory occupation issue for the scenario_risk calculator
    (LP: #1132018,#1132017)
  * Performance monitor to measure times and memory occupation of bottleneck
    code (LP: #1132017)
  * Scenario insured losses
  * Version fix (already present fix in master, add a test to verify it)
  * Classical Hazard QA test, SA IMT case (LP: #1073591)
  * Optimize hazard curve insertion (LP: #1100332)
  * updates due to the latest risklib api changes
  * Fixed the bug introduced by change the location field from Geometry to
    Geography
  * "openquake --version broked" fix
  * Fixed bug in the distribution of the realizations logic
  * Simplified the hazard getters so that they are pickleable without effort
  * Update to disaggregation equation (LP: #1116262)
  * Scenario Aggregated Loss
  * Risk maximum distance (LP: #1095582)
  * Add timestamps to calculation summary output (LP: #1129271)
  * More efficient hazard curve update transactions. (LP: #1121825)
  * Scenario risk tests
  * Added parameter taxonomies_from_fragility_model (LP: #1122817)
  * Add a check for missing taxonomies in the scenario_damage calculator
    (LP: #1122817)
  * Add '_update_progress' for clearer profiling (LP: #1121825)
  * Removed many global dictionaries and adopted a convention-over-configuration
    approach
  * Generation of ground motion fields only within a certain distance from the
    rupture (LP: #1121940)
  * Link between Rupture / Stochastic Event Set and Ground motion field outputs
    (LP: #1119553)
  * Fixed the qa_test for scenario_damage
  * Fix HazardCalculation.get_imts()
  * Donot save absolute losses (LP: #1096881)
  * Scenario hazard: fix a reference to the site collection
  * Fixes scenario hazard correlation
  * Scenario risk
  * Changed DmgState to have a foreign key to OqJob, not to Output; also removed
    the CollapseMap special treatment (LP: #1100371)
  * Drop upload table
  * Remove several global dictionaries from the engine
  * Mean and quantile Loss curve computation (LP: #1101270)
  * Cache the SiteCollection to avoid redundant recreation (LP: #1096915)
  * Scenario hazard correlation model (LP: #1097646)

 -- Matteo Nastasi (GEM Foundation) <nastasi@openquake.org>  Mon, 24 Jun 2013 17:39:07 +0200

python-oq-engine (0.9.1-1) precise; urgency=low

  * upstream release

 -- Matteo Nastasi (GEM Foundation) <nastasi@openquake.org>  Mon, 11 Feb 2013 11:00:54 +0100

python-oq-engine (0.8.3-3) precise; urgency=low

  * Add missing monitor.py source

 -- Muharem Hrnjadovic <mh@foldr3.com>  Tue, 23 Oct 2012 10:16:18 +0200

python-oq-engine (0.8.3-2) precise; urgency=low

  * Use arch-independent JAVA_HOME env. variable values (LP: #1069804)

 -- Muharem Hrnjadovic <mh@foldr3.com>  Mon, 22 Oct 2012 15:30:39 +0200

python-oq-engine (0.8.3-1) precise; urgency=low

  * upstream release

 -- Muharem Hrnjadovic <mh@foldr3.com>  Fri, 19 Oct 2012 19:53:00 +0200

python-oq-engine (0.8.2-5) precise; urgency=low

  * Make sure the vs30_type param is capitalized (LP: #1050792)

 -- Muharem Hrnjadovic <mh@foldr3.com>  Fri, 21 Sep 2012 12:01:34 +0200

python-oq-engine (0.8.2-4) precise; urgency=low

  * fix JAVA_HOME value so it works in ubuntu 12.04 LTS (LP: #1051941)

 -- Muharem Hrnjadovic <mh@foldr3.com>  Mon, 17 Sep 2012 14:52:12 +0200

python-oq-engine (0.8.2-3) precise; urgency=low

  * Insured loss probabilistic event based calculator (LP: #1045318)

 -- Muharem Hrnjadovic <mh@foldr3.com>  Wed, 05 Sep 2012 09:22:36 +0200

python-oq-engine (0.8.2-2) precise; urgency=low

  * remove namespace/module ambiguity

 -- Muharem Hrnjadovic <mh@foldr3.com>  Tue, 04 Sep 2012 17:08:17 +0200

python-oq-engine (0.8.2-1) precise; urgency=low

  * Upstream release (LP: #1045214)

 -- Muharem Hrnjadovic <mh@foldr3.com>  Tue, 04 Sep 2012 08:52:53 +0200

python-oq-engine (0.8.1-5) precise; urgency=low

  * rm threaded serialization patch (since it increases overall run time)

 -- Muharem Hrnjadovic <mh@foldr3.com>  Wed, 25 Jul 2012 17:01:32 +0200

python-oq-engine (0.8.1-4) precise; urgency=low

  * Try threaded serialization in order to fix performance regression
    (LP: #1027874)

 -- Muharem Hrnjadovic <mh@foldr3.com>  Mon, 23 Jul 2012 13:21:32 +0200

python-oq-engine (0.8.1-3) precise; urgency=low

  * Fix import exception when DJANGO_SETTINGS_MODULE is not set (LP: #1027776)

 -- Muharem Hrnjadovic <mh@foldr3.com>  Mon, 23 Jul 2012 09:08:01 +0200

python-oq-engine (0.8.1-2) precise; urgency=low

  * Fix for region discretization bug (LP: #1027041)

 -- Muharem Hrnjadovic <mh@foldr3.com>  Sun, 22 Jul 2012 10:12:25 +0200

python-oq-engine (0.8.1-1) precise; urgency=low

  * new upstream release (LP: #1027030)

 -- Muharem Hrnjadovic <mh@foldr3.com>  Fri, 20 Jul 2012 15:06:18 +0200

python-oq-engine (0.7.0-4) precise; urgency=low

  * fix typo in oq_restart script (LP: #994565)

 -- Muharem Hrnjadovic <mh@foldr3.com>  Fri, 04 May 2012 15:01:54 +0200

python-oq-engine (0.7.0-3) precise; urgency=low

  * Correct the version displayed by OpenQuake (on demand).

 -- Muharem Hrnjadovic <mh@foldr3.com>  Fri, 04 May 2012 08:20:18 +0200

python-oq-engine (0.7.0-2) oneiric; urgency=low

  * Fix bug in the classical PSHA calculator (LP: #984055)

 -- Muharem Hrnjadovic <mh@foldr3.com>  Wed, 02 May 2012 22:00:59 +0200

python-oq-engine (0.7.0-1) oneiric; urgency=low

  * Upstream release, rev. 0.7.0

 -- Muharem Hrnjadovic <mh@foldr3.com>  Wed, 02 May 2012 21:34:03 +0200

python-oq-engine (0.6.1-9) oneiric; urgency=low

  * Fix db router config for the oqmif schema (LP: #993256)

 -- Muharem Hrnjadovic <mh@foldr3.com>  Wed, 02 May 2012 15:23:40 +0200

python-oq-engine (0.6.1-8) oneiric; urgency=low

  * Re-apply fix for ERROR: role "oq_ged4gem" does not exist (LP: #968056)

 -- Muharem Hrnjadovic <mh@foldr3.com>  Wed, 02 May 2012 10:23:40 +0200

python-oq-engine (0.6.1-7) oneiric; urgency=low

  * delete obsolete .pyc files in /usr/openquake (LP: #984912)

 -- Muharem Hrnjadovic <mh@foldr3.com>  Thu, 19 Apr 2012 10:28:45 +0200

python-oq-engine (0.6.1-6) oneiric; urgency=low

  * Remove spurious 'oqmif' db user from settings.py (LP: #980769)

 -- Muharem Hrnjadovic <mh@foldr3.com>  Fri, 13 Apr 2012 14:35:54 +0200

python-oq-engine (0.6.1-5) oneiric; urgency=low

  * Pass the postgres port to the 'createlang' command as well.

 -- Muharem Hrnjadovic <mh@foldr3.com>  Fri, 13 Apr 2012 10:37:26 +0200

python-oq-engine (0.6.1-4) oneiric; urgency=low

  * Fix psql invocation.

 -- Muharem Hrnjadovic <mh@foldr3.com>  Fri, 13 Apr 2012 06:01:12 +0200

python-oq-engine (0.6.1-3) oneiric; urgency=low

  * Support machines with multiple postgres versions (LP: #979881)

 -- Muharem Hrnjadovic <mh@foldr3.com>  Fri, 13 Apr 2012 05:49:41 +0200

python-oq-engine (0.6.1-2) oneiric; urgency=low

  * Fix oq_restart_workers script so it uses the correct db table (oq_job)

 -- Muharem Hrnjadovic <mh@foldr3.com>  Wed, 04 Apr 2012 11:29:36 +0200

python-oq-engine (0.6.1-1) oneiric; urgency=low

  * OpenQuake 0.6.1 upstream release (LP: #971541)

 -- Muharem Hrnjadovic <mh@foldr3.com>  Tue, 03 Apr 2012 08:52:39 +0200

python-oq-engine (0.6.0-15) oneiric; urgency=low

  * Support machines with multiple postgres versions (LP: #979881)

 -- Muharem Hrnjadovic <mh@foldr3.com>  Thu, 12 Apr 2012 18:56:58 +0200

python-oq-engine (0.6.0-14) oneiric; urgency=low

  * Improved version string, post-installation actions

 -- Muharem Hrnjadovic <mh@foldr3.com>  Fri, 30 Mar 2012 17:21:40 +0200

python-oq-engine (0.6.0-13) oneiric; urgency=low

  * proper fix for GMF serialization problem (LP: #969014)

 -- Muharem Hrnjadovic <mh@foldr3.com>  Fri, 30 Mar 2012 15:14:41 +0200

python-oq-engine (0.6.0-12) oneiric; urgency=low

  * Fix GMF serialization in the hazard event based calculator (LP: #969014)

 -- Muharem Hrnjadovic <mh@foldr3.com>  Fri, 30 Mar 2012 12:15:44 +0200

python-oq-engine (0.6.0-11) oneiric; urgency=low

  * Fix ERROR: role "oq_ged4gem" does not exist (LP: #968056)

 -- Muharem Hrnjadovic <mh@foldr3.com>  Thu, 29 Mar 2012 10:44:23 +0200

python-oq-engine (0.6.0-10) oneiric; urgency=low

  * Fix BaseHazardCalculator, so self.calc gets initialized.

 -- Muharem Hrnjadovic <mh@foldr3.com>  Fri, 23 Mar 2012 07:20:47 +0100

python-oq-engine (0.6.0-9) oneiric; urgency=low

  * Turn off accidental worker-side logic tree processing (LP: #962788)

 -- Muharem Hrnjadovic <mh@foldr3.com>  Fri, 23 Mar 2012 06:27:36 +0100

python-oq-engine (0.6.0-8) oneiric; urgency=low

  * Package tested and ready for deployment.

 -- Muharem Hrnjadovic <mh@foldr3.com>  Tue, 20 Mar 2012 15:54:31 +0100

python-oq-engine (0.6.0-7) oneiric; urgency=low

  * All demos pass, rebuild this package

 -- Muharem Hrnjadovic <mh@foldr3.com>  Wed, 07 Mar 2012 18:12:26 +0100

python-oq-engine (0.6.0-6) oneiric; urgency=low

  * Another db user fix

 -- Muharem Hrnjadovic <mh@foldr3.com>  Wed, 07 Mar 2012 17:18:31 +0100

python-oq-engine (0.6.0-5) oneiric; urgency=low

  * Fix database users

 -- Muharem Hrnjadovic <mh@foldr3.com>  Wed, 07 Mar 2012 16:39:49 +0100

python-oq-engine (0.6.0-4) oneiric; urgency=low

  * Fix distro series

 -- Muharem Hrnjadovic <mh@foldr3.com>  Wed, 07 Mar 2012 09:25:57 +0100

python-oq-engine (0.6.0-3) precise; urgency=low

  * Added license file

 -- Muharem Hrnjadovic <mh@foldr3.com>  Wed, 07 Mar 2012 08:35:12 +0100

python-oq-engine (0.6.0-2) oneiric; urgency=low

  * added sample celeryconfig.py file

 -- Muharem Hrnjadovic <mh@foldr3.com>  Mon, 05 Mar 2012 20:07:23 +0100

python-oq-engine (0.6.0-1) oneiric; urgency=low

  * OpenQuake rev. 0.6.0 upstream release (LP: #946879)
  * add postgresql-plpython-9.1 dependency (LP: #929429)

 -- Muharem Hrnjadovic <mh@foldr3.com>  Mon, 05 Mar 2012 11:05:22 +0100

python-oq-engine (0.5.1-2) oneiric; urgency=low

  * add postrm script (LP: #906613)

 -- Muharem Hrnjadovic <mh@foldr3.com>  Thu, 02 Feb 2012 13:00:06 +0100

python-oq-engine (0.5.1-1) oneiric; urgency=low

  * 0.5.1 upstream release (LP: #925339)

 -- Muharem Hrnjadovic <mh@foldr3.com>  Thu, 02 Feb 2012 10:11:58 +0100

python-oq-engine (0.5.0-9) oneiric; urgency=low

  * Fix error resulting from backporting code.

 -- Muharem Hrnjadovic <mh@foldr3.com>  Wed, 25 Jan 2012 16:27:49 +0100

python-oq-engine (0.5.0-8) oneiric; urgency=low

  * Fix hazard map serialization failure (LP: #921604)

 -- Muharem Hrnjadovic <mh@foldr3.com>  Wed, 25 Jan 2012 16:06:54 +0100

python-oq-engine (0.5.0-7) oneiric; urgency=low

  * Remove one last 'sudo' from db setup script

 -- Muharem Hrnjadovic <mh@foldr3.com>  Wed, 25 Jan 2012 12:17:35 +0100

python-oq-engine (0.5.0-6) oneiric; urgency=low

  * NRML files are written only once (LP: #914614)
  * optimize parallel results collection (LP: #914613)
  * fix "current realization" progress counter value (LP: #914477)

 -- Muharem Hrnjadovic <mh@foldr3.com>  Thu, 19 Jan 2012 15:16:51 +0100

python-oq-engine (0.5.0-5) oneiric; urgency=low

  * Revert to the usual database user names.

 -- Muharem Hrnjadovic <mh@foldr3.com>  Tue, 10 Jan 2012 10:49:49 +0100

python-oq-engine (0.5.0-4) oneiric; urgency=low

  * Remove "sudo" from db setup script (LP: #914139)

 -- Muharem Hrnjadovic <mh@foldr3.com>  Tue, 10 Jan 2012 08:18:14 +0100

python-oq-engine (0.5.0-3) oneiric; urgency=low

  * Fix demo files.

 -- Muharem Hrnjadovic <mh@foldr3.com>  Mon, 09 Jan 2012 21:10:08 +0100

python-oq-engine (0.5.0-2) oneiric; urgency=low

  * Calculation and serialization are to be carried out in parallel
    (LP: #910985)

 -- Muharem Hrnjadovic <mh@foldr3.com>  Mon, 09 Jan 2012 15:53:05 +0100

python-oq-engine (0.5.0-1) oneiric; urgency=low

  * Prepare rel. 0.5.0 of python-oq-engine (LP: #913540)
  * set JAVA_HOME for celeryd (LP: #911697)

 -- Muharem Hrnjadovic <mh@foldr3.com>  Mon, 09 Jan 2012 07:15:31 +0100

python-oq-engine (0.4.6-11) oneiric; urgency=low

  * Facilitate java-side kvs connection caching
    (LP: #894261, #907760, #907993).

 -- Muharem Hrnjadovic <mh@foldr3.com>  Mon, 02 Jan 2012 13:42:42 +0100

python-oq-engine (0.4.6-10) oneiric; urgency=low

  * Only use one amqp log handler per celery worker (LP: #907360).

 -- Muharem Hrnjadovic <mh@foldr3.com>  Mon, 02 Jan 2012 13:10:50 +0100

python-oq-engine (0.4.6-9) oneiric; urgency=low

  * add a debian/preinst script that makes sure we have no garbage
    from previous package installation lying around (LP: #906613).

 -- Muharem Hrnjadovic <mh@foldr3.com>  Tue, 20 Dec 2011 10:43:12 +0100

python-oq-engine (0.4.6-8) oneiric; urgency=low

  * Repackage 0.4.6-6 (no asynchronous classical PSHA code)
    for oneiric (also fix the postgres-9.1 issues).

 -- Muharem Hrnjadovic <mh@foldr3.com>  Fri, 16 Dec 2011 11:34:47 +0100

python-oq-engine (0.4.6-6) oneiric; urgency=low

  * Make sure /var/lib/openquake/disagg-results exists and has an
    appropriate owner and permissions (LP: #904659)

 -- Muharem Hrnjadovic <mh@foldr3.com>  Thu, 15 Dec 2011 12:26:28 +0100

python-oq-engine (0.4.6-5) natty; urgency=low

  * Make sure the demos that were broken in 0.4.6 are not installed
    (LP: #901112)

 -- Muharem Hrnjadovic <mh@foldr3.com>  Fri, 09 Dec 2011 16:40:50 +0100

python-oq-engine (0.4.6-4) natty; urgency=low

  * Tolerate the failure of chown and/or chmod on /var/lib/openquake
    (LP: #902083)

 -- Muharem Hrnjadovic <mh@foldr3.com>  Fri, 09 Dec 2011 10:38:46 +0100

python-oq-engine (0.4.6-3) natty; urgency=low

  * Remove UHS changes in order to fix python-java-bridge failures
    (LP: #900617)

 -- Muharem Hrnjadovic <mh@foldr3.com>  Fri, 09 Dec 2011 07:51:19 +0100

python-oq-engine (0.4.6-2) oneiric; urgency=low

  * Add missing dependency, python-h5py (LP: #900300)

 -- Muharem Hrnjadovic <mh@foldr3.com>  Mon, 05 Dec 2011 15:09:37 +0100

python-oq-engine (0.4.6-1) oneiric; urgency=low

  * Upstream release (LP: #898634)
  * Make postgres dependencies less version dependent (LP: #898622)

 -- Muharem Hrnjadovic <mh@foldr3.com>  Mon, 05 Dec 2011 10:51:46 +0100

python-oq-engine (0.4.4-19) oneiric; urgency=low

  * Functions called from celery tasks should not make use of logic trees
    (LP: #880743)

 -- Muharem Hrnjadovic <mh@foldr3.com>  Mon, 24 Oct 2011 14:37:41 +0200

python-oq-engine (0.4.4-18) oneiric; urgency=low

  * Add python-setuptools as a python-oq-engine dependency (LP: #877915)

 -- Muharem Hrnjadovic <mh@foldr3.com>  Sun, 23 Oct 2011 18:29:41 +0200

python-oq-engine (0.4.4-17) oneiric; urgency=low

  * Refresh the demos and make sure the newest ones are always installed
    under /usr/openquake/demos

 -- Muharem Hrnjadovic <mh@foldr3.com>  Sun, 23 Oct 2011 18:12:59 +0200

python-oq-engine (0.4.4-16) oneiric; urgency=low

  * Remove superfluous OPENQUAKE_ROOT import.

 -- Muharem Hrnjadovic <mh@foldr3.com>  Sun, 23 Oct 2011 16:42:17 +0200

python-oq-engine (0.4.4-15) oneiric; urgency=low

  * Added the python code needed for the new logic tree implementation
    (LP: #879451)

 -- Muharem Hrnjadovic <mh@foldr3.com>  Sun, 23 Oct 2011 12:27:15 +0200

python-oq-engine (0.4.4-14) oneiric; urgency=low

  * leave exceptions raised by celery tasks alone (LP: #878736)

 -- Muharem Hrnjadovic <mh@foldr3.com>  Thu, 20 Oct 2011 12:30:50 +0200

python-oq-engine (0.4.4-13) oneiric; urgency=low

  * Avoid failures while reraising exceptions (LP: #877992)

 -- Muharem Hrnjadovic <mh@foldr3.com>  Wed, 19 Oct 2011 15:03:58 +0200

python-oq-engine (0.4.4-12) natty; urgency=low

  * Impose upper limit on JVM memory usage (LP: #821002)

 -- Muharem Hrnjadovic <mh@foldr3.com>  Mon, 17 Oct 2011 17:35:40 +0200

python-oq-engine (0.4.4-11) oneiric; urgency=low

  * add python-oq-engine_0.4.4.orig.tar.gz to upload

 -- Muharem Hrnjadovic <mh@foldr3.com>  Fri, 14 Oct 2011 11:57:11 +0200

python-oq-engine (0.4.4-10) oneiric; urgency=low

  * Ubuntu 11.10 upload.

 -- Muharem Hrnjadovic <mh@foldr3.com>  Fri, 14 Oct 2011 11:37:17 +0200

python-oq-engine (0.4.4-9) natty; urgency=low

  * 'new_in_this_release' files apply to latest upgrade (LP: #873205)

 -- Muharem Hrnjadovic <mh@foldr3.com>  Thu, 13 Oct 2011 10:36:04 +0200

python-oq-engine (0.4.4-8) natty; urgency=low

  * Make sure all demo files are unzipped (LP: #872816)

 -- Muharem Hrnjadovic <mh@foldr3.com>  Thu, 13 Oct 2011 10:17:08 +0200

python-oq-engine (0.4.4-7) natty; urgency=low

  * More robust detection of the 'openquake' system group (LP #872814)

 -- Muharem Hrnjadovic <mh@foldr3.com>  Wed, 12 Oct 2011 14:37:40 +0200

python-oq-engine (0.4.4-6) natty; urgency=low

  * make the demo files writable by owner *and* group.

 -- Muharem Hrnjadovic <mh@foldr3.com>  Tue, 11 Oct 2011 16:09:51 +0200

python-oq-engine (0.4.4-5) natty; urgency=low

  * Remove unneeded database users (LP #872277)
  * fix smoketests (add DEPTHTO1PT0KMPERSEC, VS30_TYPE parameter defaults)

 -- Muharem Hrnjadovic <mh@foldr3.com>  Tue, 11 Oct 2011 15:48:20 +0200

python-oq-engine (0.4.4-4) natty; urgency=low

  * turn off -x flag in debian/postinst
  * unzip the example files in /usr/openquake/demos

 -- Muharem Hrnjadovic <mh@foldr3.com>  Tue, 11 Oct 2011 14:55:30 +0200

python-oq-engine (0.4.4-3) natty; urgency=low

  * fix lintian warning

 -- Muharem Hrnjadovic <mh@foldr3.com>  Tue, 11 Oct 2011 14:26:25 +0200

python-oq-engine (0.4.4-2) natty; urgency=low

  * Use dh_installexamples to include the smoketests in the package.

 -- Muharem Hrnjadovic <mh@foldr3.com>  Tue, 11 Oct 2011 12:23:06 +0200

python-oq-engine (0.4.4-1) natty; urgency=low

  * fix permissions for config files in /etc/openquake (LP #850766)
  * be more intelligent about pg_hba.conf files (LP #848579)
  * add smoke tests to the package (LP #810982)

 -- Muharem Hrnjadovic <mh@foldr3.com>  Tue, 11 Oct 2011 11:47:30 +0200

python-oq-engine (0.4.3-21) natty; urgency=low

  * Remove unneeded dependency on fabric (LP: #852004)

 -- Muharem Hrnjadovic <mh@foldr3.com>  Fri, 16 Sep 2011 20:47:49 +0000

python-oq-engine (0.4.3-20) natty; urgency=low

  * Shut down celery prior to restarting postgres and setting up the database
    (LP: #846388)

 -- Muharem Hrnjadovic <mh@foldr3.com>  Sat, 10 Sep 2011 19:47:56 +0200

python-oq-engine (0.4.3-19) natty; urgency=low

  * Close all db connections in order to prevent package upgrade failures
   (LP: 846279)

 -- Muharem Hrnjadovic <mh@foldr3.com>  Sat, 10 Sep 2011 09:37:34 +0200

python-oq-engine (0.4.3-18) natty; urgency=low

  * declare the "include_defaults" flag in the openquake script (LP: #845994)

 -- Muharem Hrnjadovic <mh@foldr3.com>  Fri, 09 Sep 2011 22:38:40 +0200

python-oq-engine (0.4.3-17) natty; urgency=low

  * package the correct software revision (LP: #845583)

 -- Muharem Hrnjadovic <mh@foldr3.com>  Fri, 09 Sep 2011 15:00:05 +0200

python-oq-engine (0.4.3-16) natty; urgency=low

  * Add all required db users to pg_hba.conf (LP: #845461)

 -- Muharem Hrnjadovic <mh@foldr3.com>  Fri, 09 Sep 2011 11:25:41 +0200

python-oq-engine (0.4.3-15) natty; urgency=low

  * Remove obsolete dependency on python-geoalchemy (LP: #845439)

 -- Muharem Hrnjadovic <mh@foldr3.com>  Fri, 09 Sep 2011 10:25:25 +0200

python-oq-engine (0.4.3-14) natty; urgency=low

  * turn off 'set -x' in debian/postinst

 -- Muharem Hrnjadovic <mh@foldr3.com>  Fri, 09 Sep 2011 07:18:34 +0200

python-oq-engine (0.4.3-13) natty; urgency=low

  * Better detection of postgresql-8.4

 -- Muharem Hrnjadovic <mh@foldr3.com>  Fri, 09 Sep 2011 07:16:11 +0200

python-oq-engine (0.4.3-12) natty; urgency=low

  * detect the absence of the rabbitmq and postgres services and refrain
    from the corresponding initialization actions  (LP: #845344)

 -- Muharem Hrnjadovic <mh@foldr3.com>  Fri, 09 Sep 2011 06:47:32 +0200

python-oq-engine (0.4.3-11) natty; urgency=low

  * Fix logging sink configuration file and location.

 -- Muharem Hrnjadovic <mh@foldr3.com>  Wed, 07 Sep 2011 14:31:51 +0200

python-oq-engine (0.4.3-10) natty; urgency=low

  * Fix database user/permissions for admin schema.

 -- Muharem Hrnjadovic <mh@foldr3.com>  Wed, 07 Sep 2011 14:07:30 +0200

python-oq-engine (0.4.3-9) natty; urgency=low

  * turn off 'set -x' in debian/postinst

 -- Muharem Hrnjadovic <mh@foldr3.com>  Tue, 06 Sep 2011 17:44:37 +0200

python-oq-engine (0.4.3-8) natty; urgency=low

  * Fixed database (user) setup and general breakage (LP: #842472)

 -- Muharem Hrnjadovic <mh@foldr3.com>  Tue, 06 Sep 2011 17:42:51 +0200

python-oq-engine (0.4.3-7) natty; urgency=low

  * Fix database (user) setup (LP: #842472)
  * Copy configuration file to /etc/openquake (LP: #842468)

 -- Muharem Hrnjadovic <mh@foldr3.com>  Tue, 06 Sep 2011 15:34:17 +0200

python-oq-engine (0.4.3-6) natty; urgency=low

  * Delay the import of openquake.engine.job to allow the user to see the version
    and/or help without errors (LP: #842604)

 -- Muharem Hrnjadovic <mh@foldr3.com>  Tue, 06 Sep 2011 14:37:06 +0200

python-oq-engine (0.4.3-5) natty; urgency=low

  * Copy configuration file to /usr/openquake (LP: #842468)

 -- Muharem Hrnjadovic <mh@foldr3.com>  Tue, 06 Sep 2011 11:45:55 +0200

python-oq-engine (0.4.3-4) natty; urgency=low

  * Fix 'Architecture' field in debian/control.

 -- Muharem Hrnjadovic <mh@foldr3.com>  Mon, 05 Sep 2011 21:35:10 +0200

python-oq-engine (0.4.3-3) natty; urgency=low

  * Add Django as a dependency (LP: #830974)

 -- Muharem Hrnjadovic <mh@foldr3.com>  Mon, 05 Sep 2011 21:33:01 +0200

python-oq-engine (0.4.3-2) natty; urgency=low

  * Make db error detection smarter (LP: #819710)

 -- Muharem Hrnjadovic <mh@foldr3.com>  Mon, 05 Sep 2011 21:30:16 +0200

python-oq-engine (0.4.3-1) natty; urgency=low

  * Upstream release (LP: #839424)

 -- Muharem Hrnjadovic <mh@foldr3.com>  Mon, 05 Sep 2011 18:13:42 +0200

python-oq-engine (0.4.1-12) natty; urgency=low

  * Better error detection for schema creation output (LP #819710)
  * Remove unneeded python-guppy dependency (LP #826487)

 -- Muharem Hrnjadovic <mh@foldr3.com>  Mon, 15 Aug 2011 03:16:43 +0200

python-oq-engine (0.4.1-11) natty; urgency=low

  * Add the cache garbage collector script (LP #817541)

 -- Muharem Hrnjadovic <mh@foldr3.com>  Thu, 28 Jul 2011 16:56:33 +0200

python-oq-engine (0.4.1-10) natty; urgency=low

  * The name of the default db should be 'openquake'

 -- Muharem Hrnjadovic <mh@foldr3.com>  Tue, 26 Jul 2011 15:47:18 +0200

python-oq-engine (0.4.1-9) natty; urgency=low

  * postgresql reload after pg_hba.conf modification was missing

 -- Muharem Hrnjadovic <mh@foldr3.com>  Tue, 26 Jul 2011 15:28:52 +0200

python-oq-engine (0.4.1-8) natty; urgency=low

  * log4j.properties needs to live in the openquake source code tree
    (LP #816397)

 -- Muharem Hrnjadovic <mh@foldr3.com>  Tue, 26 Jul 2011 14:52:20 +0200

python-oq-engine (0.4.1-7) natty; urgency=low

  * Fix obsolete celeryconfig.py file.

 -- Muharem Hrnjadovic <mh@foldr3.com>  Tue, 26 Jul 2011 14:24:25 +0200

python-oq-engine (0.4.1-6) natty; urgency=low

  * Move xml schemas to the openquake source code tree (LP #816375)

 -- Muharem Hrnjadovic <mh@foldr3.com>  Tue, 26 Jul 2011 13:52:56 +0200

python-oq-engine (0.4.1-5) natty; urgency=low

  * Fix mistake in postinst (db init output in now redirected correctly)

 -- Muharem Hrnjadovic <mh@foldr3.com>  Tue, 26 Jul 2011 12:16:20 +0200

python-oq-engine (0.4.1-4) natty; urgency=low

  * database initialisation is now checked for errors

 -- Muharem Hrnjadovic <mh@foldr3.com>  Tue, 26 Jul 2011 11:25:18 +0200

python-oq-engine (0.4.1-3) natty; urgency=low

  * when invoked from postinst the sudo commands in the create_oq_schema
    script break it (since the latter is run by the postgres user)

 -- Muharem Hrnjadovic <mh@foldr3.com>  Tue, 26 Jul 2011 07:58:31 +0200

python-oq-engine (0.4.1-2) natty; urgency=low

  * get_uiapi_writer_session() has defaults (LP #815912)
  * moved the db-rooted source code tree under openquake (LP #816232)

 -- Muharem Hrnjadovic <mh@foldr3.com>  Tue, 26 Jul 2011 06:35:03 +0200

python-oq-engine (0.4.1-1) natty; urgency=low

  * OpenQuake 0.4.1 release
  * add postgresql-8.4 as a recommended package (LP #810953)
  * configure the OpenQuake database if postgres is installed (LP #810955)
  * add dependencies (LP #813961)
  * add the sticky bit to /usr/openquake (LP #810985)

 -- Muharem Hrnjadovic <mh@foldr3.com>  Thu, 21 Jul 2011 11:48:36 +0200

python-oq-engine (0.3.9-6) natty; urgency=low

  * The rabbitmq-server and redis-server packages should be merely recommended
    since we may want to install the openquake package on worker machines but
    deploy the two daemons in question elsewhere.

 -- Muharem Hrnjadovic <mh@foldr3.com>  Tue, 14 Jun 2011 20:12:50 +0200

python-oq-engine (0.3.9-5) natty; urgency=low

  * The number of celery tasks is based on the number of CPUs/cores
    (when the HAZARD_TASKS parameter is not set).

 -- Muharem Hrnjadovic <mh@foldr3.com>  Thu, 09 Jun 2011 15:15:54 +0200

python-oq-engine (0.3.9-4) natty; urgency=low

  * Create /usr/openquake in postinst

 -- Muharem Hrnjadovic <mh@foldr3.com>  Tue, 07 Jun 2011 16:43:24 +0200

python-oq-engine (0.3.9-3) natty; urgency=low

  * Added java-oq dependency

 -- Muharem Hrnjadovic <mh@foldr3.com>  Tue, 07 Jun 2011 14:58:44 +0200

python-oq-engine (0.3.9-2) natty; urgency=low

  * Added the python-geoalchemy dependency.

 -- Muharem Hrnjadovic <mh@foldr3.com>  Tue, 07 Jun 2011 10:30:02 +0200

python-oq-engine (0.3.9-1) natty; urgency=low

  * Upstream OpenQuake python sources.

 -- Muharem Hrnjadovic <mh@foldr3.com>  Mon, 06 Jun 2011 11:42:24 +0200<|MERGE_RESOLUTION|>--- conflicted
+++ resolved
@@ -1,10 +1,6 @@
   [Michele Simionato]
   * Optimized the calculation of mean hazard curves when `use_rates=true`;
-<<<<<<< HEAD
-    now it is possible to compute exactly mean curves even with 300+ millions
-=======
     now it is possible to compute exactly mean curves even with millions
->>>>>>> 293a6a4c
     of realizations
 
   [Paolo Tormene, Michele Simionato]
