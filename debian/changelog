--- conflicted
+++ resolved
@@ -1,13 +1,11 @@
-<<<<<<< HEAD
   [Kyle Smith]
   * Added a new gsim file sandikkaya_akkar_2017.py to implement the
     Arias Intensity and Cumulative Absoloute Velocity ground motion 
     models from Sandikkaya and Akkar (2017).
-=======
+
   [Michele Simionato]
   * Disabled check on too many branches if smlt_branch is given
   * Worked on disaggregation by multifault source
->>>>>>> 14980755
 
   [Michele Simionato, Christopher Brooks]
   * Internal: added a function for filtering sites around a rupture
