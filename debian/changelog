--- conflicted
+++ resolved
@@ -1,9 +1,6 @@
   [Michele Simionato]
-<<<<<<< HEAD
   * Changed install.py to exit if any of the tools is not installed
-=======
   * Fixed small negative damages due to numeric errors
->>>>>>> 849b7037
   * Fixed the MIMETYPE to application/x-zip when needed in the WebUI
   * Removed the parameter `site_effects` since it is useless
   * Changed num_cores to be equal to the pool size when explicit
