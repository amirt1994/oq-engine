# vim: tabstop=4 shiftwidth=4 softtabstop=4

"""
This is our basic test running framework.

Usage Examples:

    # to run all the tests
    python run_tests.py

    # to run a specific test suite imported here
    python run_tests.py ExampleTestCase

    # to run a specific test imported here
    python run_tests.py ExampleTestCase.testBasic

"""

<<<<<<< HEAD

=======
import logging
>>>>>>> aa1baf8a
import sys
import unittest

from opengem import logs
from opengem import flags
FLAGS = flags.FLAGS

flags.DEFINE_boolean('speed_tests', False, "Run performance tests?")
<<<<<<< HEAD

if __name__ == '__main__':
    sys.argv = FLAGS(sys.argv)  
    
    logs.init_logs()
    
    from tests.computation_unittest import *
    from tests.example_unittest import *
    from tests.flags_unittest import *
    from tests.geo_unittest import *
    from tests.output_unittest import *
    from tests.parser_exposure_portfolio_unittest import *
    from tests.parser_shaml_output_unittest import *
    from tests.parser_vulnerability_model_unittest import *
    from tests.producer_unittest import *
    from tests.risk_tests import *
    from tests.probabilistic_scenario_unittest import *
    
    if FLAGS.speed_tests:
        from tests.xml_speedtests import *
    
=======

from tests.computation_unittest import *
from tests.example_unittest import *
from tests.flags_unittest import *
from tests.parser_exposure_portfolio_unittest import *
from tests.parser_shaml_output_unittest import *
from tests.parser_vulnerability_model_unittest import *
from tests.producer_unittest import *
from tests.region_unittest import *

if __name__ == '__main__':
    sys.argv = FLAGS(sys.argv)  
    logging.getLogger().setLevel(logging.DEBUG)
    
    if FLAGS.speed_tests:
        from tests.xml_speedtests import *

>>>>>>> aa1baf8a
    unittest.main()<|MERGE_RESOLUTION|>--- conflicted
+++ resolved
@@ -16,11 +16,6 @@
 
 """
 
-<<<<<<< HEAD
-
-=======
-import logging
->>>>>>> aa1baf8a
 import sys
 import unittest
 
@@ -29,7 +24,6 @@
 FLAGS = flags.FLAGS
 
 flags.DEFINE_boolean('speed_tests', False, "Run performance tests?")
-<<<<<<< HEAD
 
 if __name__ == '__main__':
     sys.argv = FLAGS(sys.argv)  
@@ -51,23 +45,4 @@
     if FLAGS.speed_tests:
         from tests.xml_speedtests import *
     
-=======
-
-from tests.computation_unittest import *
-from tests.example_unittest import *
-from tests.flags_unittest import *
-from tests.parser_exposure_portfolio_unittest import *
-from tests.parser_shaml_output_unittest import *
-from tests.parser_vulnerability_model_unittest import *
-from tests.producer_unittest import *
-from tests.region_unittest import *
-
-if __name__ == '__main__':
-    sys.argv = FLAGS(sys.argv)  
-    logging.getLogger().setLevel(logging.DEBUG)
-    
-    if FLAGS.speed_tests:
-        from tests.xml_speedtests import *
-
->>>>>>> aa1baf8a
     unittest.main()