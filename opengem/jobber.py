--- conflicted
+++ resolved
@@ -24,11 +24,6 @@
 from opengem.parser import vulnerability
 
 FLAGS = flags.FLAGS
-<<<<<<< HEAD
-LOSS_CURVES_OUTPUT_FILE = 'loss-curves-jobber.xml'
-=======
-
->>>>>>> 6ed8a7c9
 LOGGER = logs.LOG
 SITES_PER_BLOCK = 100
 
