--- conflicted
+++ resolved
@@ -39,7 +39,6 @@
 from openquake import xml
 from openquake.flags import FLAGS
 from openquake.job import config as jobconf
-<<<<<<< HEAD
 from openquake.kvs import mark_job_as_current
 from openquake.parser import exposure
 from openquake.supervising import supervisor
@@ -51,15 +50,6 @@
 from openquake.db.models import OqCalculation
 from openquake.db.models import OqJobProfile
 from openquake.db.models import OqUser
-=======
-from openquake.job import CalculationProxy
-from openquake.supervising import supervisor
-
-from openquake.db.models import (CharArrayField, FloatArrayField, Input,
-                                 InputSet, OqCalculation, OqJobProfile, OqUser)
-from openquake.job.params import (ARRAY_RE, CALCULATION_MODE, INPUT_FILE_TYPES,
-                                  PARAMS, PATH_PARAMS)
->>>>>>> 327b7bc8
 from openquake.hazard.calc import CALCULATORS as HAZ_CALCS
 from openquake.job.params import ARRAY_RE
 from openquake.job.params import CALCULATION_MODE
@@ -422,11 +412,7 @@
     assert output_type in ('db', 'xml')
 
     params, sections = _parse_config_file(config_file)
-<<<<<<< HEAD
-    params = _prepare_config_parameters(params)
-=======
-    params, sections = prepare_config_parameters(params, sections)
->>>>>>> 327b7bc8
+    params, sections = _prepare_config_parameters(params, sections)
     job_profile = _prepare_job(params, sections)
 
     validator = jobconf.default_validators(sections, params)
@@ -503,7 +489,7 @@
     return params, list(set(sections))
 
 
-def prepare_config_parameters(params, sections):
+def _prepare_config_parameters(params, sections):
     """
     Pre-process configuration parameters removing unknown ones.
     """
@@ -822,11 +808,7 @@
         clean.
     """
     params, sections = _parse_config_file(path_to_cfg)
-<<<<<<< HEAD
-    params = _prepare_config_parameters(params)
-=======
     params, sections = prepare_config_parameters(params, sections)
->>>>>>> 327b7bc8
 
     validator = jobconf.default_validators(sections, params)
     is_valid, errors = validator.is_valid()
