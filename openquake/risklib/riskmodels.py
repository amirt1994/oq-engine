# -*- coding: utf-8 -*-
# vim: tabstop=4 shiftwidth=4 softtabstop=4
#
# Copyright (C) 2013-2016 GEM Foundation
#
# OpenQuake is free software: you can redistribute it and/or modify it
# under the terms of the GNU Affero General Public License as published
# by the Free Software Foundation, either version 3 of the License, or
# (at your option) any later version.
#
# OpenQuake is distributed in the hope that it will be useful,
# but WITHOUT ANY WARRANTY; without even the implied warranty of
# MERCHANTABILITY or FITNESS FOR A PARTICULAR PURPOSE.  See the
# GNU Affero General Public License for more details.
#
# You should have received a copy of the GNU Affero General Public License
# along with OpenQuake. If not, see <http://www.gnu.org/licenses/>.

from __future__ import division
import inspect
import functools
import numpy

from openquake.baselib.general import CallableDict, AccumDict
from openquake.commonlib import valid
from openquake.risklib import utils, scientific

U32 = numpy.uint32
F32 = numpy.float32
registry = CallableDict()


class CostCalculator(object):
    """
    Return the value of an asset for the given loss type depending
    on the cost types declared in the exposure, as follows:

        case 1: cost type: aggregated:
            cost = economic value
        case 2: cost type: per asset:
            cost * number (of assets) = economic value
        case 3: cost type: per area and area type: aggregated:
            cost * area = economic value
        case 4: cost type: per area and area type: per asset:
            cost * area * number = economic value

    The same "formula" applies to retrofitting cost.
    """
    def __init__(self, cost_types, area_types,
                 deduct_abs=True, limit_abs=True):
        if set(cost_types) != set(area_types):
            raise ValueError('cost_types has keys %s, area_types has keys %s'
                             % (sorted(cost_types), sorted(area_types)))
        for ct in cost_types.values():
            assert ct in ('aggregated', 'per_asset', 'per_area'), ct
        for at in area_types.values():
            assert at in ('aggregated', 'per_asset'), at
        self.cost_types = cost_types
        self.area_types = area_types
        self.deduct_abs = deduct_abs
        self.limit_abs = limit_abs

    def __call__(self, loss_type, values, area, number):
        cost = values[loss_type]
        if cost is None:
            return numpy.nan
        cost_type = self.cost_types[loss_type]
        if cost_type == "aggregated":
            return cost
        if cost_type == "per_asset":
            return cost * number
        if cost_type == "per_area":
            area_type = self.area_types[loss_type]
            if area_type == "aggregated":
                return cost * area
            elif area_type == "per_asset":
                return cost * area * number
        # this should never happen
        raise RuntimeError('Unable to compute cost')

    def __toh5__(self):
        loss_types = sorted(self.cost_types)
        dt = numpy.dtype([('cost_type', (bytes, 10)),
                          ('area_type', (bytes, 10))])
        array = numpy.zeros(len(loss_types), dt)
        array['cost_type'] = [self.cost_types[lt] for lt in loss_types]
        array['area_type'] = [self.area_types[lt] for lt in loss_types]
        attrs = dict(deduct_abs=self.deduct_abs, limit_abs=self.limit_abs,
                     loss_types=loss_types)
        return array, attrs

    def __fromh5__(self, array, attrs):
        vars(self).update(attrs)
        self.cost_types = dict(zip(self.loss_types, array['cost_type']))
        self.area_types = dict(zip(self.loss_types, array['area_type']))

    def __repr__(self):
        return '<%s %s>' % (self.__class__.__name__, vars(self))

costcalculator = CostCalculator(
    cost_types=dict(structural='per_area'),
    area_types=dict(structural='per_asset'))


class Asset(object):
    """
    Describe an Asset as a collection of several values. A value can
    represent a replacement cost (e.g. structural cost, business
    interruption cost) or another quantity that can be considered for
    a risk analysis (e.g. occupants).

    Optionally, a Asset instance can hold also a collection of
    deductible values and insured limits considered for insured losses
    calculations.
    """
    def __init__(self,
                 asset_id,
                 taxonomy,
                 number,
                 location,
                 values,
                 area=1,
                 deductibles=None,
                 insurance_limits=None,
                 retrofitteds=None,
                 calc=costcalculator,
                 ordinal=None):
        """
        :param asset_id:
            an unique identifier of the assets within the given exposure
        :param taxonomy:
            asset taxonomy
        :param number:
            number of apartments of number of people in the given asset
        :param location:
            geographic location of the asset
        :param dict values:
            asset values keyed by loss types
        :param dict deductible:
            deductible values (expressed as a percentage relative to
            the value of the asset) keyed by loss types
        :param dict insurance_limits:
            insured limits values (expressed as a percentage relative to
            the value of the asset) keyed by loss types
        :param dict retrofitteds:
            asset retrofitting values keyed by loss types
        :param calc:
            cost calculator instance
        :param ordinal:
            asset collection ordinal
        """
        self.id = asset_id
        self.taxonomy = taxonomy
        self.number = number
        self.location = location
        self.values = values
        self.area = area
        self.retrofitteds = retrofitteds
        self.deductibles = deductibles
        self.insurance_limits = insurance_limits
        self.calc = calc
        self.ordinal = ordinal
        self._cost = {}  # cache for the costs

    def value(self, loss_type, time_event=None):
        """
        :returns: the total asset value for `loss_type`
        """
        if loss_type == 'occupants':
            return self.values['occupants_' + str(time_event)]
        try:
            val = self._cost[loss_type]
        except KeyError:
            val = self.calc(loss_type, self.values, self.area, self.number)
            self._cost[loss_type] = val
        return val

    def deductible(self, loss_type):
        """
        :returns: the deductible fraction of the asset cost for `loss_type`
        """
        val = self.calc(loss_type, self.deductibles, self.area, self.number)
        if self.calc.deduct_abs:  # convert to relative value
            return val / self.calc(loss_type, self.values,
                                   self.area, self.number)
        else:
            return val

    def insurance_limit(self, loss_type):
        """
        :returns: the limit fraction of the asset cost for `loss_type`
        """
        val = self.calc(loss_type, self.insurance_limits, self.area,
                        self.number)
        if self.calc.limit_abs:  # convert to relative value
            return val / self.calc(loss_type, self.values,
                                   self.area, self.number)
        else:
            return val

    def retrofitted(self, loss_type, time_event=None):
        """
        :returns: the asset retrofitted value for `loss_type`
        """
        if loss_type == 'occupants':
            return self.values['occupants_' + str(time_event)]
        return self.calc(loss_type, self.retrofitteds,
                         self.area, self.number)

    def __repr__(self):
        return '<Asset %s>' % self.id


def get_values(loss_type, assets, time_event=None):
    """
    :returns:
        a numpy array with the values for the given assets, depending on the
        loss_type.
    """
    return numpy.array([a.value(loss_type, time_event) for a in assets])


class RiskModel(object):
    """
    Base class. Can be used in the tests as a mock.
    """
    time_event = None  # used in scenario_risk
    compositemodel = None  # set by get_risk_model
    kind = None  # must be set in subclasses

    def __init__(self, taxonomy, risk_functions):
        self.taxonomy = taxonomy
        self.risk_functions = risk_functions

    @property
    def loss_types(self):
        """
        The list of loss types in the underlying vulnerability functions,
        in lexicographic order
        """
        return sorted(self.risk_functions)

    def get_loss_types(self, imt):
        """
        :param imt: Intensity Measure Type string
        :returns: loss types with risk functions of the given imt
        """
        return [lt for lt in self.loss_types
                if self.risk_functions[lt].imt == imt]

    def out_by_lr(self, imt, assets, hazard, epsgetter):
        """
        :param imt: restrict the risk functions to this IMT
        :param assets: an array of assets of homogeneous taxonomy
        :param hazard: a dictionary rlz -> hazard
        :param epsgetter: a callable returning epsilons for the given eids
        :returns: a dictionary (l, r) -> output
        """
        out_by_lr = AccumDict()
        out_by_lr.assets = assets
        loss_types = self.get_loss_types(imt)
        for rlz in sorted(hazard):
            haz = hazard[rlz]
            if len(haz) == 0:
                continue
            r = rlz.ordinal
            for loss_type in loss_types:
                out = self(loss_type, assets, haz, epsgetter)
                if out:  # can be None in scenario_risk with no valid values
                    l = self.compositemodel.lti[loss_type]
                    out.hid = r
                    out.weight = rlz.weight
                    out_by_lr[l, r] = out
        return out_by_lr

    def __repr__(self):
        return '<%s%s>' % (self.__class__.__name__, list(self.risk_functions))


def rescale(curves, values):
    """
    Multiply the losses in each curve of kind (losses, poes) by the
    corresponding value.
    """
    n = len(curves)
    assert n == len(values), (n, len(values))
    losses = [curves[i, 0] * values[i] for i in range(n)]
    poes = curves[:, 1]
    return numpy.array([[losses[i], poes[i]] for i in range(n)])


@registry.add('classical_risk', 'classical', 'disaggregation')
class Classical(RiskModel):
    """
    Classical PSHA-Based RiskModel.

    1) Compute loss curves, loss maps for each realization.
    2) Compute (if more than one realization is given) mean and
       quantiles loss curves and maps.

    Per-realization Outputs contain the following fields:

    :attr assets:
      an iterable over N assets the outputs refer to
    :attr loss_curves:
      a numpy array of N loss curves. If the curve resolution is C, the final
      shape of the array will be (N, 2, C), where the `two` accounts for
      the losses/poes dimensions
    :attr average_losses:
      a numpy array of N average loss values
    :attr insured_curves:
      a numpy array of N insured loss curves, shaped (N, 2, C)
    :attr average_insured_losses:
      a numpy array of N average insured loss values
    :attr loss_maps:
      a numpy array of P elements holding N loss maps where P is the
      number of `conditional_loss_poes` considered. Shape: (P, N)

    The statistical outputs are stored into
    :class:`openquake.risklib.scientific.Output`,
    which holds the following fields:

    :attr assets:
      an iterable of N assets the outputs refer to
    :attr mean_curves:
       A numpy array with N mean loss curves. Shape: (N, 2)
    :attr mean_average_losses:
       A numpy array with N mean average loss values
    :attr mean_maps:
       A numpy array with P mean loss maps. Shape: (P, N)
    :attr mean_fractions:
       A numpy array with F mean fractions, where F is the number of PoEs
       used for disaggregation. Shape: (F, N)
    :attr quantile_curves:
       A numpy array with Q quantile curves (Q = number of quantiles).
       Shape: (Q, N, 2, C)
    :attr quantile_average_losses:
       A numpy array shaped (Q, N) with average losses
    :attr quantile_maps:
       A numpy array with Q quantile maps shaped (Q, P, N)
    :attr quantile_fractions:
       A numpy array with Q quantile maps shaped (Q, F, N)
    :attr mean_insured_curves:
       A numpy array with N mean insured loss curves. Shape: (N, 2)
    :attr mean_average_insured_losses:
       A numpy array with N mean average insured loss values
    :attr quantile_insured_curves:
       A numpy array with Q quantile insured curves (Q = number of quantiles).
       Shape: (Q, N, 2, C)
    :attr quantile_average_insured_losses:
       A numpy array shaped (Q, N) with average insured losses
    """
    kind = 'vulnerability'

    def __init__(self, taxonomy, vulnerability_functions,
                 hazard_imtls, lrem_steps_per_interval,
                 conditional_loss_poes, poes_disagg,
                 insured_losses=False):
        """
        :param imt:
            Intensity Measure Type for this riskmodel
        :param taxonomy:
            Taxonomy for this riskmodel
        :param vulnerability_functions:
            Dictionary of vulnerability functions by loss type
        :param hazard_imtls:
            The intensity measure types and levels of the hazard computation
        :param lrem_steps_per_interval:
            Configuration parameter
        :param poes_disagg:
            Configuration parameter
        :param poes_disagg:
            Probability of Exceedance levels used for disaggregate losses by
            taxonomy.
        :param bool insured_losses:
            True if insured loss curves should be computed

        See :func:`openquake.risklib.scientific.classical` for a description
        of the other parameters.
        """
        self.taxonomy = taxonomy
        self.risk_functions = vulnerability_functions
        self.hazard_imtls = hazard_imtls
        self.lrem_steps_per_interval = lrem_steps_per_interval
        self.conditional_loss_poes = conditional_loss_poes
        self.poes_disagg = poes_disagg
        self.insured_losses = insured_losses
        self.loss_ratios = {
            lt: vf.mean_loss_ratios_with_steps(lrem_steps_per_interval)
            for lt, vf in vulnerability_functions.items()}

    def __call__(self, loss_type, assets, hazard_curve, _eps=None):
        """
        :param str loss_type:
            the loss type considered
        :param assets:
            assets is an iterator over N
            :class:`openquake.risklib.scientific.Asset` instances
        :param hazard_curve:
            an array of poes
        :param _eps:
            ignored, here only for API compatibility with other calculators
        :returns:
            a :class:`openquake.risklib.scientific.Classical.Output` instance.
        """
        n = len(assets)
        vf = self.risk_functions[loss_type]
        imls = self.hazard_imtls[vf.imt]
        curves = [scientific.classical(
            vf, imls, hazard_curve, self.lrem_steps_per_interval)] * n
        average_losses = utils.numpy_map(scientific.average_loss, curves)
        maps = scientific.loss_map_matrix(self.conditional_loss_poes, curves)
        values = get_values(loss_type, assets)

        if self.insured_losses and loss_type != 'occupants':
            deductibles = [a.deductible(loss_type) for a in assets]
            limits = [a.insurance_limit(loss_type) for a in assets]

            insured_curves = rescale(
                utils.numpy_map(scientific.insured_loss_curve,
                                curves, deductibles, limits), values)
            average_insured_losses = utils.numpy_map(
                scientific.average_loss, insured_curves)
        else:
            insured_curves = None
            average_insured_losses = None

        return scientific.Output(
            assets, loss_type,
            loss_curves=rescale(numpy.array(curves), values),
            average_losses=values * average_losses,
            insured_curves=insured_curves,
            average_insured_losses=average_insured_losses,
            loss_maps=values * maps)


@registry.add('event_based_risk', 'event_based', 'event_based_rupture')
class ProbabilisticEventBased(RiskModel):
    """
    Implements the Probabilistic Event Based riskmodel

    Per-realization Output are saved into
    :class:`openquake.risklib.scientific.ProbabilisticEventBased.Output`
    which contains the several fields:

    :attr assets:
      an iterable over N assets the outputs refer to

    :attr loss_matrix:
      an array of losses shaped N x T (where T is the number of events)

    :attr loss_curves:
      a numpy array of N loss curves. If the curve resolution is C, the final
      shape of the array will be (N, 2, C), where the `two` accounts for
      the losses/poes dimensions

    :attr average_losses:
      a numpy array of N average loss values

    :attr stddev_losses:
      a numpy array holding N standard deviation of losses

    :attr insured_curves:
      a numpy array of N insured loss curves, shaped (N, 2, C)

    :attr average_insured_losses:
      a numpy array of N average insured loss values

    :attr stddev_insured_losses:
      a numpy array holding N standard deviation of losses

    :attr loss_maps:
      a numpy array of P elements holding N loss maps where P is the
      number of `conditional_loss_poes` considered. Shape: (P, N)

    :attr dict event_loss_table:
      a dictionary mapping event ids to aggregate loss values

    The statistical outputs are stored into
    :class:`openquake.risklib.scientific.Output` objects.
    """
    kind = 'vulnerability'

    def __init__(
            self, taxonomy, vulnerability_functions, loss_curve_resolution,
            conditional_loss_poes, insured_losses=False):
        """
        See :func:`openquake.risklib.scientific.event_based` for a description
        of the input parameters.
        """
        self.taxonomy = taxonomy
        self.risk_functions = vulnerability_functions
        self.loss_curve_resolution = loss_curve_resolution
        self.conditional_loss_poes = conditional_loss_poes
        self.insured_losses = insured_losses

    def __call__(self, loss_type, assets, gmvs, epsgetter):
        """
        :param str loss_type:
            the loss type considered
        :param assets:
           a list of assets on the same site and with the same taxonomy
        :param gmvs:
           an instance of :class:`openquake.risklib.riskinput.Gmvs`
        :param epsgetter:
           a callable returning the correct epsilons for the given gmvs
        :returns:
            a :class:
            `openquake.risklib.scientific.ProbabilisticEventBased.Output`
            instance.
        """
        eids = gmvs['eid']
        E = len(gmvs)
        I = self.insured_losses + 1
        N = len(assets)
        loss_ratios = numpy.zeros((N, E, I), F32)
<<<<<<< HEAD
        losses = numpy.zeros((N, E, I), F32)
        cb = self.compositemodel.curve_builders[
            self.compositemodel.lti[loss_type]]
        vf = self.risk_functions[loss_type]
        means, covs, idxs = vf.interpolate(gmvs['gmv'])
=======
>>>>>>> 582eb8c9
        for i, asset in enumerate(assets):
            epsilons = epsgetter(asset.ordinal, eids)
            if epsilons is not None:
                ratios = vf.apply_to(means, covs, idxs, epsilons)
            else:
                ratios = means
            loss_ratios[i, :, 0] = ratios
            if self.insured_losses and loss_type != 'occupants':
                loss_ratios[i, :, 1] = scientific.insured_losses(
                    ratios,  asset.deductible(loss_type),
                    asset.insurance_limit(loss_type))
        return scientific.Output(
            assets, loss_type, loss_ratios=loss_ratios, eids=eids)


@registry.add('classical_bcr')
class ClassicalBCR(RiskModel):

    kind = 'vulnerability'

    def __init__(self, taxonomy,
                 vulnerability_functions_orig,
                 vulnerability_functions_retro,
                 hazard_imtls,
                 lrem_steps_per_interval,
                 interest_rate, asset_life_expectancy):
        self.taxonomy = taxonomy
        self.risk_functions = vulnerability_functions_orig
        self.retro_functions = vulnerability_functions_retro
        self.assets = None  # set a __call__ time
        self.interest_rate = interest_rate
        self.asset_life_expectancy = asset_life_expectancy
        self.hazard_imtls = hazard_imtls
        self.lrem_steps_per_interval = lrem_steps_per_interval

    def __call__(self, loss_type, assets, hazard, _eps=None, _eids=None):
        """
        :param loss_type: the loss type
        :param assets: a list of N assets of the same taxonomy
        :param hazard: an hazard curve
        :param _eps: dummy parameter, unused
        :param _eids: dummy parameter, unused
        :returns: a :class:`openquake.risklib.scientific.Output` instance
        """
        n = len(assets)
        self.assets = assets
        vf = self.risk_functions[loss_type]
        imls = self.hazard_imtls[vf.imt]
        vf_retro = self.retro_functions[loss_type]
        curves_orig = functools.partial(scientific.classical, vf, imls,
                                        steps=self.lrem_steps_per_interval)
        curves_retro = functools.partial(scientific.classical, vf_retro, imls,
                                         steps=self.lrem_steps_per_interval)
        original_loss_curves = utils.numpy_map(curves_orig, [hazard] * n)
        retrofitted_loss_curves = utils.numpy_map(curves_retro, [hazard] * n)

        eal_original = utils.numpy_map(
            scientific.average_loss, original_loss_curves)

        eal_retrofitted = utils.numpy_map(
            scientific.average_loss, retrofitted_loss_curves)

        bcr_results = [
            scientific.bcr(
                eal_original[i], eal_retrofitted[i],
                self.interest_rate, self.asset_life_expectancy,
                asset.value(loss_type), asset.retrofitted(loss_type))
            for i, asset in enumerate(assets)]

        return scientific.Output(
            assets, loss_type,
            data=list(zip(eal_original, eal_retrofitted, bcr_results)))


@registry.add('scenario_risk', 'scenario')
class Scenario(RiskModel):
    """
    Implements the Scenario riskmodel
    """
    kind = 'vulnerability'

    def __init__(self, taxonomy, vulnerability_functions,
                 insured_losses, time_event=None):
        self.taxonomy = taxonomy
        self.risk_functions = vulnerability_functions
        self.insured_losses = insured_losses
        self.time_event = time_event

    def __call__(self, loss_type, assets, ground_motion_values, epsgetter):
        epsilons = epsgetter()
        values = get_values(loss_type, assets, self.time_event)
        ok = ~numpy.isnan(values)
        if not ok.any():
            # there are no assets with a value
            return
        # there may be assets without a value
        missing_value = not ok.all()
        if missing_value:
            assets = assets[ok]
            epsilons = epsilons[ok]

        # a matrix of N x E elements
        vf = self.risk_functions[loss_type]
        means, covs, idxs = vf.interpolate(ground_motion_values)
        loss_ratio_matrix = numpy.zeros((len(assets), len(epsilons[0])))
        for i, eps in enumerate(epsilons):
            loss_ratio_matrix[i] = vf.apply_to(means, covs, idxs, eps)
        # another matrix of N x E elements
        loss_matrix = (loss_ratio_matrix.T * values).T
        # an array of E elements
        aggregate_losses = loss_matrix.sum(axis=0)

        if self.insured_losses and loss_type != "occupants":
            deductibles = [a.deductible(loss_type) for a in assets]
            limits = [a.insurance_limit(loss_type) for a in assets]
            insured_loss_ratio_matrix = utils.numpy_map(
                scientific.insured_losses,
                loss_ratio_matrix, deductibles, limits)
            insured_loss_matrix = (insured_loss_ratio_matrix.T * values).T
        else:
            insured_loss_matrix = numpy.empty_like(loss_ratio_matrix)
            insured_loss_matrix.fill(numpy.nan)

        # aggregating per asset, getting a vector of E elements
        insured_losses = insured_loss_matrix.sum(axis=0)
        return scientific.Output(
            assets, loss_type, loss_matrix=loss_matrix,
            loss_ratio_matrix=loss_ratio_matrix,
            aggregate_losses=aggregate_losses,
            insured_loss_matrix=insured_loss_matrix,
            insured_losses=insured_losses)


@registry.add('scenario_damage')
class Damage(RiskModel):
    """
    Implements the ScenarioDamage riskmodel
    """
    kind = 'fragility'

    def __init__(self, taxonomy, fragility_functions):
        self.taxonomy = taxonomy
        self.risk_functions = fragility_functions

    def __call__(self, loss_type, assets, gmvs, _eps=None):
        """
        :param loss_type: the loss type
        :param assets: a list of N assets of the same taxonomy
        :param gmvs: an array of E elements
        :param _eps: dummy parameter, unused
        :returns: an array of N assets and an array of N x E x D elements

        where N is the number of points, E the number of events
        and D the number of damage states.
        """
        n = len(assets)
        ffs = self.risk_functions[loss_type]
        damages = numpy.array(
            [scientific.scenario_damage(ffs, gmv) for gmv in gmvs])
        return scientific.Output(assets, loss_type, damages=[damages] * n)


@registry.add('classical_damage')
class ClassicalDamage(Damage):
    """
    Implements the ClassicalDamage riskmodel
    """
    kind = 'fragility'

    def __init__(self, taxonomy, fragility_functions,
                 hazard_imtls, investigation_time,
                 risk_investigation_time):
        self.taxonomy = taxonomy
        self.risk_functions = fragility_functions
        self.hazard_imtls = hazard_imtls
        self.investigation_time = investigation_time
        self.risk_investigation_time = risk_investigation_time

    def __call__(self, loss_type, assets, hazard_curve, _eps=None):
        """
        :param loss_type: the loss type
        :param assets: a list of N assets of the same taxonomy
        :param hazard_curve: an hazard curve array
        :returns: an array of N assets and an array of N x D elements

        where N is the number of points and D the number of damage states.
        """
        ffl = self.risk_functions[loss_type]
        hazard_imls = self.hazard_imtls[ffl.imt]
        damage = scientific.classical_damage(
            ffl, hazard_imls, hazard_curve,
            investigation_time=self.investigation_time,
            risk_investigation_time=self.risk_investigation_time)
        return scientific.Output(
            assets, loss_type, damages=[a.number * damage for a in assets])


# NB: the approach used here relies on the convention of having the
# names of the arguments of the riskmodel class to be equal to the
# names of the parameter in the oqparam object. This is view as a
# feature, since it forces people to be consistent with the names,
# in the spirit of the 'convention over configuration' philosophy
def get_riskmodel(taxonomy, oqparam, **extra):
    """
    Return an instance of the correct riskmodel class, depending on the
    attribute `calculation_mode` of the object `oqparam`.

    :param taxonomy:
        a taxonomy string
    :param oqparam:
        an object containing the parameters needed by the riskmodel class
    :param extra:
        extra parameters to pass to the riskmodel class
    """
    riskmodel_class = registry[oqparam.calculation_mode]
    # arguments needed to instantiate the riskmodel class
    argnames = inspect.getargspec(riskmodel_class.__init__).args[3:]

    # arguments extracted from oqparam
    known_args = set(name for name, value in
                     inspect.getmembers(oqparam.__class__)
                     if isinstance(value, valid.Param))
    all_args = {}
    for argname in argnames:
        if argname in known_args:
            all_args[argname] = getattr(oqparam, argname)

    if 'hazard_imtls' in argnames:  # special case
        all_args['hazard_imtls'] = oqparam.imtls
    all_args.update(extra)
    missing = set(argnames) - set(all_args)
    if missing:
        raise TypeError('Missing parameter: %s' % ', '.join(missing))

    return riskmodel_class(taxonomy, **all_args)<|MERGE_RESOLUTION|>--- conflicted
+++ resolved
@@ -514,14 +514,8 @@
         I = self.insured_losses + 1
         N = len(assets)
         loss_ratios = numpy.zeros((N, E, I), F32)
-<<<<<<< HEAD
-        losses = numpy.zeros((N, E, I), F32)
-        cb = self.compositemodel.curve_builders[
-            self.compositemodel.lti[loss_type]]
         vf = self.risk_functions[loss_type]
         means, covs, idxs = vf.interpolate(gmvs['gmv'])
-=======
->>>>>>> 582eb8c9
         for i, asset in enumerate(assets):
             epsilons = epsgetter(asset.ordinal, eids)
             if epsilons is not None:
