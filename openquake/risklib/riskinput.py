# -*- coding: utf-8 -*-
# vim: tabstop=4 shiftwidth=4 softtabstop=4
#
# Copyright (C) 2015-2016 GEM Foundation
#
# OpenQuake is free software: you can redistribute it and/or modify it
# under the terms of the GNU Affero General Public License as published
# by the Free Software Foundation, either version 3 of the License, or
# (at your option) any later version.
#
# OpenQuake is distributed in the hope that it will be useful,
# but WITHOUT ANY WARRANTY; without even the implied warranty of
# MERCHANTABILITY or FITNESS FOR A PARTICULAR PURPOSE.  See the
# GNU Affero General Public License for more details.
#
# You should have received a copy of the GNU Affero General Public License
# along with OpenQuake. If not, see <http://www.gnu.org/licenses/>.

import operator
import logging
import collections
import numpy

from openquake.baselib import hdf5
from openquake.baselib.python3compat import zip
from openquake.baselib.performance import Monitor
from openquake.baselib.general import groupby, group_array, split_in_blocks
from openquake.hazardlib import site, calc
from openquake.risklib import scientific, riskmodels

U8 = numpy.uint8
U16 = numpy.uint16
U32 = numpy.uint32
F32 = numpy.float32

FIELDS = ('site_id', 'lon', 'lat', 'idx', 'taxonomy', 'area', 'number',
          'occupants', 'deductible-', 'insurance_limit-', 'retrofitted-')

by_taxonomy = operator.attrgetter('taxonomy')


class AssetCollection(object):
    D, I, R = len('deductible-'), len('insurance_limit-'), len('retrofitted-')

    def __init__(self, assets_by_site, cost_calculator, time_event,
                 time_events=''):
        self.cc = cost_calculator
        self.time_event = time_event
        self.time_events = hdf5.array_of_vstr(time_events)
        self.array, self.taxonomies = self.build_asset_collection(
            assets_by_site, time_event)
        fields = self.array.dtype.names
        self.loss_types = hdf5.array_of_vstr(
            sorted(f for f in fields if not f.startswith(FIELDS)))
        self.deduc = hdf5.array_of_vstr(
            n for n in fields if n.startswith('deductible-'))
        self.i_lim = hdf5.array_of_vstr(
            n for n in fields if n.startswith('insurance_limit-'))
        self.retro = hdf5.array_of_vstr(
            n for n in fields if n.startswith('retrofitted-'))

    def assets_by_site(self):
        """
        :returns: numpy array of lists with the assets by each site
        """
        assetcol = self.array
        site_ids = sorted(set(assetcol['site_id']))
        assets_by_site = [[] for sid in site_ids]
        index = dict(zip(site_ids, range(len(site_ids))))
        for i, ass in enumerate(assetcol):
            assets_by_site[index[ass['site_id']]].append(self[i])
        return numpy.array(assets_by_site)

    def __iter__(self):
        for i in range(len(self)):
            yield self[i]

    def __getitem__(self, indices):
        if isinstance(indices, int):  # single asset
            a = self.array[indices]
            values = {lt: a[str(lt)] for lt in self.loss_types}
            if 'occupants' in self.array.dtype.names:
                values['occupants_' + str(self.time_event)] = a['occupants']
            return riskmodels.Asset(
                    a['idx'],
                    self.taxonomies[a['taxonomy']],
                    number=a['number'],
                    location=(a['lon'], a['lat']),
                    values=values,
                    area=a['area'],
                    deductibles={lt[self.D:]: a[lt] for lt in self.deduc},
                    insurance_limits={lt[self.I:]: a[lt] for lt in self.i_lim},
                    retrofitteds={lt[self.R:]: a[lt] for lt in self.retro},
                    calc=self.cc, ordinal=indices)
        new = object.__new__(self.__class__)
        new.time_event = self.time_event
        new.array = self.array[indices]
        new.taxonomies = self.taxonomies
        return new

    def __len__(self):
        return len(self.array)

    def __toh5__(self):
        attrs = {'time_event': self.time_event or 'None',
                 'time_events': self.time_events,
                 'loss_types': self.loss_types,
                 'deduc': self.deduc, 'i_lim': self.i_lim, 'retro': self.retro,
                 'nbytes': self.array.nbytes}
        return dict(array=self.array, taxonomies=self.taxonomies,
                    cost_calculator=self.cc), attrs

    def __fromh5__(self, dic, attrs):
        vars(self).update(attrs)
        self.array = dic['array'].value
        self.taxonomies = dic['taxonomies'].value
        self.cc = dic['cost_calculator']

    @staticmethod
    def build_asset_collection(assets_by_site, time_event=None):
        """
        :param assets_by_site: a list of lists of assets
        :param time_event: a time event string (or None)
        :returns: two arrays `assetcol` and `taxonomies`
        """
        for assets in assets_by_site:
            if len(assets):
                first_asset = assets[0]
                break
        else:  # no break
            raise ValueError('There are no assets!')
        candidate_loss_types = list(first_asset.values)
        loss_types = []
        the_occupants = 'occupants_%s' % time_event
        for candidate in candidate_loss_types:
            if candidate.startswith('occupants'):
                if candidate == the_occupants:
                    loss_types.append('occupants')
                # discard occupants for different time periods
            else:
                loss_types.append(candidate)
        deductible_d = first_asset.deductibles or {}
        limit_d = first_asset.insurance_limits or {}
        retrofitting_d = first_asset.retrofitteds or {}
        deductibles = ['deductible-%s' % name for name in deductible_d]
        limits = ['insurance_limit-%s' % name for name in limit_d]
        retrofittings = ['retrofitted-%s' % n for n in retrofitting_d]
        float_fields = loss_types + deductibles + limits + retrofittings
        taxonomies = set()
        for assets in assets_by_site:
            for asset in assets:
                taxonomies.add(asset.taxonomy)
        sorted_taxonomies = sorted(taxonomies)
        asset_dt = numpy.dtype(
            [('idx', U32), ('lon', F32), ('lat', F32), ('site_id', U32),
             ('taxonomy', U32), ('number', F32), ('area', F32)] + [
                 (str(name), float) for name in float_fields])
        num_assets = sum(len(assets) for assets in assets_by_site)
        assetcol = numpy.zeros(num_assets, asset_dt)
        asset_ordinal = 0
        fields = set(asset_dt.fields)
        for sid, assets_ in enumerate(assets_by_site):
            for asset in sorted(assets_, key=operator.attrgetter('id')):
                asset.ordinal = asset_ordinal
                record = assetcol[asset_ordinal]
                asset_ordinal += 1
                for field in fields:
                    if field == 'taxonomy':
                        value = sorted_taxonomies.index(asset.taxonomy)
                    elif field == 'number':
                        value = asset.number
                    elif field == 'area':
                        value = asset.area
                    elif field == 'idx':
                        value = asset.id
                    elif field == 'site_id':
                        value = sid
                    elif field == 'lon':
                        value = asset.location[0]
                    elif field == 'lat':
                        value = asset.location[1]
                    elif field == 'occupants':
                        value = asset.values[the_occupants]
                    else:
                        try:
                            name, lt = field.split('-')
                        except ValueError:  # no - in field
                            name, lt = 'value', field
                        # the line below retrieve one of `deductibles`,
                        # `insured_limits` or `retrofitteds` ("s" suffix)
                        value = getattr(asset, name + 's')[lt]
                    record[field] = value
        return assetcol, numpy.array(sorted_taxonomies, hdf5.vstr)


class CompositeRiskModel(collections.Mapping):
    """
    A container (imt, taxonomy) -> riskmodel.

    :param riskmodels: a dictionary (imt, taxonomy) -> riskmodel
    :param damage_states: None or a list of damage states
    """
    def __init__(self, riskmodels, damage_states=None):
        self.damage_states = damage_states  # not None for damage calculations
        self._riskmodels = riskmodels
        self.loss_types = []
        self.curve_builders = []
        self.lti = {}  # loss_type -> idx
        self.covs = 0  # number of coefficients of variation
        self.taxonomies = []  # populated in get_risk_model

    def get_min_iml(self):
        iml = collections.defaultdict(list)
        for taxo, rm in self._riskmodels.items():
            for lt, rf in rm.risk_functions.items():
                iml[rf.imt].append(rf.imls[0])
        return {imt: min(iml[imt]) for imt in iml}

    def build_loss_dtypes(self, conditional_loss_poes, insured_losses=False):
        """
        :param conditional_loss_poes:
            configuration parameter
        :param insured_losses:
            configuration parameter
        :returns:
           loss_curve_dt and loss_maps_dt
        """
        lst = [('poe-%s' % poe, F32) for poe in conditional_loss_poes]
        if insured_losses:
            lst += [(name + '_ins', pair) for name, pair in lst]
        lm_dt = numpy.dtype(lst)
        lc_list = []
        lm_list = []
        for cb in (b for b in self.curve_builders if b.user_provided):
            pairs = [('losses', (F32, cb.curve_resolution)),
                     ('poes', (F32, cb.curve_resolution)),
                     ('avg', F32)]
            if insured_losses:
                pairs += [(name + '_ins', pair) for name, pair in pairs]
            lc_list.append((cb.loss_type, numpy.dtype(pairs)))
            lm_list.append((cb.loss_type, lm_dt))
        loss_curve_dt = numpy.dtype(lc_list) if lc_list else None
        loss_maps_dt = numpy.dtype(lm_list) if lm_list else None
        return loss_curve_dt, loss_maps_dt

    # FIXME: scheduled for removal once we change agg_curve to be built from
    # the user-provided loss ratios
    def build_all_loss_dtypes(self, curve_resolution, conditional_loss_poes,
                              insured_losses=False):
        """
        :param conditional_loss_poes:
            configuration parameter
        :param insured_losses:
            configuration parameter
        :returns:
           loss_curve_dt and loss_maps_dt
        """
        lst = [('poe-%s' % poe, F32) for poe in conditional_loss_poes]
        if insured_losses:
            lst += [(name + '_ins', pair) for name, pair in lst]
        lm_dt = numpy.dtype(lst)
        lc_list = []
        lm_list = []
        for loss_type in self.loss_types:
            pairs = [('losses', (F32, curve_resolution)),
                     ('poes', (F32, curve_resolution)),
                     ('avg', F32)]
            if insured_losses:
                pairs += [(name + '_ins', pair) for name, pair in pairs]
            lc_list.append((loss_type, numpy.dtype(pairs)))
            lm_list.append((loss_type, lm_dt))
        loss_curve_dt = numpy.dtype(lc_list) if lc_list else None
        loss_maps_dt = numpy.dtype(lm_list) if lm_list else None
        return loss_curve_dt, loss_maps_dt

    def make_curve_builders(self, oqparam):
        """
        Populate the inner lists .loss_types, .curve_builders.
        """
        default_loss_ratios = numpy.linspace(
            0, 1, oqparam.loss_curve_resolution + 1)[1:]
        loss_types = self._get_loss_types()
        for l, loss_type in enumerate(loss_types):
            if oqparam.calculation_mode in ('classical', 'classical_risk'):
                curve_resolutions = set()
                lines = []
                for key in sorted(self):
                    rm = self[key]
                    if loss_type in rm.loss_ratios:
                        ratios = rm.loss_ratios[loss_type]
                        curve_resolutions.add(len(ratios))
                        lines.append('%s %d' % (
                            rm.risk_functions[loss_type], len(ratios)))
                if len(curve_resolutions) > 1:
                    logging.info(
                        'Different num_loss_ratios:\n%s', '\n'.join(lines))
                cb = scientific.CurveBuilder(
                    loss_type, ratios, True,
                    oqparam.conditional_loss_poes, oqparam.insured_losses,
                    curve_resolution=max(curve_resolutions))
            elif loss_type in oqparam.loss_ratios:  # loss_ratios provided
                cb = scientific.CurveBuilder(
                    loss_type, oqparam.loss_ratios[loss_type], True,
                    oqparam.conditional_loss_poes, oqparam.insured_losses)
            else:  # no loss_ratios provided
                cb = scientific.CurveBuilder(
                    loss_type, default_loss_ratios, False,
                    oqparam.conditional_loss_poes, oqparam.insured_losses)
            self.curve_builders.append(cb)
            self.loss_types.append(loss_type)
            self.lti[loss_type] = l

    def get_loss_ratios(self):
        """
        :returns: a 1-dimensional composite array with loss ratios by loss type
        """
        lst = [('user_provided', numpy.bool)]
        for cb in self.curve_builders:
            lst.append((cb.loss_type, F32, len(cb.ratios)))
        loss_ratios = numpy.zeros(1, numpy.dtype(lst))
        for cb in self.curve_builders:
            loss_ratios['user_provided'] = cb.user_provided
            loss_ratios[cb.loss_type] = tuple(cb.ratios)
        return loss_ratios

    def _get_loss_types(self):
        """
        :returns: a sorted list with all the loss_types contained in the model
        """
        ltypes = set()
        for rm in self.values():
            ltypes.update(rm.loss_types)
        return sorted(ltypes)

    def __getitem__(self, taxonomy):
        return self._riskmodels[taxonomy]

    def __iter__(self):
        return iter(sorted(self._riskmodels))

    def __len__(self):
        return len(self._riskmodels)

    def build_input(self, hazards_by_site, assetcol, eps_dict):
        """
        :param hazards_by_site: an array of hazards per each site
        :param assetcol: AssetCollection instance
        :param eps_dict: a dictionary of epsilons
        :returns: a :class:`RiskInput` instance
        """
        return RiskInput(hazards_by_site, assetcol, eps_dict)

    def build_inputs_from_ruptures(
            self, imts, sitecol, all_ruptures, trunc_level, correl_model,
            min_iml, eps, hint):
        """
        :param imts: list of intensity measure type strings
        :param sitecol: a SiteCollection instance
        :param all_ruptures: the complete list of EBRupture instances
        :param trunc_level: the truncation level (or None)
        :param correl_model: the correlation model (or None)
        :param min_iml: an array of minimum IMLs per IMT
        :param eps: a matrix of epsilons of shape (N, E) or None
        :param hint: hint for how many blocks to generate

        Yield :class:`RiskInputFromRuptures` instances.
        """
        by_grp_id = operator.attrgetter('grp_id')
        for ses_ruptures in split_in_blocks(
                all_ruptures, hint or 1, key=by_grp_id,
                weight=operator.attrgetter('weight')):
            eids = []
            for sr in ses_ruptures:
                eids.extend(sr.events['eid'])
            yield RiskInputFromRuptures(
                imts, sitecol, ses_ruptures,
                trunc_level, correl_model, min_iml,
                eps[:, eids] if eps is not None else None, eids)

    def gen_outputs(self, riskinput, rlzs_assoc, monitor,
                    assetcol=None):
        """
        Group the assets per taxonomy and compute the outputs by using the
        underlying riskmodels. Yield the outputs generated as dictionaries
        out_by_lr.

        :param riskinput: a RiskInput instance
        :param rlzs_assoc: a RlzsAssoc instance
        :param monitor: a monitor object used to measure the performance
        :param assetcol: not None only for event based risk
        """
        mon_hazard = monitor('building hazard')
        mon_risk = monitor('riskmodel.out_by_lr', measuremem=False)
        with mon_hazard:
            assets_by_site = (riskinput.assets_by_site if assetcol is None
                              else assetcol.assets_by_site())
            hazard_by_site = riskinput.get_hazard(
                rlzs_assoc, mon_hazard(measuremem=False))
        for i, assets in enumerate(assets_by_site):
            hazard = hazard_by_site[i]
            the_assets = groupby(assets, by_taxonomy)
            for taxonomy, assets in the_assets.items():
                riskmodel = self[taxonomy]
                epsgetter = riskinput.epsilon_getter(
                    [asset.ordinal for asset in assets])
                with mon_risk:
                    yield riskmodel.out_by_lr(assets, hazard, epsgetter)
        if hasattr(hazard_by_site, 'close'):  # for event based risk
            monitor.gmfbytes = hazard_by_site.close()

    def __repr__(self):
        lines = ['%s: %s' % item for item in sorted(self.items())]
        return '<%s(%d, %d)\n%s>' % (
            self.__class__.__name__, len(lines), self.covs, '\n'.join(lines))


class RiskInput(object):
    """
    Contains all the assets and hazard values associated to a given
    imt and site.

    :param imt_taxonomies: a pair (IMT, taxonomies)
    :param hazard_by_site: array of hazards, one per site
    :param assets_by_site: array of assets, one per site
    :param eps_dict: dictionary of epsilons
    """
    def __init__(self, hazard_by_site, assets_by_site, eps_dict):
        self.hazard_by_site = hazard_by_site
        self.assets_by_site = assets_by_site
        self.eps = eps_dict
        taxonomies_set = set()
        aids = []
        for assets in self.assets_by_site:
            for asset in assets:
                taxonomies_set.add(asset.taxonomy)
                aids.append(asset.ordinal)
        self.aids = numpy.array(aids, numpy.uint32)
        self.taxonomies = sorted(taxonomies_set)
        self.eids = None  # for API compatibility with RiskInputFromRuptures
<<<<<<< HEAD
        self.eps = eps_dict
        self.weight = len(self.aids)
=======
>>>>>>> 6f0c6759

    @property
    def imt_taxonomies(self):
        """Return a list of pairs (imt, taxonomies) with a single element"""
        return [(self.imt, self.taxonomies)]

    def epsilon_getter(self, asset_ordinals):
        """
        :param asset_ordinals: list of ordinals of the assets
        :returns: a closure returning an array of epsilons from the event IDs
        """
        return lambda dummy1, dummy2: (
            [self.eps[aid] for aid in asset_ordinals]
            if self.eps else None)

    def get_hazard(self, rlzs_assoc, monitor=Monitor()):
        """
        :param rlzs_assoc:
            :class:`openquake.commonlib.source.RlzsAssoc` instance
        :param monitor:
            a :class:`openquake.baselib.performance.Monitor` instance
        :returns:
            list of hazard dictionaries imt -> rlz -> haz per each site
        """
<<<<<<< HEAD
        if rlzs_assoc is None:  # case ebr_from_gmfs
            return [{self.imt: hazard} for hazard in self.hazard_by_site]
        return [{self.imt: rlzs_assoc.combine(hazard)}
                for hazard in self.hazard_by_site]

    def __repr__(self):
        return '<%s IMT=%s, taxonomy=%s, %d asset(s)>' % (
            self.__class__.__name__, self.imt, ', '.join(self.taxonomies),
            self.weight)
=======
        return [{imt: rlzs_assoc.combine(haz[imt]) for imt in haz}
                for haz in self.hazard_by_site]

    def __repr__(self):
        return '<%s taxonomies=%s, weight=%d>' % (
            self.__class__.__name__, ', '.join(self.taxonomies), self.weight)
>>>>>>> 6f0c6759


def make_eps(assets_by_site, num_samples, seed, correlation):
    """
    :param assets_by_site: a list of lists of assets
    :param int num_samples: the number of ruptures
    :param int seed: a random seed
    :param float correlation: the correlation coefficient
    :returns: epsilons matrix of shape (num_assets, num_samples)
    """
    all_assets = (a for assets in assets_by_site for a in assets)
    assets_by_taxo = groupby(all_assets, by_taxonomy)
    num_assets = sum(map(len, assets_by_site))
    eps = numpy.zeros((num_assets, num_samples), numpy.float32)
    for taxonomy, assets in assets_by_taxo.items():
        # the association with the epsilons is done in order
        assets.sort(key=operator.attrgetter('id'))
        shape = (len(assets), num_samples)
        logging.info('Building %s epsilons for taxonomy %s', shape, taxonomy)
        zeros = numpy.zeros(shape)
        epsilons = scientific.make_epsilons(zeros, seed, correlation)
        for asset, epsrow in zip(assets, epsilons):
            eps[asset.ordinal] = epsrow
    return eps


class GmvEidDset(object):
    dt = numpy.dtype([('gmv', F32), ('eid', U32)])

    def __init__(self):
        self.pairs = []

    def append(self, gmv, eid):
        self.pairs.append((gmv, eid))

    @property
    def value(self):
        return numpy.array(self.pairs, self.dt)

    def __len__(self):
        return len(self.pairs)


def str2rsi(key):
    rlzi, sid, imt = key.split('/')
    return int(rlzi[4:]), int(sid[4:]), imt


def rsi2str(rlzi, sid, imt):
    return 'rlz-%04d/sid-%04d/%s' % (rlzi, sid, imt)


def gmf_array(gmfs_by_sid_imt, imtls):
    dt = numpy.dtype([('sid', U16), ('imti', U8), ('gmv', F32), ('eid', U32)])
    rows = []
    for key in gmfs_by_sid_imt:
        sid = int(key[4:])  # has the form "sid-XXXX"
        gmvs_by_imt = gmfs_by_sid_imt[key]
        for imti, imt in enumerate(imtls):
            try:
                gmvs = gmvs_by_imt[imt]
            except KeyError:
                gmvs = []
            for gmv, eid in gmvs:
                rows.append((sid, imti, gmv, eid))
    return numpy.array(sorted(rows), dt)


class GmfCollector(object):
    """
    An object storing the GMFs in memory.
    """
    # NB: the data is stored in an internal dictionary called .dic
    # of the form string -> gmv_eid array, {rlzi/sid/imt: [gmv_eid])}
    # using a string consumes a lot less memory than using a triple

    def __init__(self, imts, rlzs, dstore=None):
        self.imts = imts
        self.rlzs = rlzs
        if dstore is None:
            self.dic = collections.defaultdict(GmvEidDset)
        else:
            self.dic = dstore
        self.nbytes = 0

    def close(self):
        self.dic.clear()
        return self.nbytes

    def save(self, eid, imti, rlz, gmf, sids):
        for gmv, sid in zip(gmf, sids):
            key = rsi2str(rlz.ordinal, sid, self.imts[imti])
            self.dic[key].append(gmv, eid)
        self.nbytes += gmf.nbytes * 2

    def __getitem__(self, sid_imt):
        hazard = {}
        if isinstance(sid_imt, int):
            # return a dictionary with all IMTs
            for imt in self.imts:
                hazard[imt] = {}
                for rlz in self.rlzs:
                    key = rsi2str(rlz.ordinal, sid_imt, imt)
                    data = self.dic[key].value
                    if len(data):
                        hazard[imt][rlz] = data
            return hazard
        # else assume a pair was passed, return the gmfs per realization
        sid, imt = sid_imt
        for rlz in self.rlzs:
            key = 'gmf_data/' + rsi2str(rlz.ordinal, sid, imt)
            try:
                hazard[rlz] = self.dic[key].value
            except KeyError:
                pass
        return hazard

    def flush(self, dstore):
        for key, data in self.dic.items():
            fullkey = 'gmf_data/' + key
            try:
                dset = dstore.hdf5[fullkey]
            except KeyError:
                dset = hdf5.create(
                    dstore.hdf5, fullkey, GmvEidDset.dt, (None,))
            hdf5.extend(dset, data.value)


class RiskInputFromRuptures(object):
    """
    Contains all the assets associated to the given IMT and a subsets of
    the ruptures for a given calculation.

    :param imt_taxonomies: list given by the risk model
    :param sitecol: SiteCollection instance
    :param assets_by_site: list of list of assets
    :param ses_ruptures: ordered array of EBRuptures
    :param gsims: list of GSIM instances
    :param trunc_level: truncation level for the GSIMs
    :param correl_model: correlation model for the GSIMs
    :params eps: a matrix of epsilons
    """
    def __init__(self, imts, sitecol, ses_ruptures,
                 trunc_level, correl_model, min_iml, epsilons, eids):
        self.sitecol = sitecol
        self.ses_ruptures = numpy.array(ses_ruptures)
        self.grp_id = ses_ruptures[0].grp_id
        self.trunc_level = trunc_level
        self.correl_model = correl_model
        self.min_iml = min_iml
        self.weight = sum(sr.weight for sr in ses_ruptures)
        self.imts = imts
        self.eids = eids  # E events
        if epsilons is not None:
            self.eps = epsilons  # matrix N x E, events in this block
            self.eid2idx = dict(zip(eids, range(len(eids))))

    def epsilon_getter(self, asset_ordinals):
        """
        :param asset_ordina: ordinal of the asset
        :returns: a closure returning an array of epsilons from the event IDs
        """
        if not hasattr(self, 'eps'):
            return lambda aid, eids: None

        def geteps(aid, eids):
            return self.eps[aid, [self.eid2idx[eid] for eid in eids]]
        return geteps

    def get_hazard(self, rlzs_assoc, monitor=Monitor()):
        """
        :param rlzs_assoc:
            :class:`openquake.commonlib.source.RlzsAssoc` instance
        :param monitor:
            a :class:`openquake.baselib.performance.Monitor` instance
        :returns:
            lists of N hazard dictionaries imt -> rlz -> Gmvs
        """
        grp_id = self.ses_ruptures[0].grp_id
        rlzs_by_gsim = rlzs_assoc.get_rlzs_by_gsim(grp_id)
        gmfcoll = create(
            GmfCollector, self.ses_ruptures, self.sitecol, self.imts,
            rlzs_by_gsim, self.trunc_level, self.correl_model, self.min_iml,
            monitor)
        return gmfcoll

    def __repr__(self):
        return '<%s imts=%s, weight=%d>' % (
            self.__class__.__name__, self.imts, self.weight)


def create(GmfColl, eb_ruptures, sitecol, imts, rlzs_by_gsim,
           trunc_level, correl_model, min_iml, monitor=Monitor()):
    """
    :param GmfColl: a GmfCollector class to be instantiated
    :param eb_ruptures: a list of EBRuptures with the same src_group_id
    :param sitecol: a SiteCollection instance
    :param imts: list of IMT strings
    :param rlzs_assoc: a RlzsAssoc instance
    :param trunc_level: truncation level
    :param correl_model: correlation model instance
    :param min_iml: a dictionary of minimum intensity measure levels
    :param monitor: a monitor instance
    :returns: a GmfCollector instance
    """
    ctx_mon = monitor('make contexts')
    gmf_mon = monitor('compute poes')
    sites = sitecol.complete
    samples = rlzs_by_gsim.samples
    gsims = list(rlzs_by_gsim)
    gmfcoll = GmfColl(imts, rlzs_by_gsim.realizations)
    for ebr in eb_ruptures:
        rup = ebr.rupture
        with ctx_mon:
            r_sites = site.FilteredSiteCollection(ebr.indices, sites)
            computer = calc.gmf.GmfComputer(
                rup, r_sites, imts, gsims, trunc_level, correl_model, samples)
        with gmf_mon:
            data = computer.calcgmfs(
                rup.seed, ebr.events, rlzs_by_gsim, min_iml)
            for eid, imti, rlz, gmf_sids in data:
                gmfcoll.save(eid, imti, rlz, *gmf_sids)
    return gmfcoll<|MERGE_RESOLUTION|>--- conflicted
+++ resolved
@@ -437,11 +437,7 @@
         self.aids = numpy.array(aids, numpy.uint32)
         self.taxonomies = sorted(taxonomies_set)
         self.eids = None  # for API compatibility with RiskInputFromRuptures
-<<<<<<< HEAD
-        self.eps = eps_dict
         self.weight = len(self.aids)
-=======
->>>>>>> 6f0c6759
 
     @property
     def imt_taxonomies(self):
@@ -466,24 +462,14 @@
         :returns:
             list of hazard dictionaries imt -> rlz -> haz per each site
         """
-<<<<<<< HEAD
         if rlzs_assoc is None:  # case ebr_from_gmfs
-            return [{self.imt: hazard} for hazard in self.hazard_by_site]
-        return [{self.imt: rlzs_assoc.combine(hazard)}
-                for hazard in self.hazard_by_site]
+            return self.hazard_by_site
+        return [{imt: rlzs_assoc.combine(haz[imt]) for imt in haz}
+                for haz in self.hazard_by_site]
 
     def __repr__(self):
         return '<%s IMT=%s, taxonomy=%s, %d asset(s)>' % (
-            self.__class__.__name__, self.imt, ', '.join(self.taxonomies),
-            self.weight)
-=======
-        return [{imt: rlzs_assoc.combine(haz[imt]) for imt in haz}
-                for haz in self.hazard_by_site]
-
-    def __repr__(self):
-        return '<%s taxonomies=%s, weight=%d>' % (
             self.__class__.__name__, ', '.join(self.taxonomies), self.weight)
->>>>>>> 6f0c6759
 
 
 def make_eps(assets_by_site, num_samples, seed, correlation):
@@ -617,7 +603,7 @@
     Contains all the assets associated to the given IMT and a subsets of
     the ruptures for a given calculation.
 
-    :param imt_taxonomies: list given by the risk model
+    :param imts: a list of intensity measure type strings
     :param sitecol: SiteCollection instance
     :param assets_by_site: list of list of assets
     :param ses_ruptures: ordered array of EBRuptures
