--- conflicted
+++ resolved
@@ -174,19 +174,11 @@
                 loss_curve.set("assetRef", curve.asset_ref)
 
                 poes = et.SubElement(loss_curve, "poEs")
-<<<<<<< HEAD
-                poes.text = " ".join("%.5E" % p for p in curve.poes
-                                     if notnan(p))
-
-                losses = et.SubElement(loss_curve, "losses")
-                losses.text = " ".join("%.5E" % p for p in curve.losses
-=======
                 poes.text = " ".join(FIVEDIGITS % p for p in curve.poes
                                      if notnan(p))
 
                 losses = et.SubElement(loss_curve, "losses")
                 losses.text = " ".join(FIVEDIGITS % p for p in curve.losses
->>>>>>> e5a047b1
                                        if notnan(p))
 
                 if curve.loss_ratios is not None:
@@ -349,11 +341,7 @@
             aggregate_loss_curve.set("lossType", self._loss_type)
 
             poes = et.SubElement(aggregate_loss_curve, "poEs")
-<<<<<<< HEAD
-            poes.text = " ".join("%.5E" % p for p in data.poes)
-=======
             poes.text = " ".join(FIVEDIGITS % p for p in data.poes)
->>>>>>> e5a047b1
 
             losses = et.SubElement(aggregate_loss_curve, "losses")
             losses.text = " ".join([FIVEDIGITS % p for p in data.losses])
@@ -487,17 +475,10 @@
                 loss_elem.set("assetRef", str(loss.asset_ref))
 
                 if loss.std_dev is not None:
-<<<<<<< HEAD
-                    loss_elem.set("mean", '%.5E' % loss.value)
-                    loss_elem.set("stdDev", '%.5E' % loss.std_dev)
-                else:
-                    loss_elem.set("value", '%.5E' % loss.value)
-=======
                     loss_elem.set("mean", FIVEDIGITS % loss.value)
                     loss_elem.set("stdDev", FIVEDIGITS % loss.std_dev)
                 else:
                     loss_elem.set("value", FIVEDIGITS % loss.value)
->>>>>>> e5a047b1
 
             nrml.write(list(root), output)
 
@@ -1081,11 +1062,7 @@
             node.append(self.cm_node(loc, asset_refs, means, stddevs))
         return node
 
-<<<<<<< HEAD
-    def to_nrml(self, key, data, fname=None, fmt='%.5E'):
-=======
     def to_nrml(self, key, data, fname=None, fmt=FIVEDIGITS):
->>>>>>> e5a047b1
         """
         :param key:
          `dmg_dist_per_asset|dmg_dist_per_taxonomy|dmg_dist_total|collapse_map`
