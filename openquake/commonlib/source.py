# -*- coding: utf-8 -*-
# vim: tabstop=4 shiftwidth=4 softtabstop=4
#
# Copyright (C) 2010-2017 GEM Foundation
#
# OpenQuake is free software: you can redistribute it and/or modify it
# under the terms of the GNU Affero General Public License as published
# by the Free Software Foundation, either version 3 of the License, or
# (at your option) any later version.
#
# OpenQuake is distributed in the hope that it will be useful,
# but WITHOUT ANY WARRANTY; without even the implied warranty of
# MERCHANTABILITY or FITNESS FOR A PARTICULAR PURPOSE.  See the
# GNU Affero General Public License for more details.
#
# You should have received a copy of the GNU Affero General Public License
# along with OpenQuake. If not, see <http://www.gnu.org/licenses/>.

from __future__ import division
import os
import re
import copy
import math
import logging
import operator
import collections
import numpy

from openquake.baselib import hdf5, node
from openquake.baselib.python3compat import decode
from openquake.baselib.general import (
    groupby, group_array, block_splitter, writetmp, AccumDict)
from openquake.hazardlib import (
    nrml, source, sourceconverter, InvalidFile, probability_map, stats)
from openquake.hazardlib.gsim.gsim_table import GMPETable
from openquake.commonlib import logictree


MINWEIGHT = source.MINWEIGHT
MAX_INT = 2 ** 31 - 1
TWO16 = 2 ** 16
U16 = numpy.uint16
U32 = numpy.uint32
I32 = numpy.int32
F32 = numpy.float32
weight = operator.attrgetter('weight')
rlz_dt = numpy.dtype([('uid', 'S200'), ('model', 'S200'),
                      ('gsims', 'S100'), ('weight', F32)])


def gsim_names(rlz):
    """
    Names of the underlying GSIMs separated by spaces
    """
    return ' '.join(str(v) for v in rlz.gsim_rlz.value)


class LtRealization(object):
    """
    Composite realization build on top of a source model realization and
    a GSIM realization.
    """
    def __init__(self, ordinal, sm_lt_path, gsim_rlz, weight):
        self.ordinal = ordinal
        self.sm_lt_path = tuple(sm_lt_path)
        self.gsim_rlz = gsim_rlz
        self.weight = weight

    def __repr__(self):
        return '<%d,%s,w=%s>' % (self.ordinal, self.uid, self.weight)

    @property
    def gsim_lt_path(self):
        return self.gsim_rlz.lt_path

    @property
    def uid(self):
        """An unique identifier for effective realizations"""
        return '_'.join(self.sm_lt_path) + '~' + self.gsim_rlz.uid

    def __lt__(self, other):
        return self.ordinal < other.ordinal

    def __eq__(self, other):
        return repr(self) == repr(other)

    def __ne__(self, other):
        return repr(self) != repr(other)

    def __hash__(self):
        return hash(repr(self))


def capitalize(words):
    """
    Capitalize words separated by spaces.
    """
    return ' '.join(w.capitalize() for w in decode(words).split(' '))


def _assert_equal_sources(nodes):
    if hasattr(nodes[0], 'source_id'):
        n0 = nodes[0]
        for n in nodes[1:]:
            n.assert_equal(n0, ignore=('id', 'src_group_id'))
    else:  # assume source nodes
        n0 = nodes[0].to_str()
        for n in nodes[1:]:
            eq = n.to_str() == n0
            if not eq:
                f0 = writetmp(n0)
                f1 = writetmp(n.to_str())
            assert eq, 'different parameters for source %s, run meld %s %s' % (
                n['id'], f0, f1)
    return nodes


class RlzsAssoc(object):
    """
    Realization association class. It should not be instantiated directly,
    but only via the method :meth:
    `openquake.commonlib.source.CompositeSourceModel.get_rlzs_assoc`.

    :attr realizations: list of :class:`LtRealization` objects
    :attr gsim_by_trt: list of dictionaries {trt: gsim}
    :attr rlzs_assoc: dictionary {src_group_id, gsim: rlzs}
    :attr rlzs_by_smodel: list of lists of realizations

    For instance, for the non-trivial logic tree in
    :mod:`openquake.qa_tests_data.classical.case_15`, which has 4 tectonic
    region types and 4 + 2 + 2 realizations, there are the following
    associations:

    (0, 'BooreAtkinson2008()') ['#0-SM1-BA2008_C2003', '#1-SM1-BA2008_T2002']
    (0, 'CampbellBozorgnia2008()') ['#2-SM1-CB2008_C2003', '#3-SM1-CB2008_T2002']
    (1, 'Campbell2003()') ['#0-SM1-BA2008_C2003', '#2-SM1-CB2008_C2003']
    (1, 'ToroEtAl2002()') ['#1-SM1-BA2008_T2002', '#3-SM1-CB2008_T2002']
    (2, 'BooreAtkinson2008()') ['#4-SM2_a3pt2b0pt8-BA2008']
    (2, 'CampbellBozorgnia2008()') ['#5-SM2_a3pt2b0pt8-CB2008']
    (3, 'BooreAtkinson2008()') ['#6-SM2_a3b1-BA2008']
    (3, 'CampbellBozorgnia2008()') ['#7-SM2_a3b1-CB2008']
    """
    def __init__(self, csm_info):
        self.seed = csm_info.seed
        self.csm_info = csm_info
        self.num_samples = csm_info.num_samples
        self.gsim_by_trt = []  # rlz.ordinal -> {trt: gsim}
        self.rlzs_by_smodel = {sm.ordinal: [] for sm in csm_info.source_models}

    def get_rlzs_by_gsim(self, trt_or_grp_id, sm_id=None):
        """
        :param trt_or_grp_id: a tectonic region type or a source group ID
        :param sm_id: source model ordinal (or None)
        :returns: a dictionary gsim -> rlzs
        """
        if isinstance(trt_or_grp_id, (int, U32)):  # grp_id
            trt = self.csm_info.trt_by_grp[trt_or_grp_id]
            sm_id = self.csm_info.get_sm_by_grp()[trt_or_grp_id]
        else:  # assume TRT string
            trt = trt_or_grp_id
        acc = collections.defaultdict(list)
        if sm_id is None:  # full dictionary
            for rlz, gsim_by_trt in zip(self.realizations, self.gsim_by_trt):
                acc[gsim_by_trt[trt]].append(rlz.ordinal)
        else:  # dictionary for the selected source model
            for rlz in self.rlzs_by_smodel[sm_id]:
                gsim_by_trt = self.gsim_by_trt[rlz.ordinal]
                try:  # if there is a single TRT
                    [gsim] = gsim_by_trt.values()
                except ValueError:  # there is more than 1 TRT
                    gsim = gsim_by_trt[trt]
                acc[gsim].append(rlz.ordinal)
        return collections.OrderedDict(
            (gsim, numpy.array(acc[gsim], dtype=U16)) for gsim in sorted(acc))

    def by_grp(self):
        """
        :returns: a dictionary grp -> [(gsim_idx, rlzis), ...]
        """
        dic = {}  # grp -> [(gsim_idx, rlzis), ...]
        for sm in self.csm_info.source_models:
            for sg in sm.src_groups:
                if not sg.eff_ruptures:
                    continue
                rlzs_by_gsim = self.get_rlzs_by_gsim(sg.trt, sm.ordinal)
                if not rlzs_by_gsim:
                    continue
                dic['grp-%02d' % sg.id] = [
                    (gsim_idx, rlzs_by_gsim[gsim])
                    for gsim_idx, gsim in enumerate(rlzs_by_gsim)]
        return dic

    def _init(self):
        """
        Finalize the initialization of the RlzsAssoc object by setting
        the (reduced) weights of the realizations.
        """
        if self.num_samples:
            assert len(self.realizations) == self.num_samples, (
                len(self.realizations), self.num_samples)
            tot_weight = sum(rlz.weight for rlz in self.realizations)
            for rlz in self.realizations:
                rlz.weight /= tot_weight
        else:
            tot_weight = sum(rlz.weight for rlz in self.realizations)
            if tot_weight == 0:
                raise ValueError('All realizations have zero weight??')
            elif abs(tot_weight - 1) > 1E-8:
                # this may happen for rounding errors or because of the
                # logic tree reduction; we ensure the sum of the weights is 1
                for rlz in self.realizations:
                    rlz.weight = rlz.weight / tot_weight

    @property
    def realizations(self):
        """Flat list with all the realizations"""
        return sum(self.rlzs_by_smodel.values(), [])

    @property
    def weights(self):
        """Array with the weight of the realizations"""
        return numpy.array([rlz.weight for rlz in self.realizations])

    def combine_pmaps(self, pmap_by_grp):
        """
        :param pmap_by_grp: dictionary group string -> probability map
        :returns: a list of probability maps, one per realization
        """
        grp = list(pmap_by_grp)[0]  # pmap_by_grp must be non-empty
        num_levels = pmap_by_grp[grp].shape_y
        pmaps = [probability_map.ProbabilityMap(num_levels, 1)
                 for _ in self.realizations]
        array = self.by_grp()
        for grp in pmap_by_grp:
            for gsim_idx, rlzis in array[grp]:
                pmap = pmap_by_grp[grp].extract(gsim_idx)
                for rlzi in rlzis:
                    pmaps[rlzi] |= pmap
        return pmaps

    def compute_pmap_stats(self, pmap_by_grp, statfuncs):
        """
        :param pmap_by_grp: dictionary group string -> probability map
        :param statfuncs: a list of statistical functions
        :returns: a probability map containing all statistics
        """
        pmaps = self.combine_pmaps(pmap_by_grp)
        return stats.compute_pmap_stats(pmaps, statfuncs, self.weights)

    def get_rlz(self, rlzstr):
        """
        Get a Realization instance for a string of the form 'rlz-\d+'
        """
        mo = re.match('rlz-(\d+)', rlzstr)
        if not mo:
            return
        return self.realizations[int(mo.group(1))]

    def _add_realizations(self, offset, lt_model, all_trts, gsim_rlzs):
        idx = numpy.arange(offset, offset + len(gsim_rlzs))
        rlzs = []
        for i, gsim_rlz in enumerate(gsim_rlzs):
            weight = float(lt_model.weight) * float(gsim_rlz.weight)
            rlz = LtRealization(idx[i], lt_model.path, gsim_rlz, weight)
            self.gsim_by_trt.append(dict(zip(all_trts, gsim_rlz.value)))
            rlzs.append(rlz)
        self.rlzs_by_smodel[lt_model.ordinal] = rlzs

    def __len__(self):
        array = self.by_grp()  # TODO: remove this
        return sum(len(array[grp]) for grp in array)

    def __repr__(self):
        pairs = []
        dic = self.by_grp()
        for grp in sorted(dic):
            grp_id = int(grp[4:])
            gsims = self.csm_info.get_gsims(grp_id)
            for gsim_idx, rlzis in dic[grp]:
                if len(rlzis) > 10:  # short representation
                    rlzis = ['%d realizations' % len(rlzis)]
                pairs.append(('%s,%s' % (grp_id, gsims[gsim_idx]), rlzis))
        return '<%s(size=%d, rlzs=%d)\n%s>' % (
            self.__class__.__name__, len(self), len(self.realizations),
            '\n'.join('%s: %s' % pair for pair in pairs))


LENGTH = 256

source_model_dt = numpy.dtype([
    ('name', hdf5.vstr),
    ('weight', F32),
    ('path', hdf5.vstr),
    ('num_rlzs', U32),
    ('samples', U32),
])

src_group_dt = numpy.dtype(
    [('grp_id', U32),
     ('trti', U16),
     ('effrup', I32),
     ('totrup', I32),
     ('sm_id', U32)])


def accept_path(path, ref_path):
    """
    :param path: a logic tree path (list or tuple of strings)
    :param ref_path: reference logic tree path
    :returns: True if `path` is consistent with `ref_path`, False otherwise

    >>> accept_path(['SM2'], ('SM2', 'a3b1'))
    False
    >>> accept_path(['SM2', '@'], ('SM2', 'a3b1'))
    True
    >>> accept_path(['@', 'a3b1'], ('SM2', 'a3b1'))
    True
    >>> accept_path('@@', ('SM2', 'a3b1'))
    True
    """
    if len(path) != len(ref_path):
        return False
    for a, b in zip(path, ref_path):
        if a != '@' and a != b:
            return False
    return True


def get_totrup(data):
    """
    :param data: a record with a field `totrup`, possibily missing
    """
    try:
        totrup = data['totrup']
    except ValueError:  # engine older than 2.9
        totrup = 0
    return totrup


class CompositionInfo(object):
    """
    An object to collect information about the composition of
    a composite source model.

    :param source_model_lt: a SourceModelLogicTree object
    :param source_models: a list of SourceModel instances
    """
    @classmethod
    def fake(cls, gsimlt=None):
        """
        :returns:
            a fake `CompositionInfo` instance with the given gsim logic tree
            object; if None, builds automatically a fake gsim logic tree
        """
        weight = 1
        gsim_lt = gsimlt or logictree.GsimLogicTree.from_('FromFile')
        fakeSM = logictree.SourceModel(
            'fake', weight,  'b1',
            [sourceconverter.SourceGroup('*', eff_ruptures=1)],
            gsim_lt.get_num_paths(), ordinal=0, samples=1)
        return cls(gsim_lt, seed=0, num_samples=0, source_models=[fakeSM],
                   tot_weight=0)

    def __init__(self, gsim_lt, seed, num_samples, source_models, tot_weight):
        self.gsim_lt = gsim_lt
        self.seed = seed
        self.num_samples = num_samples
        self.source_models = source_models
        self.tot_weight = tot_weight
        self.init()

    def init(self):
        self.trt_by_grp = self.grp_by("trt")
        if self.num_samples:
            self.seed_samples_by_grp = {}
            seed = self.seed
            for sm in self.source_models:
                for grp in sm.src_groups:
                    self.seed_samples_by_grp[grp.id] = seed, sm.samples
                seed += sm.samples

    @property
    def gsim_rlzs(self):
        """
        Build and cache the gsim logic tree realizations
        """
        try:
            return self._gsim_rlzs
        except AttributeError:
            self._gsim_rlzs = list(self.gsim_lt)
            return self._gsim_rlzs

    def get_gsims(self, grp_id):
        """
        Get the GSIMs associated with the given group
        """
        trt = self.trt_by_grp[grp_id]
        if self.num_samples:  # sampling
            seed, samples = self.seed_samples_by_grp[grp_id]
            numpy.random.seed(seed)
            idxs = numpy.random.choice(len(self.gsim_rlzs), samples)
            rlzs = [self.gsim_rlzs[i] for i in idxs]
        else:  # full enumeration
            rlzs = None
        return self.gsim_lt.get_gsims(trt, rlzs)

    def get_info(self, sm_id):
        """
        Extract a CompositionInfo instance containing the single
        model of index `sm_id`.
        """
        sm = self.source_models[sm_id]
        num_samples = sm.samples if self.num_samples else 0
        return self.__class__(
            self.gsim_lt, self.seed, num_samples, [sm], self.tot_weight)

    def get_samples_by_grp(self):
        """
        :returns: a dictionary src_group_id -> source_model.samples
        """
        return {sg.id: sm.samples for sm in self.source_models
                for sg in sm.src_groups}

    def __getnewargs__(self):
        # with this CompositionInfo instances will be unpickled correctly
        return self.seed, self.num_samples, self.source_models

    def trt2i(self):
        """
        :returns: trt -> trti
        """
        trts = sorted(set(src_group.trt for sm in self.source_models
                          for src_group in sm.src_groups))
        return {trt: i for i, trt in enumerate(trts)}

    def __toh5__(self):
        data = []
        trti = self.trt2i()
        for sm in self.source_models:
            for src_group in sm.src_groups:
                # the number of effective realizations is set by get_rlzs_assoc
                data.append((src_group.id, trti[src_group.trt],
                             src_group.eff_ruptures, src_group.tot_ruptures,
                             sm.ordinal))
        lst = [(sm.names, sm.weight, '_'.join(sm.path),
                sm.num_gsim_paths, sm.samples)
               for i, sm in enumerate(self.source_models)]
        return (dict(
            sg_data=numpy.array(data, src_group_dt),
            sm_data=numpy.array(lst, source_model_dt)),
                dict(seed=self.seed, num_samples=self.num_samples,
                     trts=hdf5.array_of_vstr(sorted(trti)),
                     gsim_lt_xml=str(self.gsim_lt),
                     gsim_fname=self.gsim_lt.fname,
                     tot_weight=self.tot_weight))

    def __fromh5__(self, dic, attrs):
        # TODO: this is called more times than needed, maybe we should cache it
        sg_data = group_array(dic['sg_data'], 'sm_id')
        sm_data = dic['sm_data']
        vars(self).update(attrs)
        self.gsim_fname = decode(self.gsim_fname)
        if self.gsim_fname.endswith('.xml'):
            # otherwise it would look in the current directory
            GMPETable.GMPE_DIR = os.path.dirname(self.gsim_fname)
            trts = sorted(self.trts)
            tmp = writetmp(self.gsim_lt_xml, suffix='.xml')
            self.gsim_lt = logictree.GsimLogicTree(tmp, trts)
        else:  # fake file with the name of the GSIM
            self.gsim_lt = logictree.GsimLogicTree.from_(self.gsim_fname)
        self.source_models = []
        for sm_id, rec in enumerate(sm_data):
            tdata = sg_data[sm_id]
            srcgroups = [
                sourceconverter.SourceGroup(
                    self.trts[data['trti']], id=data['grp_id'],
                    eff_ruptures=data['effrup'], tot_ruptures=get_totrup(data))
                for data in tdata if data['effrup']]
            path = tuple(str(decode(rec['path'])).split('_'))
            trts = set(sg.trt for sg in srcgroups)
            num_gsim_paths = self.gsim_lt.reduce(trts).get_num_paths()
            sm = logictree.SourceModel(
                rec['name'], rec['weight'], path, srcgroups,
                num_gsim_paths, sm_id, rec['samples'])
            self.source_models.append(sm)
        self.init()
        try:
            os.remove(tmp)  # gsim_lt file
        except NameError:  # tmp is defined only in the regular case, see above
            pass

    def get_num_rlzs(self, source_model=None):
        """
        :param source_model: a SourceModel instance (or None)
        :returns: the number of realizations per source model (or all)
        """
        if source_model is None:
            return sum(self.get_num_rlzs(sm) for sm in self.source_models)
        if self.num_samples:
            return source_model.samples
        trts = set(sg.trt for sg in source_model.src_groups)
        return self.gsim_lt.reduce(trts).get_num_paths()

    @property
    def rlzs(self):
        """
        :returns: an array of realizations
        """
        realizations = self.get_rlzs_assoc().realizations
        sm_by_rlz = self.get_sm_by_rlz(
            realizations) or collections.defaultdict(lambda: 'NA')
        return numpy.array(
            [(r.uid, sm_by_rlz[r], gsim_names(r), r.weight)
             for r in realizations], rlz_dt)

    def update_eff_ruptures(self, count_ruptures):
        """
        :param count_ruptures: function or dict src_group_id -> num_ruptures
        """
        for smodel in self.source_models:
            for sg in smodel.src_groups:
                sg.eff_ruptures = (count_ruptures(sg.id)
                                   if callable(count_ruptures)
                                   else count_ruptures[sg.id])

    def get_rlzs_assoc(self, sm_lt_path=None, trts=None):
        """
        :param sm_lt_path: logic tree path tuple used to select a source model
        :param trts: tectonic region types to accept
        """
        assoc = RlzsAssoc(self)
        offset = 0
        trtset = set(self.gsim_lt.tectonic_region_types)
        for smodel in self.source_models:
            # discard source models with non-acceptable lt_path
            if sm_lt_path and not accept_path(smodel.path, sm_lt_path):
                continue

            # collect the effective tectonic region types and ruptures
            trts_ = set()
            for sg in smodel.src_groups:
                if sg.eff_ruptures:
                    if (trts and sg.trt in trts) or not trts:
                        trts_.add(sg.trt)

            # recompute the GSIM logic tree if needed
            if trtset != trts_:
                before = self.gsim_lt.get_num_paths()
                gsim_lt = self.gsim_lt.reduce(trts_)
                after = gsim_lt.get_num_paths()
                if before > after:
                    logging.warn('Reducing the logic tree of %s from %d to %d '
                                 'realizations', smodel.name, before, after)
                gsim_rlzs = list(gsim_lt)
                all_trts = gsim_lt.all_trts
            else:
                gsim_rlzs = self.gsim_rlzs
                all_trts = self.gsim_lt.all_trts

            rlzs = self._get_rlzs(smodel, gsim_rlzs, self.seed + offset)
            assoc._add_realizations(offset, smodel, all_trts, rlzs)
            offset += len(rlzs)

        if assoc.realizations:
            assoc._init()
        return assoc

    def get_source_model(self, src_group_id):
        """
        Return the source model for the given src_group_id
        """
        for smodel in self.source_models:
            for src_group in smodel.src_groups:
                if src_group.id == src_group_id:
                    return smodel

    def get_grp_ids(self, sm_id):
        """
        :returns: a list of source group IDs for the given source model ID
        """
        return [sg.id for sg in self.source_models[sm_id].src_groups]

    def get_sm_by_rlz(self, realizations):
        """
        :returns: a dictionary rlz -> source model name
        """
        dic = {}
        for sm in self.source_models:
            for rlz in realizations:
                if rlz.sm_lt_path == sm.path:
                    dic[rlz] = sm.names
        return dic

    def get_sm_by_grp(self):
        """
        :returns: a dictionary grp_id -> sm_id
        """
        return {grp.id: sm.ordinal for sm in self.source_models
                for grp in sm.src_groups}

    def grp_by(self, name):
        """
        :returns: a dictionary grp_id -> TRT string
        """
        dic = {}
        for smodel in self.source_models:
            for src_group in smodel.src_groups:
                dic[src_group.id] = getattr(src_group, name)
        return dic

    def _get_rlzs(self, smodel, all_rlzs, seed):
        if self.num_samples:
            # NB: the weights are considered when combining the results, not
            # when sampling, therefore there are no weights in the function
            # numpy.random.choice below
            numpy.random.seed(seed)
            idxs = numpy.random.choice(len(all_rlzs), smodel.samples)
            rlzs = [all_rlzs[idx] for idx in idxs]
        else:  # full enumeration
            rlzs = logictree.get_effective_rlzs(all_rlzs)
        if len(rlzs) > TWO16:
            raise ValueError(
                'The source model %s has %d realizations, the maximum '
                'is %d' % (smodel.names, len(rlzs), TWO16))
        return rlzs

    def __repr__(self):
        info_by_model = collections.OrderedDict()
        for sm in self.source_models:
            info_by_model[sm.path] = (
                '_'.join(map(decode, sm.path)),
                decode(sm.names),
                [sg.id for sg in sm.src_groups],
                sm.weight,
                self.get_num_rlzs(sm))
        summary = ['%s, %s, grp=%s, weight=%s: %d realization(s)' % ibm
                   for ibm in info_by_model.values()]
        return '<%s\n%s>' % (
            self.__class__.__name__, '\n'.join(summary))


class CompositeSourceModel(collections.Sequence):
    """
    :param source_model_lt:
        a :class:`openquake.commonlib.logictree.SourceModelLogicTree` instance
    :param source_models:
        a list of :class:`openquake.hazardlib.sourceconverter.SourceModel`
        tuples
    """
    def __init__(self, gsim_lt, source_model_lt, source_models):
        self.gsim_lt = gsim_lt
        self.source_model_lt = source_model_lt
        self.source_models = source_models
        self.source_info = ()
        self.weight = 0
        self.info = CompositionInfo(
            gsim_lt, self.source_model_lt.seed,
            self.source_model_lt.num_samples,
            [sm.get_skeleton() for sm in self.source_models],
            self.weight)
        # dictionary src_group_id, source_id -> SourceInfo,
        # populated by the .split_in_blocks method
        self.infos = {}
        try:
            dupl_sources = self.check_dupl_sources()
        except AssertionError:
            # different sources with the same ID
            self.has_dupl_sources = 0
        else:
            self.has_dupl_sources = len(dupl_sources)

    def split_all(self):
        """
        Split all sources in the composite source model
        """
        for sm in self.source_models:
            for src_group in sm.src_groups:
                mutex = getattr(src_group, 'src_interdep', None) == 'mutex'
                sources = []
                for src in src_group:
                    if not mutex:
                        # set .serial if needed
                        sources.extend(source.split_source(src))
                    else:
                        # mutex sources cannot be split
                        sources.append(src)
                src_group.sources = sources

    def grp_by_src(self):
        """
        :returns: a new CompositeSourceModel with one group per source
        """
        smodels = []
        grp_id = 0
        for sm in self.source_models:
            src_groups = []
            smodel = sm.__class__(sm.names, sm.weight, sm.path, src_groups,
                                  sm.num_gsim_paths, sm.ordinal, sm.samples)
            for sg in sm.src_groups:
                for src in sg.sources:
                    src.src_group_id = grp_id
                    src_groups.append(
                        sourceconverter.SourceGroup(
                            sg.trt, [src], name=src.source_id, id=grp_id))
                    grp_id += 1
            smodels.append(smodel)
        return self.__class__(self.gsim_lt, self.source_model_lt, smodels)

    def get_model(self, sm_id):
        """
        Extract a CompositeSourceModel instance containing the single
        model of index `sm_id`.
        """
        sm = self.source_models[sm_id]
        if self.source_model_lt.num_samples:
            self.source_model_lt.num_samples = sm.samples
        new = self.__class__(self.gsim_lt, self.source_model_lt, [sm])
        new.sm_id = sm_id
        new.weight = sum(src.weight for sg in sm.src_groups
                         for src in sg.sources)
        return new

    def filter(self, src_filter):  # called once per tile
        """
        Generate a new CompositeSourceModel by filtering the sources on
        the given site collection.

        :param sitecol: a SiteCollection instance
        :para src_filter: a SourceFilter instance
        """
        ngsims = {trt: len(gs) for trt, gs in self.gsim_lt.values.items()}
        source_models = []
        weight = 0
        for sm in self.source_models:
            src_groups = []
            for src_group in sm.src_groups:
                self.add_infos(src_group.sources)
                sg = copy.copy(src_group)
                sg.sources = []
                for src, _sites in src_filter(src_group.sources):
                    sg.sources.append(src)
                    src.ngsims = ngsims[src.tectonic_region_type]
                    weight += src.weight
                src_groups.append(sg)
            newsm = logictree.SourceModel(
                sm.names, sm.weight, sm.path, src_groups,
                sm.num_gsim_paths, sm.ordinal, sm.samples)
            source_models.append(newsm)
        new = self.__class__(self.gsim_lt, self.source_model_lt, source_models)
        new.weight = weight
        new.src_filter = src_filter
        return new

    @property
    def src_groups(self):
        """
        Yields the SourceGroups inside each source model.
        """
        for sm in self.source_models:
            for src_group in sm.src_groups:
                yield src_group

    def check_dupl_sources(self):  # used in print_csm_info
        """
        Extracts duplicated sources, i.e. sources with the same source_id in
        different source groups. Raise an exception if there are sources with
        the same ID which are not duplicated.

        :returns: a list of list of sources, ordered by source_id
        """
        dd = collections.defaultdict(list)
        for src_group in self.src_groups:
            for src in src_group:
                try:
                    srcid = src.source_id
                except AttributeError:  # src is a Node object
                    srcid = src['id']
                dd[srcid].append(src)
        return [_assert_equal_sources(srcs)
                for srcid, srcs in sorted(dd.items()) if len(srcs) > 1]

    def gen_mutex_groups(self):
        """
        Yield groups of mutually exclusive sources
        """
        for sg in self.src_groups:
            if sg.src_interdep == 'mutex':
                yield sg

    def get_sources(self, kind='all', maxweight=None):
        """
        Extract the sources contained in the source models by optionally
        filtering and splitting them, depending on the passed parameters.
        """
        if kind != 'all':
            assert kind in ('light', 'heavy') and maxweight is not None, (
                kind, maxweight)
        sources = []
        for src_group in self.src_groups:
            if src_group.src_interdep == 'indep':
                for src in src_group:
                    if kind == 'all':
                        sources.append(src)
                    elif kind == 'light' and src.weight <= maxweight:
                        sources.append(src)
                    elif kind == 'heavy' and src.weight > maxweight:
                        sources.append(src)
        return sources

    def get_sources_by_trt(self, optimize_same_id_sources=False):
        """
        Build a dictionary TRT string -> sources. Sources of kind "mutex"
        (if any) are silently discarded.
        """
        acc = AccumDict(accum=[])
        for sm in self.source_models:
            for grp in sm.src_groups:
                if grp.src_interdep != 'mutex':
                    acc[grp.trt].extend(grp)
        if optimize_same_id_sources is False:
            return acc
        # extract a single source from multiple sources with the same ID
        dic = {}
        weight = 0
        for trt in acc:
            dic[trt] = []
            for grp in groupby(acc[trt], lambda x: x.source_id).values():
                src = grp[0]
                weight += src.weight
                if len(grp) > 1 and not isinstance(src.src_group_id, list):
                    # src.src_group_id could be a list because grouped in a
                    # previous step (this may happen in presence of tiles)
                    src.src_group_id = [s.src_group_id for s in grp]
                dic[trt].append(src)
        self.weight = weight
        return dic

    def get_num_sources(self):
        """
        :returns: the total number of sources in the model
        """
        return sum(len(src_group) for src_group in self.src_groups)

    def init_serials(self):
        """
        Generate unique seeds for each rupture with numpy.arange.
        This should be called only in event based calculators
        """
        n = sum(sg.tot_ruptures for sg in self.src_groups)
        rup_serial = numpy.arange(n, dtype=numpy.uint32)
        start = 0
        for sg in self.src_groups:
            for src in sg:
                nr = src.num_ruptures
                src.serial = rup_serial[start:start + nr]
                start += nr

    def get_maxweight(self, concurrent_tasks, minweight=MINWEIGHT):
        """
        Return an appropriate maxweight for use in the block_splitter
        """
        ct = concurrent_tasks or 1
        mw = math.ceil(self.weight / ct)
        return max(mw, minweight)

    def add_infos(self, sources):
        """
        Populate the .infos dictionary src_id -> <SourceInfo>
        """
        for src in sources:
<<<<<<< HEAD
            srcid = src.source_id.rsplit(':', 1)[0]
            self.infos[srcid] = SourceInfo(src)
=======
            self.infos[src.source_id] = SourceInfo(src)

    def split_in_blocks(self, maxweight, sources, weight=weight):
        """
        Split a set of sources in blocks of weight up to maxweight; heavy
        sources (i.e. with weight > maxweight) are split.

        :param maxweight: maximum weight of a block
        :param sources: sources of the same source group
        :param weight: source weight function
        :yields: blocks of sources of weight around maxweight
        """
        sources.sort(key=weight)

        # yield light sources in blocks
        light = [src for src in sources if src.weight <= maxweight]
        for block in block_splitter(light, maxweight, weight):
            yield block

        # yield heavy sources in blocks
        heavy = [src for src in sources if src.weight > maxweight]
        for src in heavy:
            srcs = [s for s in source.split_source(src)
                    if self.src_filter.get_close_sites(s) is not None]
            for block in block_splitter(srcs, maxweight, weight):
                yield block
>>>>>>> 97609bcf

    def __repr__(self):
        """
        Return a string representation of the composite model
        """
        models = ['%d-%s-%s,w=%s [%d src_group(s)]' % (
            sm.ordinal, sm.name, '_'.join(sm.path), sm.weight,
            len(sm.src_groups)) for sm in self.source_models]
        return '<%s\n%s>' % (self.__class__.__name__, '\n'.join(models))

    def __getitem__(self, i):
        """Return the i-th source model"""
        return self.source_models[i]

    def __iter__(self):
        """Return an iterator over the underlying source models"""
        return iter(self.source_models)

    def __len__(self):
        """Return the number of underlying source models"""
        return len(self.source_models)


def collect_source_model_paths(smlt):
    """
    Given a path to a source model logic tree or a file-like, collect all of
    the soft-linked path names to the source models it contains and return them
    as a uniquified list (no duplicates).

    :param smlt: source model logic tree file
    """
    n = nrml.read(smlt)
    try:
        blevels = n.logicTree
    except:
        raise InvalidFile('%s is not a valid source_model_logic_tree_file'
                          % smlt)
    for blevel in blevels:
        with node.context(smlt, blevel):
            for bset in blevel:
                for br in bset:
                    smfname = br.uncertaintyModel.text.strip()
                    if smfname:
                        yield smfname


# ########################## SourceManager ########################### #

class SourceInfo(object):
    dt = numpy.dtype([
        ('source_id', (bytes, 100)),       # 0
        ('source_class', (bytes, 30)),     # 1
        ('num_ruptures', numpy.uint32),    # 2
        ('calc_time', numpy.float32),      # 3
        ('num_sites', numpy.uint32),       # 4
        ('num_split',  numpy.uint32),      # 5
    ])

    def __init__(self, src, calc_time=0, num_split=0):
        self.source_id = src.source_id
        self.source_class = src.__class__.__name__
        self.num_ruptures = src.num_ruptures
        self.num_sites = getattr(src, 'nsites', 0)
        self.calc_time = calc_time
        self.num_split = num_split<|MERGE_RESOLUTION|>--- conflicted
+++ resolved
@@ -868,37 +868,9 @@
         Populate the .infos dictionary src_id -> <SourceInfo>
         """
         for src in sources:
-<<<<<<< HEAD
             srcid = src.source_id.rsplit(':', 1)[0]
             self.infos[srcid] = SourceInfo(src)
-=======
-            self.infos[src.source_id] = SourceInfo(src)
-
-    def split_in_blocks(self, maxweight, sources, weight=weight):
-        """
-        Split a set of sources in blocks of weight up to maxweight; heavy
-        sources (i.e. with weight > maxweight) are split.
-
-        :param maxweight: maximum weight of a block
-        :param sources: sources of the same source group
-        :param weight: source weight function
-        :yields: blocks of sources of weight around maxweight
-        """
-        sources.sort(key=weight)
-
-        # yield light sources in blocks
-        light = [src for src in sources if src.weight <= maxweight]
-        for block in block_splitter(light, maxweight, weight):
-            yield block
-
-        # yield heavy sources in blocks
-        heavy = [src for src in sources if src.weight > maxweight]
-        for src in heavy:
-            srcs = [s for s in source.split_source(src)
-                    if self.src_filter.get_close_sites(s) is not None]
-            for block in block_splitter(srcs, maxweight, weight):
-                yield block
->>>>>>> 97609bcf
+
 
     def __repr__(self):
         """
