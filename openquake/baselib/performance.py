--- conflicted
+++ resolved
@@ -259,6 +259,12 @@
         return datetime.fromtimestamp(self._start_time)
 
     def _get_data(self):
+        """
+        :returns:
+            an array of dtype perf_dt, with the information
+            of the monitor (operation, time_sec, memory_mb, counts);
+            the lenght of the array can be 0 (for counts=0) or 1 (otherwise).
+        """
         data = []
         if self.counts:
             time_sec = self.duration
@@ -330,18 +336,10 @@
         Save the measurements on the performance file
         """
         data = self.get_data()
-<<<<<<< HEAD
-        if len(data) == 0:  # no information
-            return
-        hdf5.extend(h5['performance_data'], data)
-        h5['performance_data'].flush()  # notify the reader
-        self.reset()
-=======
         if len(data):
             hdf5.extend(h5['performance_data'], data)
             h5['performance_data'].flush()  # notify the reader
             self.reset()
->>>>>>> 0cd480cc
 
     # TODO: rename this as spawn; see what will break
     def __call__(self, operation='no operation', **kw):
