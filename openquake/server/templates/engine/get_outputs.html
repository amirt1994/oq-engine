--- conflicted
+++ resolved
@@ -65,14 +65,11 @@
       </thead>
       <tbody>
         <% _.each(outputs, function(output) { %>
-<<<<<<< HEAD
-=======
         {% if application_mode == 'AELO' %}
         <% if (['hmaps', 'realizations', 'fullreport', 'rtgm'].indexOf(output.get('type')) >= 0) { %>
         <%   return; // works like continue in underscore.js %>
         <% }%>
         {% endif %}
->>>>>>> e5f749ae
         {# In the general case we were using the "success" class, coloring the line in green, but the color adds no information in the list of outputs #}
         <tr class="">
           <td><%= output.get('id') || 'New' %></td>
