# -*- coding: utf-8 -*-
# vim: tabstop=4 shiftwidth=4 softtabstop=4
#
# Copyright (C) 2015-2016 GEM Foundation
#
# OpenQuake is free software: you can redistribute it and/or modify it
# under the terms of the GNU Affero General Public License as published
# by the Free Software Foundation, either version 3 of the License, or
# (at your option) any later version.
#
# OpenQuake is distributed in the hope that it will be useful,
# but WITHOUT ANY WARRANTY; without even the implied warranty of
# MERCHANTABILITY or FITNESS FOR A PARTICULAR PURPOSE.  See the
# GNU Affero General Public License for more details.
#
# You should have received a copy of the GNU Affero General Public License
# along with OpenQuake. If not, see <http://www.gnu.org/licenses/>.

import shutil
import json
import logging
import os
import traceback
import tempfile
import urlparse
import re

from xml.etree import ElementTree as etree

from django.core.exceptions import ObjectDoesNotExist
from django.http import (HttpResponse,
                         HttpResponseNotFound,
                         HttpResponseBadRequest,
                         )
from django.views.decorators.csrf import csrf_exempt
from django.views.decorators.http import require_http_methods
from django.shortcuts import render_to_response
from django.template import RequestContext

from openquake.baselib.general import groupby, writetmp
from openquake.commonlib import nrml, readinput, valid
from openquake.commonlib.parallel import safely_call
from openquake.engine import engine as oq_engine, __version__ as oqversion
from openquake.server.db import models as oqe_models
from openquake.engine.export import core
from openquake.engine.export.core import export_output, DataStoreExportError
from openquake.server import tasks, executor, utils

METHOD_NOT_ALLOWED = 405
NOT_IMPLEMENTED = 501
JSON = 'application/json'

DEFAULT_LOG_LEVEL = 'progress'

#: For exporting calculation outputs, the client can request a specific format
#: (xml, geojson, csv, etc.). If the client does not specify give them (NRML)
#: XML by default.
DEFAULT_EXPORT_TYPE = 'xml'

EXPORT_CONTENT_TYPE_MAP = dict(xml='application/xml',
                               geojson='application/json')
DEFAULT_CONTENT_TYPE = 'text/plain'

LOGGER = logging.getLogger('openquake.server')

ACCESS_HEADERS = {'Access-Control-Allow-Origin': '*',
                  'Access-Control-Allow-Methods': 'GET, POST, OPTIONS',
                  'Access-Control-Max-Age': 1000,
                  'Access-Control-Allow-Headers': '*'}


# Credit for this decorator to https://gist.github.com/aschem/1308865.
def cross_domain_ajax(func):
    def wrap(request, *args, **kwargs):
        # Firefox sends 'OPTIONS' request for cross-domain javascript call.
        if not request.method == "OPTIONS":
            response = func(request, *args, **kwargs)
        else:
            response = HttpResponse()
        for k, v in ACCESS_HEADERS.iteritems():
            response[k] = v
        return response
    return wrap


def _get_base_url(request):
    """
    Construct a base URL, given a request object.

    This comprises the protocol prefix (http:// or https://) and the host,
    which can include the port number. For example:
    http://www.openquake.org or https://www.openquake.org:8000.
    """
    if request.is_secure():
        base_url = 'https://%s'
    else:
        base_url = 'http://%s'
    base_url %= request.META['HTTP_HOST']
    return base_url


def _prepare_job(request, hazard_output_id, hazard_job_id,
                 candidates):
    """
    Creates a temporary directory, move uploaded files there and
    select the job file by looking at the candidate names.

    :returns: full path of the job_file
    """
    temp_dir = tempfile.mkdtemp()
    inifiles = []
    arch = request.FILES.get('archive')
    if arch is None:
        # move each file to a new temp dir, using the upload file names,
        # not the temporary ones
        for each_file in request.FILES.values():
            new_path = os.path.join(temp_dir, each_file.name)
            shutil.move(each_file.temporary_file_path(), new_path)
            if each_file.name in candidates:
                inifiles.append(new_path)
        return inifiles
    # else extract the files from the archive into temp_dir
    return readinput.extract_from_zip(arch, candidates)


def _is_source_model(tempfile):
    """
    Return true if an uploaded NRML file is a seismic source model.
    """
    tree = etree.iterparse(tempfile, events=('start', 'end'))
    # pop off the first elements, which should be a <nrml> element
    # and something else
    _, nrml_elem = tree.next()
    _, model_elem = tree.next()

    assert nrml_elem.tag == '{%s}nrml' % nrml.NAMESPACE, (
        "Input file is not a NRML artifact"
    )

    if model_elem.tag == '{%s}sourceModel' % nrml.NAMESPACE:
        return True
    return False


@cross_domain_ajax
@require_http_methods(['GET'])
def get_engine_version(request):
    """
    Return a string with the openquake.engine version
    """
    return HttpResponse(oqversion)


def _make_response(error_msg, error_line, valid):
    response_data = dict(error_msg=error_msg,
                         error_line=error_line,
                         valid=valid)
    return HttpResponse(
        content=json.dumps(response_data), content_type=JSON)


@csrf_exempt
@cross_domain_ajax
@require_http_methods(['POST'])
def validate_nrml(request):
    """
    Leverage oq-risklib to check if a given XML text is a valid NRML

    :param request:
        a `django.http.HttpRequest` object containing the mandatory
        parameter 'xml_text': the text of the XML to be validated as NRML

    :returns: a JSON object, containing:
        * 'valid': a boolean indicating if the provided text is a valid NRML
        * 'error_msg': the error message, if any error was found
                       (None otherwise)
        * 'error_line': line of the given XML where the error was found
                        (None if no error was found or if it was not a
                        validation error)
    """
    xml_text = request.POST.get('xml_text')
    if not xml_text:
        return HttpResponseBadRequest(
            'Please provide the "xml_text" parameter')
    xml_file = writetmp(xml_text, suffix='.xml')
    try:
        nrml.read(xml_file)
    except etree.ParseError as exc:
        return _make_response(error_msg=exc.message.message,
                              error_line=exc.message.lineno,
                              valid=False)
    except Exception as exc:
        # get the exception message
        exc_msg = exc.args[0]
        if isinstance(exc_msg, bytes):
            exc_msg = exc_msg.decode('utf-8')   # make it a unicode object
        elif isinstance(exc_msg, unicode):
            pass
        else:
            # if it is another kind of object, it is not obvious a priori how
            # to extract the error line from it
            return _make_response(
                error_msg=unicode(exc_msg), error_line=None, valid=False)
        # if the line is not mentioned, the whole message is taken
        error_msg = exc_msg.split(', line')[0]
        # check if the exc_msg contains a line number indication
        search_match = re.search(r'line \d+', exc_msg)
        if search_match:
            error_line = int(search_match.group(0).split()[1])
        else:
            error_line = None
        return _make_response(
            error_msg=error_msg, error_line=error_line, valid=False)
    else:
        return _make_response(error_msg=None, error_line=None, valid=True)


@require_http_methods(['GET'])
@cross_domain_ajax
def calc_info(request, calc_id):
    """
    Get a JSON blob containing all of parameters for the given calculation
    (specified by ``calc_id``). Also includes the current job status (
    executing, complete, etc.).
    """
    try:
        calc = oqe_models.OqJob.objects.get(pk=calc_id)
        response_data = vars(calc.get_oqparam())
        response_data['status'] = calc.status
        response_data['start_time'] = str(calc.jobstats.start_time)
        response_data['stop_time'] = str(calc.jobstats.stop_time)
        response_data['is_running'] = calc.is_running

    except ObjectDoesNotExist:
        return HttpResponseNotFound()

    return HttpResponse(content=json.dumps(response_data), content_type=JSON)


@require_http_methods(['GET'])
@cross_domain_ajax
def calc(request, id=None):
    """
    Get a list of calculations and report their id, status, job_type,
    is_running, description, and a url where more detailed information
    can be accessed.

    Responses are in JSON.
    """
    base_url = _get_base_url(request)

    user = utils.get_user_data(request)

    calc_data = _get_calcs(request.GET, user['name'], user['is_super'], id=id)

    response_data = []
    for hc_id, owner, status, job_type, is_running, desc in calc_data:
        url = urlparse.urljoin(base_url, 'v1/calc/%d' % hc_id)
        response_data.append(
            dict(id=hc_id, owner=owner, status=status, job_type=job_type,
                 is_running=is_running, description=desc, url=url))

    # if id is specified the related dictionary is returned instead the list
    if id is not None:
        [response_data] = response_data

    return HttpResponse(content=json.dumps(response_data),
                        content_type=JSON)


@csrf_exempt
@cross_domain_ajax
@require_http_methods(['POST'])
def calc_remove(request, calc_id):
    """
    Remove the calculation id by setting the field oq_job.relevant to False.
    """
    try:
        job = oqe_models.OqJob.objects.get(pk=calc_id)
    except ObjectDoesNotExist:
        return HttpResponseNotFound()
    try:
        job.relevant = False
        job.save()
    except:
        response_data = traceback.format_exc().splitlines()
        status = 500
    else:
        response_data = []
        status = 200
    return HttpResponse(content=json.dumps(response_data),
                        content_type=JSON, status=status)


def log_to_json(log):
    """Convert a log record into a list of strings"""
    return [log.timestamp.isoformat()[:22],
            log.level, log.process, log.message]


@require_http_methods(['GET'])
@cross_domain_ajax
def get_log_slice(request, calc_id, start, stop):
    """
    Get a slice of the calculation log as a JSON list of rows
    """
    start = start or 0
    stop = stop or None
    try:
        rows = oqe_models.Log.objects.filter(job_id=calc_id)[start:stop]
        response_data = map(log_to_json, rows)
    except ObjectDoesNotExist:
        return HttpResponseNotFound()
    return HttpResponse(content=json.dumps(response_data), content_type=JSON)


@require_http_methods(['GET'])
@cross_domain_ajax
def get_log_size(request, calc_id):
    """
    Get the current number of lines in the log
    """
    try:
        response_data = oqe_models.Log.objects.filter(job_id=calc_id).count()
    except ObjectDoesNotExist:
        return HttpResponseNotFound()
    return HttpResponse(content=json.dumps(response_data), content_type=JSON)


@csrf_exempt
@cross_domain_ajax
@require_http_methods(['POST'])
def run_calc(request):
    """
    Run a calculation.

    :param request:
        a `django.http.HttpRequest` object.
    """
    callback_url = request.POST.get('callback_url')
    foreign_calc_id = request.POST.get('foreign_calculation_id')

    hazard_output_id = request.POST.get('hazard_output_id')
    hazard_job_id = request.POST.get('hazard_job_id')

    if hazard_output_id or hazard_job_id:
        candidates = ("job_risk.ini", "job.ini")
    else:
        candidates = ("job_hazard.ini", "job.ini")
    einfo, exctype, monitor = safely_call(
        _prepare_job, (request, hazard_output_id, hazard_job_id, candidates))
    if exctype:
        tasks.update_calculation(callback_url, status="failed", einfo=einfo)
        return HttpResponse(json.dumps(einfo.splitlines()),
                            content_type=JSON, status=500)
    if not einfo:
        msg = 'Could not find any file of the form %s' % str(candidates)
        logging.error(msg)
        return HttpResponse(content=json.dumps([msg]), content_type=JSON,
                            status=500)

    temp_dir = os.path.dirname(einfo[0])

    user = utils.get_user_data(request)

    try:
        job, _fut = submit_job(einfo[0], temp_dir, request.POST['database'],
                               user['name'], callback_url, foreign_calc_id,
                               hazard_output_id, hazard_job_id)
    except Exception as exc:  # no job created, for instance missing .xml file
        # get the exception message
        exc_msg = exc.args[0]
        if isinstance(exc_msg, bytes):
            exc_msg = exc_msg.decode('utf-8')   # make it a unicode object
        else:
            assert isinstance(exc_msg, unicode), exc_msg
        logging.error(exc_msg)
        response_data = exc_msg.splitlines()
        status = 500
    else:
        calc = oqe_models.OqJob.objects.get(pk=job.id)
        response_data = vars(calc.get_oqparam())
        response_data['job_id'] = job.id
        response_data['status'] = calc.status
        status = 200
    return HttpResponse(content=json.dumps(response_data), content_type=JSON,
                        status=status)


def submit_job(job_file, temp_dir, dbname, user_name,
               callback_url=None, foreign_calc_id=None,
               hazard_output_id=None, hazard_job_id=None,
               logfile=None):
    """
    Create a job object from the given job.ini file in the job directory
    and submit it to the job queue.
    """
    ini = os.path.join(temp_dir, job_file)
    job, exctype, monitor = safely_call(
        oq_engine.job_from_file, (ini, user_name, DEFAULT_LOG_LEVEL, '',
                                  hazard_output_id, hazard_job_id))
    if exctype:
        tasks.update_calculation(callback_url, status="failed", einfo=job)
        raise exctype(job)

    future = executor.submit(
        tasks.safely_call, tasks.run_calc, job, temp_dir,
        callback_url, foreign_calc_id, dbname, logfile)
    return job, future


def _get_calcs(request_get_dict, user_name, user_is_super=False, id=None):
    # helper to get job+calculation data from the oq-engine database
    jobs = oqe_models.OqJob.objects.filter()
<<<<<<< HEAD

=======
>>>>>>> 1fde27a9
    if not user_is_super:
        jobs = jobs.filter(user_name=user_name)

    if id is not None:
        jobs = jobs.filter(id=id)

    if 'job_type' in request_get_dict:
        job_type = request_get_dict.get('job_type')
        jobs = jobs.filter(hazard_calculation__isnull=job_type == 'hazard')

    if 'is_running' in request_get_dict:
        is_running = request_get_dict.get('is_running')
        jobs = jobs.filter(is_running=valid.boolean(is_running))

    if 'relevant' in request_get_dict:
        relevant = request_get_dict.get('relevant')
        jobs = jobs.filter(relevant=valid.boolean(relevant))

    return [(job.id, job.user_name, job.status, job.job_type,
             job.is_running, job.description) for job in jobs.order_by('-id')]


@require_http_methods(['GET'])
@cross_domain_ajax
def calc_results(request, calc_id):
    """
    Get a summarized list of calculation results for a given ``calc_id``.
    Result is a JSON array of objects containing the following attributes:

        * id
        * name
        * type (hazard_curve, hazard_map, etc.)
        * url (the exact url where the full result can be accessed)
    """
    user = utils.get_user_data(request)

    # If the specified calculation doesn't exist OR is not yet complete,
    # throw back a 404.
    try:
        oqjob = oqe_models.OqJob.objects.get(id=calc_id)
        if not user['is_super'] and oqjob.user_name != user['name']:
            return HttpResponseNotFound()
    except ObjectDoesNotExist:
        return HttpResponseNotFound()
    base_url = _get_base_url(request)

    # NB: export_output has as keys the list (output_type, extension)
    # so this returns an ordered map output_type -> extensions such as
    # OrderedDict([('agg_loss_curve', ['xml', 'csv']), ...])
    output_types = groupby(export_output, lambda oe: oe[0],
                           lambda oes: [e for o, e in oes])
    results = oq_engine.get_outputs(calc_id)
    if not results:
        return HttpResponseNotFound()

    response_data = []
    for result in results:
        try:  # output from the datastore
            rtype = result.ds_key
            outtypes = output_types[rtype]
        except KeyError:
            continue  # non-exportable outputs should not be shown
        url = urlparse.urljoin(base_url, 'v1/calc/result/%d' % result.id)
        datum = dict(
            id=result.id, name=result.display_name, type=rtype,
            outtypes=outtypes, url=url)
        response_data.append(datum)

    return HttpResponse(content=json.dumps(response_data))


@require_http_methods(['GET'])
@cross_domain_ajax
def get_traceback(request, calc_id):
    """
    Get the traceback as a list of lines for a given ``calc_id``.
    """
    # If the specified calculation doesn't exist throw back a 404.
    try:
        oqe_models.OqJob.objects.get(id=calc_id)
    except ObjectDoesNotExist:
        return HttpResponseNotFound()

    # FIXME: why this is returning two records??
    response_data = [rec for rec in oqe_models.Log.objects.filter(
        job_id=calc_id, level='CRITICAL')][1].message.splitlines()
    return HttpResponse(content=json.dumps(response_data), content_type=JSON)


@cross_domain_ajax
@require_http_methods(['GET'])
def get_result(request, result_id):
    """
    Download a specific result, by ``result_id``.

    The common abstracted functionality for getting hazard or risk results.

    :param request:
        `django.http.HttpRequest` object. Can contain a `export_type` GET
        param (the default is 'xml' if no param is specified).
    :param result_id:
        The id of the requested artifact.
    :returns:
        If the requested ``result_id`` is not available in the format
        designated by the `export_type`.

        Otherwise, return a `django.http.HttpResponse` containing the content
        of the requested artifact.

    Parameters for the GET request can include an `export_type`, such as 'xml',
    'geojson', 'csv', etc.
    """
    # If the result for the requested ID doesn't exist, OR
    # the job which it is related too is not complete,
    # throw back a 404.
    try:
        output = oqe_models.Output.objects.get(id=result_id)
        job = output.oq_job
        if not job.status == 'complete':
            return HttpResponseNotFound()
    except ObjectDoesNotExist:
        return HttpResponseNotFound()

    etype = request.GET.get('export_type')
    export_type = etype or DEFAULT_EXPORT_TYPE

    tmpdir = tempfile.mkdtemp()
    try:
        exported = core.export(result_id, tmpdir, export_type=export_type)
    except DataStoreExportError as exc:
        # TODO: there should be a better error page
        return HttpResponse(content='%s: %s' % (exc.__class__.__name__, exc),
                            content_type='text/plain', status=500)
    if exported is None:
        # Throw back a 404 if the exact export parameters are not supported
        return HttpResponseNotFound(
            'export_type=%s is not supported for %s' %
            (export_type, output.ds_key))

    content_type = EXPORT_CONTENT_TYPE_MAP.get(
        export_type, DEFAULT_CONTENT_TYPE)
    try:
        fname = 'output-%s-%s' % (result_id, os.path.basename(exported))
        data = open(exported).read()
        response = HttpResponse(data, content_type=content_type)
        response['Content-Length'] = len(data)
        response['Content-Disposition'] = 'attachment; filename=%s' % fname
        return response
    finally:
        shutil.rmtree(tmpdir)


def web_engine(request, **kwargs):
    return render_to_response("engine/index.html",
                              dict(),
                              context_instance=RequestContext(request))


@cross_domain_ajax
@require_http_methods(['GET'])
def web_engine_get_outputs(request, calc_id, **kwargs):
    return render_to_response("engine/get_outputs.html",
                              dict([('calc_id', calc_id)]),
                              context_instance=RequestContext(request))


@require_http_methods(['GET'])
def license(request, **kwargs):
    return render_to_response("engine/license.html",
                              context_instance=RequestContext(request))<|MERGE_RESOLUTION|>--- conflicted
+++ resolved
@@ -412,10 +412,6 @@
 def _get_calcs(request_get_dict, user_name, user_is_super=False, id=None):
     # helper to get job+calculation data from the oq-engine database
     jobs = oqe_models.OqJob.objects.filter()
-<<<<<<< HEAD
-
-=======
->>>>>>> 1fde27a9
     if not user_is_super:
         jobs = jobs.filter(user_name=user_name)
 
