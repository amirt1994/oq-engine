# -*- coding: utf-8 -*-
# vim: tabstop=4 shiftwidth=4 softtabstop=4
#
# Copyright (C) 2015-2023 GEM Foundation
#
# OpenQuake is free software: you can redistribute it and/or modify it
# under the terms of the GNU Affero General Public License as published
# by the Free Software Foundation, either version 3 of the License, or
# (at your option) any later version.
#
# OpenQuake is distributed in the hope that it will be useful,
# but WITHOUT ANY WARRANTY; without even the implied warranty of
# MERCHANTABILITY or FITNESS FOR A PARTICULAR PURPOSE.  See the
# GNU Affero General Public License for more details.
#
# You should have received a copy of the GNU Affero General Public License
# along with OpenQuake. If not, see <http://www.gnu.org/licenses/>.

import csv
import shutil
import json
import string
import pickle
import logging
import os
import tempfile
import subprocess
import traceback
import signal
import zlib
import urllib.parse as urlparse
import re
import psutil
from datetime import datetime, timezone
from urllib.parse import unquote_plus
from xml.parsers.expat import ExpatError
from django.http import (
    HttpResponse, HttpResponseNotFound, HttpResponseBadRequest,
    HttpResponseForbidden)
from django.core.mail import EmailMessage
from django.views.decorators.csrf import csrf_exempt
from django.views.decorators.http import require_http_methods
from django.shortcuts import render
import numpy

from openquake.baselib import hdf5, config, parallel
from openquake.baselib.general import groupby, gettemp, zipfiles, mp
from openquake.hazardlib import nrml, gsim, valid
from openquake.hazardlib.shakemap.validate import (
    aristotle_validate, ARISTOTLE_FORM_LABELS, ARISTOTLE_FORM_PLACEHOLDERS)
from openquake.commonlib import readinput, oqvalidation, logs, datastore, dbapi
from openquake.calculators import base, views
from openquake.calculators.getters import NotFound
from openquake.calculators.export import export
from openquake.calculators.extract import extract as _extract
from openquake.calculators.postproc.plots import plot_shakemap  # , plot_rupture
from openquake.engine import __version__ as oqversion
from openquake.engine.export import core
from openquake.engine import engine, aelo, aristotle
from openquake.engine.aelo import (
    get_params_from, PRELIMINARY_MODELS, PRELIMINARY_MODEL_WARNING)
from openquake.engine.export.core import DataStoreExportError
from openquake.server import utils

from django.conf import settings
from django.http import FileResponse
from django.urls import reverse
from wsgiref.util import FileWrapper

if settings.LOCKDOWN:
    from django.contrib.auth import authenticate, login, logout

CWD = os.path.dirname(__file__)
METHOD_NOT_ALLOWED = 405
NOT_IMPLEMENTED = 501

XML = 'application/xml'
JSON = 'application/json'
HDF5 = 'application/x-hdf'

#: For exporting calculation outputs, the client can request a specific format
#: (xml, geojson, csv, etc.). If the client does not specify give them (NRML)
#: XML by default.
DEFAULT_EXPORT_TYPE = 'xml'

EXPORT_CONTENT_TYPE_MAP = dict(xml=XML, geojson=JSON)
DEFAULT_CONTENT_TYPE = 'text/plain'

LOGGER = logging.getLogger('openquake.server')

ACCESS_HEADERS = {'Access-Control-Allow-Origin': '*',
                  'Access-Control-Allow-Methods': 'GET, POST, OPTIONS',
                  'Access-Control-Max-Age': 1000,
                  'Access-Control-Allow-Headers': '*'}

KUBECTL = "kubectl apply -f -".split()
ENGINE = "python -m openquake.engine.engine".split()

AELO_FORM_LABELS = {
    'lon': 'Longitude',
    'lat': 'Latitude',
    'vs30': 'Vs30',
    'siteid': 'Site name',
    'asce_version': 'ASCE version',
}

AELO_FORM_PLACEHOLDERS = {
    'lon': 'max. 5 decimals',
    'lat': 'max. 5 decimals',
    'vs30': 'fixed at 760 m/s',
    'siteid': f'max. {settings.MAX_AELO_SITE_NAME_LEN} characters',
    'asce_version': 'ASCE version',
}

HIDDEN_OUTPUTS = ['assetcol', 'job']

# disable check on the export_dir, since the WebUI exports in a tmpdir
oqvalidation.OqParam.is_valid_export_dir = lambda self: True


# Credit for this decorator to https://gist.github.com/aschem/1308865.
def cross_domain_ajax(func):
    def wrap(request, *args, **kwargs):
        # Firefox sends 'OPTIONS' request for cross-domain javascript call.
        if not request.method == "OPTIONS":
            response = func(request, *args, **kwargs)
        else:
            response = HttpResponse()
        for k, v in list(ACCESS_HEADERS.items()):
            response[k] = v
        return response
    return wrap


def _get_base_url(request):
    """
    Construct a base URL, given a request object.

    This comprises the protocol prefix (http:// or https://) and the host,
    which can include the port number. For example:
    http://www.openquake.org or https://www.openquake.org:8000.
    """
    if request.is_secure():
        base_url = 'https://%s'
    else:
        base_url = 'http://%s'
    base_url %= request.META['HTTP_HOST']
    return base_url


def store(request_files, ini, calc_id):
    """
    Store the uploaded files in calc_dir and select the job file by looking
    at the .ini extension.

    :returns: full path of the ini file
    """
    calc_dir = parallel.scratch_dir(calc_id)
    arch = request_files.get('archive')
    if arch is None:
        # move each file to calc_dir using the upload file names
        inifiles = []
        # NB: request_files.values() Django objects are not sortable
        for each_file in request_files.values():
            new_path = os.path.join(calc_dir, each_file.name)
            shutil.move(each_file.temporary_file_path(), new_path)
            if each_file.name.endswith(ini):
                inifiles.append(new_path)
    else:  # extract the files from the archive into calc_dir
        inifiles = readinput.extract_from_zip(arch, ini, calc_dir)
    if not inifiles:
        raise NotFound('There are no %s files in the archive' % ini)
    return inifiles[0]


@csrf_exempt
@cross_domain_ajax
@require_http_methods(['POST'])
def ajax_login(request):
    """
    Accept a POST request to login.

    :param request:
        `django.http.HttpRequest` object, containing mandatory parameters
        username and password required.
    """
    username = request.POST['username']
    password = request.POST['password']
    user = authenticate(username=username, password=password)
    if user is not None:
        if user.is_active:
            login(request, user)
            return HttpResponse(content='Successful login',
                                content_type='text/plain', status=200)
        else:
            return HttpResponse(content='Disabled account',
                                content_type='text/plain', status=403)
    else:
        return HttpResponse(content='Invalid login',
                            content_type='text/plain', status=403)


@csrf_exempt
@cross_domain_ajax
@require_http_methods(['POST'])
def ajax_logout(request):
    """
    Accept a POST request to logout.
    """
    logout(request)
    return HttpResponse(content='Successful logout',
                        content_type='text/plain', status=200)


@cross_domain_ajax
@require_http_methods(['GET'])
def get_engine_version(request):
    """
    Return a string with the openquake.engine version
    """
    return HttpResponse(oqversion)


@cross_domain_ajax
@require_http_methods(['GET'])
def get_engine_latest_version(request):
    """
    Return a string with if new versions have been released.
    Return 'None' if the version is not available
    """
    return HttpResponse(engine.check_obsolete_version())


@cross_domain_ajax
@require_http_methods(['GET'])
def get_available_gsims(request):
    """
    Return a list of strings with the available GSIMs
    """
    gsims = list(gsim.get_available_gsims())
    return HttpResponse(content=json.dumps(gsims), content_type=JSON)


@cross_domain_ajax
@require_http_methods(['GET'])
def get_ini_defaults(request):
    """
    Return a list of ini attributes with a default value
    """
    ini_defs = {}
    all_names = dir(oqvalidation.OqParam) + list(oqvalidation.OqParam.ALIASES)
    for name in all_names:
        if name in oqvalidation.OqParam.ALIASES:  # old name
            newname = oqvalidation.OqParam.ALIASES[name]
        else:
            newname = name
        obj = getattr(oqvalidation.OqParam, newname)
        if (isinstance(obj, valid.Param)
                and obj.default is not valid.Param.NODEFAULT):
            if isinstance(obj.default, float) and numpy.isnan(obj.default):
                pass
            else:
                ini_defs[name] = obj.default
    return HttpResponse(content=json.dumps(ini_defs), content_type=JSON)


def _make_response(error_msg, error_line, valid):
    response_data = dict(error_msg=error_msg,
                         error_line=error_line,
                         valid=valid)
    return HttpResponse(
        content=json.dumps(response_data), content_type=JSON)


@csrf_exempt
@cross_domain_ajax
@require_http_methods(['POST'])
def validate_nrml(request):
    """
    Leverage oq-risklib to check if a given XML text is a valid NRML

    :param request:
        a `django.http.HttpRequest` object containing the mandatory
        parameter 'xml_text': the text of the XML to be validated as NRML

    :returns: a JSON object, containing:
        * 'valid': a boolean indicating if the provided text is a valid NRML
        * 'error_msg': the error message, if any error was found
                       (None otherwise)
        * 'error_line': line of the given XML where the error was found
                        (None if no error was found or if it was not a
                        validation error)
    """
    xml_text = request.POST.get('xml_text')
    if not xml_text:
        return HttpResponseBadRequest(
            'Please provide the "xml_text" parameter')
    xml_file = gettemp(xml_text, suffix='.xml')
    try:
        nrml.to_python(xml_file)
    except ExpatError as exc:
        return _make_response(error_msg=str(exc),
                              error_line=exc.lineno,
                              valid=False)
    except Exception as exc:
        # get the exception message
        exc_msg = exc.args[0]
        if isinstance(exc_msg, bytes):
            exc_msg = exc_msg.decode('utf-8')   # make it a unicode object
        elif isinstance(exc_msg, str):
            pass
        else:
            # if it is another kind of object, it is not obvious a priori how
            # to extract the error line from it
            return _make_response(
                error_msg=str(exc_msg), error_line=None, valid=False)
        # if the line is not mentioned, the whole message is taken
        error_msg = exc_msg.split(', line')[0]
        # check if the exc_msg contains a line number indication
        search_match = re.search(r'line \d+', exc_msg)
        if search_match:
            error_line = int(search_match.group(0).split()[1])
        else:
            error_line = None
        return _make_response(
            error_msg=error_msg, error_line=error_line, valid=False)
    else:
        return _make_response(error_msg=None, error_line=None, valid=True)


@csrf_exempt
@cross_domain_ajax
@require_http_methods(['POST'])
def validate_zip(request):
    """
    Leverage the engine libraries to check if a given zip archive is a valid
    calculation input

    :param request:
        a `django.http.HttpRequest` object containing a zip archive

    :returns: a JSON object, containing:
        * 'valid': a boolean indicating if the provided archive is valid
        * 'error_msg': the error message, if any error was found
                       (None otherwise)
    """
    archive = request.FILES.get('archive')
    if not archive:
        return HttpResponseBadRequest('Missing archive file')
    job_zip = archive.temporary_file_path()
    try:
        oq = readinput.get_oqparam(job_zip)
        base.calculators(oq, calc_id=None).read_inputs()
    except Exception as exc:
        return _make_response(str(exc), None, valid=False)
    else:
        return _make_response(None, None, valid=True)


@require_http_methods(['GET'])
@cross_domain_ajax
def download_png(request, calc_id, what):
    """
    Get a PNG image with the relevant name, if available
    """
    job = logs.dbcmd('get_job', int(calc_id))
    if job is None:
        return HttpResponseNotFound()
    if not utils.user_has_permission(request, job.user_name, job.status):
        return HttpResponseForbidden()
    try:
        from PIL import Image
        response = HttpResponse(content_type="image/png")
        with datastore.read(job.ds_calc_dir + '.hdf5') as ds:
            arr = ds['png/%s' % what][:]
        Image.fromarray(arr).save(response, format='png')
        return response
    except Exception as exc:
        tb = ''.join(traceback.format_tb(exc.__traceback__))
        return HttpResponse(
            content='%s: %s\n%s' % (exc.__class__.__name__, exc, tb),
            content_type='text/plain', status=500)


@require_http_methods(['GET'])
@cross_domain_ajax
def calc(request, calc_id):
    """
    Get a JSON blob containing all of parameters for the given calculation
    (specified by ``calc_id``). Also includes the current job status (
    executing, complete, etc.).
    """
    try:
        info = logs.dbcmd('calc_info', calc_id)
        if not utils.user_has_permission(request, info['user_name'], info['status']):
            return HttpResponseForbidden()
    except dbapi.NotFound:
        return HttpResponseNotFound()
    return HttpResponse(content=json.dumps(info), content_type=JSON)


@require_http_methods(['GET'])
@cross_domain_ajax
def calc_list(request, id=None):
    # view associated to the endpoints /v1/calc/list and /v1/calc/:id/status
    """
    Get a list of calculations and report their id, status, calculation_mode,
    is_running, description, and a url where more detailed information
    can be accessed. This is called several times by the Javascript.

    Responses are in JSON.
    """
    base_url = _get_base_url(request)
    # always filter calculation list unless user is a superuser
    calc_data = logs.dbcmd('get_calcs', request.GET,
                           utils.get_valid_users(request),
                           not utils.is_superuser(request), id)

    response_data = []
    username = psutil.Process(os.getpid()).username()
    for (hc_id, owner, status, calculation_mode, is_running, desc, pid,
         parent_id, size_mb, host, start_time) in calc_data:
        if host:
            owner += '@' + host.split('.')[0]
        url = urlparse.urljoin(base_url, 'v1/calc/%d' % hc_id)
        abortable = False
        if is_running:
            try:
                if psutil.Process(pid).username() == username:
                    abortable = True
            except psutil.NoSuchProcess:
                pass
        start_time_str = (
            start_time.strftime("%Y-%m-%d, %H:%M:%S") + " "
            + settings.TIME_ZONE)
        response_data.append(
            dict(id=hc_id, owner=owner,
                 calculation_mode=calculation_mode, status=status,
                 is_running=bool(is_running), description=desc, url=url,
                 parent_id=parent_id, abortable=abortable, size_mb=size_mb,
                 start_time=start_time_str))

    # if id is specified the related dictionary is returned instead the list
    if id is not None:
        if not response_data:
            return HttpResponseNotFound()
        [response_data] = response_data

    return HttpResponse(content=json.dumps(response_data),
                        content_type=JSON)


@csrf_exempt
@cross_domain_ajax
@require_http_methods(['POST'])
def calc_abort(request, calc_id):
    """
    Abort the given calculation, it is it running
    """
    job = logs.dbcmd('get_job', calc_id)
    if job is None:
        message = {'error': 'Unknown job %s' % calc_id}
        return HttpResponse(content=json.dumps(message), content_type=JSON)

    if job.status not in ('submitted', 'executing'):
        message = {'error': 'Job %s is not running' % job.id}
        return HttpResponse(content=json.dumps(message), content_type=JSON)

    # only the owner or superusers can abort a calculation
    if (job.user_name not in utils.get_valid_users(request) and
            not utils.is_superuser(request)):
        message = {'error': ('User %s has no permission to abort job %s' %
                             (request.user, job.id))}
        return HttpResponse(content=json.dumps(message), content_type=JSON,
                            status=403)

    if job.pid:  # is a spawned job
        try:
            os.kill(job.pid, signal.SIGINT)
        except Exception as exc:
            logging.error(exc)
        else:
            logging.warning('Aborting job %d, pid=%d', job.id, job.pid)
            logs.dbcmd('set_status', job.id, 'aborted')
        message = {'success': 'Killing job %d' % job.id}
        return HttpResponse(content=json.dumps(message), content_type=JSON)

    message = {'error': 'PID for job %s not found' % job.id}
    return HttpResponse(content=json.dumps(message), content_type=JSON)


@csrf_exempt
@cross_domain_ajax
@require_http_methods(['POST'])
def calc_remove(request, calc_id):
    """
    Remove the calculation id
    """
    # Only the owner can remove a job
    user = utils.get_user(request)
    try:
        message = logs.dbcmd('del_calc', calc_id, user)
    except dbapi.NotFound:
        return HttpResponseNotFound()

    if 'success' in message:
        return HttpResponse(content=json.dumps(message),
                            content_type=JSON, status=200)
    elif 'error' in message:
        logging.error(message['error'])
        return HttpResponse(content=json.dumps(message),
                            content_type=JSON, status=403)
    else:
        # This is an untrapped server error
        logging.error(message)
        return HttpResponse(content=message,
                            content_type='text/plain', status=500)


def job_share(calc_id, revert=False):
    # FIXME: who can share a job? Probably the owner or any administrator or user with
    # interface_level == '2'
    try:
        message = logs.dbcmd('share_job', calc_id, revert)
    except dbapi.NotFound:
        return HttpResponseNotFound()

    if 'success' in message:
        return HttpResponse(content=json.dumps(message),
                            content_type=JSON, status=200)
    elif 'error' in message:
        logging.error(message['error'])
        return HttpResponse(content=json.dumps(message),
                            content_type=JSON, status=403)
    else:
        # This is an untrapped server error
        logging.error(message)
        return HttpResponse(content=message,
                            content_type='text/plain', status=500)


@csrf_exempt
@cross_domain_ajax
@require_http_methods(['POST'])
def calc_unshare(request, calc_id):
    """
    Unshare the calculation of the given id
    """
    return job_share(calc_id, revert=True)


@csrf_exempt
@cross_domain_ajax
@require_http_methods(['POST'])
def calc_share(request, calc_id):
    """
    Share the calculation of the given id
    """
    return job_share(calc_id)


def log_to_json(log):
    """Convert a log record into a list of strings"""
    return [log.timestamp.isoformat()[:22],
            log.level, log.process, log.message]


@require_http_methods(['GET'])
@cross_domain_ajax
def calc_log(request, calc_id, start, stop):
    """
    Get a slice of the calculation log as a JSON list of rows
    """
    start = start or 0
    stop = stop or 0
    try:
        response_data = logs.dbcmd('get_log_slice', calc_id, start, stop)
    except dbapi.NotFound:
        return HttpResponseNotFound()
    return HttpResponse(content=json.dumps(response_data), content_type=JSON)


@require_http_methods(['GET'])
@cross_domain_ajax
def calc_log_size(request, calc_id):
    """
    Get the current number of lines in the log
    """
    try:
        response_data = logs.dbcmd('get_log_size', calc_id)
    except dbapi.NotFound:
        return HttpResponseNotFound()
    return HttpResponse(content=json.dumps(response_data), content_type=JSON)


@csrf_exempt
@cross_domain_ajax
@require_http_methods(['POST'])
def calc_run(request):
    """
    Run a calculation.

    :param request:
        a `django.http.HttpRequest` object.
        If the request has the attribute `hazard_job_id`, the results of the
        specified hazard calculations will be re-used as input by the risk
        calculation.
        The request also needs to contain the files needed to perform the
        calculation. They can be uploaded as separate files, or zipped
        together.
    """
    job_ini = request.POST.get('job_ini')
    hazard_job_id = request.POST.get('hazard_job_id')
    if hazard_job_id:  # "continue" button, tested in the QGIS plugin
        ini = job_ini if job_ini else "risk.ini"
    else:
        ini = job_ini if job_ini else ".ini"
    user = utils.get_user(request)
    try:
        job_id = submit_job(request.FILES, ini, user, hazard_job_id)
    except Exception as exc:  # job failed, for instance missing .xml file
        # get the exception message
        exc_msg = traceback.format_exc() + str(exc)
        logging.error(exc_msg)
        response_data = dict(traceback=exc_msg.splitlines(), job_id=exc.job_id)
        status = 500
    else:
        response_data = dict(status='created', job_id=job_id)
        status = 200
    return HttpResponse(content=json.dumps(response_data), content_type=JSON,
                        status=status)


def aelo_callback(
        job_id, job_owner_email, outputs_uri, inputs, exc=None, warnings=None):
    if not job_owner_email:
        return
    from_email = settings.EMAIL_HOST_USER
    to = [job_owner_email]
    reply_to = settings.EMAIL_SUPPORT
    lon, lat = inputs['sites'].split()
    body = (f"Input values: lon = {lon}, lat = {lat},"
            f" vs30 = {inputs['vs30']}, siteid = {inputs['siteid']},"
            f" asce_version = {inputs['asce_version']}\n\n")
    if warnings is not None:
        for warning in warnings:
            body += warning + '\n'
    if exc:
        subject = f'Job {job_id} failed'
        body += f'There was an error running job {job_id}:\n{exc}'
    else:
        subject = f'Job {job_id} finished correctly'
        body += (f'Please find the results here:\n{outputs_uri}')
    EmailMessage(subject, body, from_email, to, reply_to=[reply_to]).send()


def aristotle_callback(
        job_id, params, job_owner_email, outputs_uri, exc=None, warnings=None):
    if not job_owner_email:
        return

    # Example of body:
    # Input parameters:
    # {'lon': 37.0143, 'lat': 37.2256, 'dep': 10.0, 'mag': 7.8, 'rake': 0.0,
    #  'usgs_id': 'us6000jllz', 'rupture_file': None}
    # maximum_distance: 20.0
    # tectonic_region_type: Active Shallow Crust
    # truncation_level: 3.0
    # number_of_ground_motion_fields: 100
    # asset_hazard_distance: 15.0
    # ses_seed: 42
    # station_data_file: None
    # maximum_distance_stations: None
    # countries: TUR
    # description: us6000jllz (37.2256, 37.0143) M7.8 TUR

    params_to_print = ''
    for key, val in params.items():
        if key not in ['calculation_mode', 'inputs', 'job_ini',
                       'hazard_calculation_id']:
            if key == 'rupture_dict':
                params_to_print += params[key] + '\n'
            else:
                params_to_print += f'{key}: {val}\n'

    from_email = settings.EMAIL_HOST_USER
    to = [job_owner_email]
    reply_to = settings.EMAIL_SUPPORT
    body = (f"Input parameters:\n{params_to_print}\n\n")
    if warnings is not None:
        for warning in warnings:
            body += warning + '\n'
    if exc:
        job_id = job_id
        subject = f'Job {job_id} failed'
        body += f'There was an error running job {job_id}:\n{exc}'
    else:
        subject = f'Job {job_id} finished correctly'
        body += (f'Please find the results here:\n{outputs_uri}')
    EmailMessage(subject, body, from_email, to, reply_to=[reply_to]).send()


@csrf_exempt
@cross_domain_ajax
@require_http_methods(['POST'])
def aristotle_get_rupture_data(request):
    """
    Retrieve rupture parameters corresponding to a given usgs id

    :param request:
        a `django.http.HttpRequest` object containing usgs_id
    """
    rupture_path = get_uploaded_file_path(request, 'rupture_file')
    station_data_file = get_uploaded_file_path(request, 'station_data_file')
    user = request.user
    user.testdir = None
    rup, rupdic, _oqparams, err = aristotle_validate(
        request.POST, user, rupture_path, station_data_file)
    if err:
        return HttpResponse(content=json.dumps(err), content_type=JSON,
                            status=400 if 'invalid_inputs' in err else 500)
    if 'shakemap_array' in rupdic:
        shakemap_array = rupdic['shakemap_array']
        figsize = (6.3, 6.3)  # fitting in a single row in the template without resizing
        rupdic['pga_map_png'] = plot_shakemap(
            shakemap_array, 'PGA', backend='Agg', figsize=figsize,
            with_cities=False, return_base64=True, rupture=rup)
        rupdic['mmi_map_png'] = plot_shakemap(
            shakemap_array, 'MMI', backend='Agg', figsize=figsize,
            with_cities=False, return_base64=True, rupture=rup)
        del rupdic['shakemap_array']
    return HttpResponse(content=json.dumps(rupdic), content_type=JSON,
                        status=200)


def copy_to_temp_dir_with_unique_name(source_file_path):
    temp_dir = config.directory.custom_tmp or tempfile.gettempdir()
    temp_file = tempfile.NamedTemporaryFile(delete=False, dir=temp_dir)
    temp_file_path = temp_file.name
    # Close the NamedTemporaryFile to prevent conflicts on Windows
    temp_file.close()
    shutil.copy(source_file_path, temp_file_path)
    return temp_file_path


def get_uploaded_file_path(request, filename):
    file = request.FILES.get(filename)
    if file:
        # NOTE: we could not find a reliable way to avoid the deletion of the
        # uploaded file right after the request is consumed, therefore we need
        # to store a copy of it
        return copy_to_temp_dir_with_unique_name(file.temporary_file_path())


@csrf_exempt
@cross_domain_ajax
@require_http_methods(['POST'])
def aristotle_run(request):
    """
    Run an ARISTOTLE calculation.

    :param request:
        a `django.http.HttpRequest` object containing
        usgs_id, rupture_file,
        lon, lat, dep, mag, rake, dip, strike,
        local_timestamp, time_event,
        maximum_distance, trt,
        truncation_level, number_of_ground_motion_fields,
        asset_hazard_distance, ses_seed,
        maximum_distance_stations, station_data_file
    """
    # NOTE: this is called via AJAX so the context processor isn't automatically
    # applied, since AJAX calls often do not render templates
<<<<<<< HEAD
    if request.user.profile.interface_level == '0':
=======
    if request.user.level == 0:
>>>>>>> 792522c4
        return HttpResponseForbidden()
    rupture_path = get_uploaded_file_path(request, 'rupture_file')
    station_data_file = get_uploaded_file_path(request, 'station_data_file')
    user = request.user
    user.testdir = None
    _rup, rupdic, params, err = aristotle_validate(
        request.POST, user, rupture_path, station_data_file)
    if err:
        return HttpResponse(content=json.dumps(err), content_type=JSON,
                            status=400 if 'invalid_inputs' in err else 500)
    for key in ['dip', 'strike']:
        if key in rupdic and rupdic[key] is None:
            del rupdic[key]
    user = utils.get_user(request)
    [jobctx] = engine.create_jobs(
        [params], config.distribution.log_level, None, user, None)

    job_owner_email = request.user.email
    response_data = dict()

    job_id = jobctx.calc_id
    outputs_uri_web = request.build_absolute_uri(
        reverse('outputs_aristotle', args=[job_id]))
    outputs_uri_api = request.build_absolute_uri(
        reverse('results', args=[job_id]))
    log_uri = request.build_absolute_uri(
        reverse('log', args=[job_id, '0', '']))
    traceback_uri = request.build_absolute_uri(
        reverse('traceback', args=[job_id]))
    response_data[job_id] = dict(
        status='created', job_id=job_id, outputs_uri=outputs_uri_api,
        log_uri=log_uri, traceback_uri=traceback_uri)
    if not job_owner_email:
        response_data[job_id]['WARNING'] = (
            'No email address is speficied for your user account,'
            ' therefore email notifications will be disabled. As soon as'
            ' the job completes, you can access its outputs at the'
            ' following link: %s. If the job fails, the error traceback'
            ' will be accessible at the following link: %s'
            % (outputs_uri_api, traceback_uri))

    # spawn the Aristotle main process
    proc = mp.Process(
        target=aristotle.main_web,
        args=([params], [jobctx], job_owner_email, outputs_uri_web,
              aristotle_callback))
    proc.start()

    return HttpResponse(content=json.dumps(response_data), content_type=JSON,
                        status=200)


def aelo_validate(request):
    validation_errs = {}
    invalid_inputs = []
    try:
        lon = valid.longitude(request.POST.get('lon'))
    except Exception as exc:
        validation_errs[AELO_FORM_LABELS['lon']] = str(exc)
        invalid_inputs.append('lon')
    try:
        lat = valid.latitude(request.POST.get('lat'))
    except Exception as exc:
        validation_errs[AELO_FORM_LABELS['lat']] = str(exc)
        invalid_inputs.append('lat')
    try:
        vs30 = valid.positivefloat(request.POST.get('vs30'))
    except Exception as exc:
        validation_errs[AELO_FORM_LABELS['vs30']] = str(exc)
        invalid_inputs.append('vs30')
    try:
        siteid = request.POST.get('siteid')
        if len(siteid) > settings.MAX_AELO_SITE_NAME_LEN:
            raise ValueError(
                "site name can not be longer than %s characters" %
                settings.MAX_AELO_SITE_NAME_LEN)
    except Exception as exc:
        validation_errs[AELO_FORM_LABELS['siteid']] = str(exc)
        invalid_inputs.append('siteid')
    try:
        asce_version = request.POST.get(
            'asce_version', oqvalidation.OqParam.asce_version.default)
        oqvalidation.OqParam.asce_version.validator(asce_version)
    except Exception as exc:
        validation_errs[AELO_FORM_LABELS['asce_version']] = str(exc)
        invalid_inputs.append('asce_version')
    if validation_errs:
        err_msg = 'Invalid input value'
        err_msg += 's\n' if len(validation_errs) > 1 else '\n'
        err_msg += '\n'.join(
            [f'{field.split(" (")[0]}: "{validation_errs[field]}"'
             for field in validation_errs])
        logging.error(err_msg)
        response_data = {"status": "failed", "error_msg": err_msg,
                         "invalid_inputs": invalid_inputs}
        return HttpResponse(content=json.dumps(response_data),
                            content_type=JSON, status=400)
    return lon, lat, vs30, siteid, asce_version


@csrf_exempt
@cross_domain_ajax
@require_http_methods(['POST'])
def aelo_run(request):
    """
    Run an AELO calculation.

    :param request:
        a `django.http.HttpRequest` object containing lon, lat, vs30, siteid,
        asce_version
    """
    res = aelo_validate(request)
    if isinstance(res, HttpResponse):  # error
        return res
    lon, lat, vs30, siteid, asce_version = res

    # build a LogContext object associated to a database job
    try:
        params = get_params_from(
            dict(sites='%s %s' % (lon, lat), vs30=vs30, siteid=siteid,
                 asce_version=asce_version),
            config.directory.mosaic_dir, exclude=['USA'])
        logging.root.handlers = []  # avoid breaking the logs
    except Exception as exc:
        response_data = {'status': 'failed', 'error_cls': type(exc).__name__,
                         'error_msg': str(exc)}
        logging.error('', exc_info=True)
        return HttpResponse(
            content=json.dumps(response_data), content_type=JSON, status=400)
    [jobctx] = engine.create_jobs(
        [params],
        config.distribution.log_level, None, utils.get_user(request), None)
    job_id = jobctx.calc_id

    outputs_uri_web = request.build_absolute_uri(
        reverse('outputs_aelo', args=[job_id]))

    outputs_uri_api = request.build_absolute_uri(
        reverse('results', args=[job_id]))

    log_uri = request.build_absolute_uri(
        reverse('log', args=[job_id, '0', '']))

    traceback_uri = request.build_absolute_uri(
        reverse('traceback', args=[job_id]))

    response_data = dict(
        status='created', job_id=job_id, outputs_uri=outputs_uri_api,
        log_uri=log_uri, traceback_uri=traceback_uri)

    job_owner_email = request.user.email
    if not job_owner_email:
        response_data['WARNING'] = (
            'No email address is speficied for your user account,'
            ' therefore email notifications will be disabled. As soon as'
            ' the job completes, you can access its outputs at the following'
            ' link: %s. If the job fails, the error traceback will be'
            ' accessible at the following link: %s'
            % (outputs_uri_api, traceback_uri))

    # spawn the AELO main process
    mp.Process(target=aelo.main, args=(
        lon, lat, vs30, siteid, asce_version, job_owner_email, outputs_uri_web,
        jobctx, aelo_callback)).start()
    return HttpResponse(content=json.dumps(response_data), content_type=JSON,
                        status=200)


def submit_job(request_files, ini, username, hc_id):
    """
    Create a job object from the given files and run it in a new process.

    :returns: a job ID
    """
    # build a LogContext object associated to a database job
    [job] = engine.create_jobs(
        [dict(calculation_mode='custom',
              description='Calculation waiting to start')],
        config.distribution.log_level, None, username, hc_id)

    # store the request files and perform some validation
    try:
        job_ini = store(request_files, ini, job.calc_id)
        job.oqparam = oq = readinput.get_oqparam(
            job_ini, kw={'hazard_calculation_id': hc_id})
        dic = dict(calculation_mode=oq.calculation_mode,
                   description=oq.description, hazard_calculation_id=hc_id)
        logs.dbcmd('update_job', job.calc_id, dic)
        jobs = [job]
    except Exception as exc:
        tb = traceback.format_exc()
        logs.dbcmd('log', job.calc_id, datetime.utcnow(), 'CRITICAL',
                   'before starting', tb)
        logs.dbcmd('finish', job.calc_id, 'failed')
        exc.job_id = job.calc_id
        raise exc

    custom_tmp = os.path.dirname(job_ini)
    submit_cmd = config.distribution.submit_cmd.split()
    big_job = oq.get_input_size() > int(config.distribution.min_input_size)
    if submit_cmd == ENGINE:  # used for debugging
        for job in jobs:
            subprocess.Popen(submit_cmd + [save_pik(job, custom_tmp)])
    elif submit_cmd == KUBECTL and big_job:
        for job in jobs:
            with open(os.path.join(CWD, 'job.yaml')) as f:
                yaml = string.Template(f.read()).substitute(
                    DATABASE='%(host)s:%(port)d' % config.dbserver,
                    CALC_PIK=save_pik(job, custom_tmp),
                    CALC_NAME='calc%d' % job.calc_id)
            subprocess.run(submit_cmd, input=yaml.encode('ascii'))
    else:
        mp.Process(target=engine.run_jobs, args=(jobs,)).start()
    return job.calc_id


def save_pik(job, dirname):
    """
    Save a LogContext object in pickled format; returns the path to it
    """
    pathpik = os.path.join(dirname, 'calc%d.pik' % job.calc_id)
    with open(pathpik, 'wb') as f:
        pickle.dump([job], f)
    return pathpik


def get_public_outputs(oes):
    return [e for o, e in oes if o not in HIDDEN_OUTPUTS]


@require_http_methods(['GET'])
@cross_domain_ajax
def calc_results(request, calc_id):
    """
    Get a summarized list of calculation results for a given ``calc_id``.
    Result is a JSON array of objects containing the following attributes:

        * id
        * name
        * type (hazard_curve, hazard_map, etc.)
        * url (the exact url where the full result can be accessed)
    """
    # If the specified calculation doesn't exist OR is not yet complete,
    # throw back a 404.
    try:
        info = logs.dbcmd('calc_info', calc_id)
        if not utils.user_has_permission(request, info['user_name'], info['status']):
            return HttpResponseForbidden()
    except dbapi.NotFound:
        return HttpResponseNotFound()
    base_url = _get_base_url(request)

    # NB: export_output has as keys the list (output_type, extension)
    # so this returns an ordered map output_type -> extensions such as
    # {'agg_loss_curve': ['xml', 'csv'], ...}
    output_types = groupby(export, lambda oe: oe[0],
                           get_public_outputs)
    results = logs.dbcmd('get_outputs', calc_id)
    if not results:
        return HttpResponseNotFound()

    response_data = []
    for result in results:
        try:  # output from the datastore
            rtype = result.ds_key
            # Catalina asked to remove the .txt outputs (used for the GMFs)
            outtypes = [ot for ot in output_types[rtype] if ot != 'txt']
        except KeyError:
            continue  # non-exportable outputs should not be shown
        url = urlparse.urljoin(base_url, 'v1/calc/result/%d' % result.id)
        datum = dict(
            id=result.id, name=result.display_name, type=rtype,
            outtypes=outtypes, url=url, size_mb=result.size_mb)
        response_data.append(datum)

    return HttpResponse(content=json.dumps(response_data))


@require_http_methods(['GET'])
@cross_domain_ajax
def calc_traceback(request, calc_id):
    """
    Get the traceback as a list of lines for a given ``calc_id``.
    """
    # If the specified calculation doesn't exist throw back a 404.
    try:
        response_data = logs.dbcmd('get_traceback', calc_id)
    except dbapi.NotFound:
        return HttpResponseNotFound()
    return HttpResponse(content=json.dumps(response_data), content_type=JSON)


@cross_domain_ajax
@require_http_methods(['GET', 'HEAD'])
def calc_result(request, result_id):
    """
    Download a specific result, by ``result_id``.

    The common abstracted functionality for getting hazard or risk results.

    :param request:
        `django.http.HttpRequest` object. Can contain a `export_type` GET
        param (the default is 'xml' if no param is specified).
    :param result_id:
        The id of the requested artifact.
    :returns:
        If the requested ``result_id`` is not available in the format
        designated by the `export_type`.

        Otherwise, return a `django.http.HttpResponse` containing the content
        of the requested artifact.

    Parameters for the GET request can include an `export_type`, such as 'xml',
    'geojson', 'csv', etc.
    """
    # If the result for the requested ID doesn't exist, OR
    # the job which it is related too is not complete,
    # throw back a 404.
    try:
        job_id, job_status, job_user, datadir, ds_key = logs.dbcmd(
            'get_result', result_id)
        if ds_key in HIDDEN_OUTPUTS:
            return HttpResponseForbidden()
        if not utils.user_has_permission(request, job_user, job_status):
            return HttpResponseForbidden()
    except dbapi.NotFound:
        return HttpResponseNotFound()

    etype = request.GET.get('export_type')
    export_type = etype or DEFAULT_EXPORT_TYPE

    # NOTE: for some reason, in some cases the environment variable TMPDIR is
    # ignored, so we need to use config.directory.custom_tmp if defined
    temp_dir = config.directory.custom_tmp or tempfile.gettempdir()
    tmpdir = tempfile.mkdtemp(dir=temp_dir)
    try:
        exported = core.export_from_db(
            (ds_key, export_type), job_id, datadir, tmpdir)
    except DataStoreExportError as exc:
        # TODO: there should be a better error page
        return HttpResponse(content='%s: %s' % (exc.__class__.__name__, exc),
                            content_type='text/plain', status=500)
    if not exported:
        # Throw back a 404 if the exact export parameters are not supported
        return HttpResponseNotFound(
            'Nothing to export for export_type=%s, %s' % (export_type, ds_key))
    elif len(exported) > 1:
        # Building an archive so that there can be a single file download
        archname = ds_key + '-' + export_type + '.zip'
        zipfiles(exported, os.path.join(tmpdir, archname))
        exported = os.path.join(tmpdir, archname)
    else:  # single file
        exported = exported[0]

    content_type = EXPORT_CONTENT_TYPE_MAP.get(
        export_type, DEFAULT_CONTENT_TYPE)

    fname = 'output-%s-%s' % (result_id, os.path.basename(exported))
    stream = FileWrapper(open(exported, 'rb'))  # 'b' is needed on Windows
    stream.close = lambda: (
        FileWrapper.close(stream), shutil.rmtree(tmpdir))
    response = FileResponse(stream, content_type=content_type)
    response['Content-Disposition'] = (
        'attachment; filename=%s' % os.path.basename(fname))
    response['Content-Length'] = str(os.path.getsize(exported))
    return response


@cross_domain_ajax
@require_http_methods(['GET', 'HEAD'])
def extract(request, calc_id, what):
    """
    Wrapper over the `oq extract` command. If `setting.LOCKDOWN` is true
    only calculations owned by the current user can be retrieved.
    """
    job = logs.dbcmd('get_job', int(calc_id))
    if job is None:
        return HttpResponseNotFound()
    if not utils.user_has_permission(request, job.user_name, job.status):
        return HttpResponseForbidden()
    path = request.get_full_path()
    n = len(request.path_info)
    query_string = unquote_plus(path[n:])
    try:
        # read the data and save them on a temporary .npz file
        with datastore.read(job.ds_calc_dir + '.hdf5') as ds:
            # NOTE: for some reason, in some cases the environment
            # variable TMPDIR is ignored, so we need to use
            # config.directory.custom_tmp if defined
            temp_dir = config.directory.custom_tmp or tempfile.gettempdir()
            fd, fname = tempfile.mkstemp(
                prefix=what.replace('/', '-'), suffix='.npz', dir=temp_dir)
            os.close(fd)
            obj = _extract(ds, what + query_string)
            hdf5.save_npz(obj, fname)
    except Exception as exc:
        tb = ''.join(traceback.format_tb(exc.__traceback__))
        return HttpResponse(
            content='%s: %s in %s\n%s' %
            (exc.__class__.__name__, exc, path, tb),
            content_type='text/plain', status=500)

    # stream the data back
    stream = FileWrapper(open(fname, 'rb'))
    stream.close = lambda: (FileWrapper.close(stream), os.remove(fname))
    response = FileResponse(stream, content_type='application/octet-stream')
    response['Content-Disposition'] = (
        'attachment; filename=%s' % os.path.basename(fname))
    response['Content-Length'] = str(os.path.getsize(fname))
    return response


@cross_domain_ajax
@require_http_methods(['GET'])
def calc_datastore(request, job_id):
    """
    Download a full datastore file.

    :param request:
        `django.http.HttpRequest` object.
    :param job_id:
        The id of the requested datastore
    :returns:
        A `django.http.HttpResponse` containing the content
        of the requested artifact, if present, else throws a 404
    """
    job = logs.dbcmd('get_job', int(job_id))
    if job is None or not os.path.exists(job.ds_calc_dir + '.hdf5'):
        return HttpResponseNotFound()
    if not utils.user_has_permission(request, job.user_name, job.status):
        return HttpResponseForbidden()

    fname = job.ds_calc_dir + '.hdf5'
    response = FileResponse(
        FileWrapper(open(fname, 'rb')), content_type=HDF5)
    response['Content-Disposition'] = (
        'attachment; filename=%s' % os.path.basename(fname))
    response['Content-Length'] = str(os.path.getsize(fname))
    return response


def web_engine(request, **kwargs):
    application_mode = settings.APPLICATION_MODE
    # NOTE: application_mode is already added by the context processor
    params = {}
    if application_mode == 'AELO':
        params['aelo_form_labels'] = AELO_FORM_LABELS
        params['aelo_form_placeholders'] = AELO_FORM_PLACEHOLDERS
        params['asce_versions'] = (
            oqvalidation.OqParam.asce_version.validator.choices)
        params['default_asce_version'] = (
            oqvalidation.OqParam.asce_version.default)
    elif application_mode == 'ARISTOTLE':
        params['aristotle_form_labels'] = ARISTOTLE_FORM_LABELS
        params['aristotle_form_placeholders'] = ARISTOTLE_FORM_PLACEHOLDERS
        params['aristotle_default_usgs_id'] = \
            settings.ARISTOTLE_DEFAULT_USGS_ID
    return render(
        request, "engine/index.html", params)


@cross_domain_ajax
@require_http_methods(['GET'])
def web_engine_get_outputs(request, calc_id, **kwargs):
    application_mode = settings.APPLICATION_MODE
    job = logs.dbcmd('get_job', calc_id)
    if job is None:
        return HttpResponseNotFound()
    with datastore.read(job.ds_calc_dir + '.hdf5') as ds:
        if 'png' in ds:
            # NOTE: only one hmap can be visualized currently
            hmaps = any([k.startswith('hmap') for k in ds['png']])
            avg_gmf = [k for k in ds['png'] if k.startswith('avg_gmf-')]
            assets = 'assets.png' in ds['png']
            hcurves = 'hcurves.png' in ds['png']
            # NOTE: remove "and 'All' in k" to show the individual plots
            disagg_by_src = [k for k in ds['png']
                             if k.startswith('disagg_by_src-') and 'All' in k]
            governing_mce = 'governing_mce.png' in ds['png']
        else:
            hmaps = assets = hcurves = governing_mce = False
            avg_gmf = []
            disagg_by_src = []
    size_mb = '?' if job.size_mb is None else '%.2f' % job.size_mb
    lon = lat = vs30 = site_name = None
    if application_mode == 'AELO':
        lon, lat = ds['oqparam'].sites[0][:2]  # e.g. [[-61.071, 14.686, 0.0]]
        vs30 = ds['oqparam'].override_vs30  # e.g. 760.0
        site_name = ds['oqparam'].description[9:]  # e.g. 'AELO for CCA'->'CCA'
    return render(request, "engine/get_outputs.html",
                  dict(calc_id=calc_id, size_mb=size_mb, hmaps=hmaps,
                       avg_gmf=avg_gmf, assets=assets, hcurves=hcurves,
                       disagg_by_src=disagg_by_src,
                       governing_mce=governing_mce,
                       lon=lon, lat=lat, vs30=vs30, site_name=site_name,)
                  )


def is_model_preliminary(ds):
    # TODO: it would be better having the model written explicitly into the
    # datastore
    model = ds['oqparam'].base_path.split(os.path.sep)[-2]
    if model in PRELIMINARY_MODELS:
        return True
    else:
        return False


def get_disp_val(val):
    # gets the value displayed in the webui according to the rounding rules
    if val >= 1.0:
        return '{:.2f}'.format(numpy.round(val, 2))
    elif val < 0.0001:
        return f'{val:.1f}'
    elif val < 0.01:
        return '{:.4f}'.format(numpy.round(val, 4))
    elif val < 0.1:
        return '{:.3f}'.format(numpy.round(val, 3))
    else:
        return '{:.2f}'.format(numpy.round(val, 2))


# this is extracting only the first site and it is okay
@cross_domain_ajax
@require_http_methods(['GET'])
def web_engine_get_outputs_aelo(request, calc_id, **kwargs):
    job = logs.dbcmd('get_job', calc_id)
    size_mb = '?' if job.size_mb is None else '%.2f' % job.size_mb
    asce07 = asce41 = None
    asce07_with_units = {}
    asce41_with_units = {}
    warnings = None
    with datastore.read(job.ds_calc_dir + '.hdf5') as ds:
        if is_model_preliminary(ds):
            warnings = PRELIMINARY_MODEL_WARNING
        if 'asce07' in ds:
            try:
                asce07_js = ds['asce07'][0].decode('utf8')
            except ValueError:
                # NOTE: for backwards compatibility, read scalar
                asce07_js = ds['asce07'][()].decode('utf8')
            asce07 = json.loads(asce07_js)
            for key, value in asce07.items():
                if key not in ('PGA', 'Ss', 'S1'):
                    continue
                if not isinstance(value, float):
                    asce07_with_units[key] = value
                elif key in ('CRs', 'CR1'):
                    # NOTE: (-) stands for adimensional
                    asce07_with_units[key + ' (-)'] = get_disp_val(value)
                else:
                    asce07_with_units[key + ' (g)'] = get_disp_val(value)
        if 'asce41' in ds:
            try:
                asce41_js = ds['asce41'][0].decode('utf8')
            except ValueError:
                # NOTE: for backwards compatibility, read scalar
                asce41_js = ds['asce41'][()].decode('utf8')
            asce41 = json.loads(asce41_js)
            for key, value in asce41.items():
                if not key.startswith('BSE'):
                    continue
                if not isinstance(value, float):
                    asce41_with_units[key] = value
                else:
                    asce41_with_units[key + ' (g)'] = get_disp_val(value)
        lon, lat = ds['oqparam'].sites[0][:2]  # e.g. [[-61.071, 14.686, 0.0]]
        vs30 = ds['oqparam'].override_vs30  # e.g. 760.0
        site_name = ds['oqparam'].description[9:]  # e.g. 'AELO for CCA'->'CCA'
        try:
            asce_version = ds['oqparam'].asce_version
        except AttributeError:
            # for backwards compatibility on old calculations
            asce_version = oqvalidation.OqParam.asce_version.default
        try:
            calc_aelo_version = ds.get_attr('/', 'aelo_version')
        except KeyError:
            calc_aelo_version = '1.0.0'
        if 'warnings' in ds:
            ds_warnings = '\n'.join(s.decode('utf8') for s in ds['warnings'])
            if warnings is None:
                warnings = ds_warnings
            else:
                warnings += '\n' + ds_warnings
    return render(request, "engine/get_outputs_aelo.html",
                  dict(calc_id=calc_id, size_mb=size_mb,
                       asce07=asce07_with_units, asce41=asce41_with_units,
                       lon=lon, lat=lat, vs30=vs30, site_name=site_name,
                       calc_aelo_version=calc_aelo_version,
                       asce_version=asce_version,
                       warnings=warnings))


def format_time_delta(td):
    days = td.days
    seconds = td.seconds
    hours = seconds // 3600
    minutes = (seconds % 3600) // 60
    seconds = seconds % 60
    # Format without microseconds
    formatted_time = f'{days} days, {hours:02}:{minutes:02}:{seconds:02}'
    return formatted_time


@cross_domain_ajax
@require_http_methods(['GET'])
def web_engine_get_outputs_aristotle(request, calc_id):
    job = logs.dbcmd('get_job', calc_id)
    if job is None:
        return HttpResponseNotFound()
    description = job.description
    job_start_time = job.start_time
    job_start_time_str = job.start_time.strftime('%Y-%m-%d %H:%M:%S') + ' UTC'
    local_timestamp_str = None
    time_job_after_event = None
    time_job_after_event_str = None
    warnings = None
    with datastore.read(job.ds_calc_dir + '.hdf5') as ds:
        try:
            losses = views.view('aggrisk', ds)
        except KeyError:
            max_avg_gmf = ds['avg_gmf'][0].max()
            losses = (f'The risk can not be computed since the hazard is too low:'
                      f' the maximum value of the average GMF is {max_avg_gmf:.5f}')
            losses_header = None
        else:
            losses_header = [header.capitalize().replace('_', ' ')
                             for header in losses.dtype.names]
        if 'png' in ds:
            avg_gmf = [k for k in ds['png'] if k.startswith('avg_gmf-')]
            assets = 'assets.png' in ds['png']
        else:
            assets = False
            avg_gmf = []
        oqparam = ds['oqparam']
        if hasattr(oqparam, 'local_timestamp'):
            local_timestamp_str = (
                oqparam.local_timestamp if oqparam.local_timestamp != 'None'
                else None)
    size_mb = '?' if job.size_mb is None else '%.2f' % job.size_mb
    if 'warnings' in ds:
        ds_warnings = '\n'.join(s.decode('utf8') for s in ds['warnings'])
        if warnings is None:
            warnings = ds_warnings
        else:
            warnings += '\n' + ds_warnings
    if local_timestamp_str is not None:
        local_timestamp = datetime.strptime(
            local_timestamp_str, '%Y-%m-%d %H:%M:%S%z')
        time_job_after_event = (
            job_start_time.replace(tzinfo=timezone.utc) - local_timestamp)
        time_job_after_event_str = format_time_delta(time_job_after_event)
    return render(request, "engine/get_outputs_aristotle.html",
                  dict(calc_id=calc_id, description=description,
                       local_timestamp=local_timestamp_str,
                       job_start_time=job_start_time_str,
                       time_job_after_event=time_job_after_event_str,
                       size_mb=size_mb, losses=losses,
                       losses_header=losses_header,
                       avg_gmf=avg_gmf, assets=assets,
                       warnings=warnings))


@cross_domain_ajax
@require_http_methods(['GET'])
def download_aggrisk(request, calc_id):
    job = logs.dbcmd('get_job', int(calc_id))
    if job is None:
        return HttpResponseNotFound()
    if not utils.user_has_permission(request, job.user_name, job.status):
        return HttpResponseForbidden()
    with datastore.read(job.ds_calc_dir + '.hdf5') as ds:
        losses = views.view('aggrisk', ds)
    # Create the HttpResponse object with the appropriate CSV header.
    response = HttpResponse(
        content_type="text/csv",
        headers={
            "Content-Disposition":
                'attachment; filename="aggrisk_%s.csv"' % calc_id
        },
    )
    writer = csv.writer(response)
    writer.writerow(losses.dtype.names)
    for row in losses:
        writer.writerow(row)
    return response


@csrf_exempt
@cross_domain_ajax
@require_http_methods(['POST'])
def on_same_fs(request):
    """
    Accept a POST request to check access to a FS available by a client.

    :param request:
        `django.http.HttpRequest` object, containing mandatory parameters
        filename and checksum.
    """
    filename = request.POST['filename']
    checksum_in = request.POST['checksum']

    checksum = 0
    try:
        data = open(filename, 'rb').read(32)
        checksum = zlib.adler32(data, checksum) & 0xffffffff
        if checksum == int(checksum_in):
            return HttpResponse(content=json.dumps({'success': True}),
                                content_type=JSON, status=200)
    except (IOError, ValueError):
        pass

    return HttpResponse(content=json.dumps({'success': False}),
                        content_type=JSON, status=200)


@require_http_methods(['GET'])
def license(request, **kwargs):
    return render(request, "engine/license.html")


@require_http_methods(['GET'])
def aelo_changelog(request, **kwargs):
    aelo_changelog = base.get_aelo_changelog()
    aelo_changelog_html = aelo_changelog.to_html(
        index=False, escape=False, classes='changelog', border=0)
    return render(request, "engine/aelo_changelog.html",
                  dict(aelo_changelog=aelo_changelog_html))<|MERGE_RESOLUTION|>--- conflicted
+++ resolved
@@ -771,11 +771,7 @@
     """
     # NOTE: this is called via AJAX so the context processor isn't automatically
     # applied, since AJAX calls often do not render templates
-<<<<<<< HEAD
-    if request.user.profile.interface_level == '0':
-=======
     if request.user.level == 0:
->>>>>>> 792522c4
         return HttpResponseForbidden()
     rupture_path = get_uploaded_file_path(request, 'rupture_file')
     station_data_file = get_uploaded_file_path(request, 'station_data_file')
