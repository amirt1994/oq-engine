--- conflicted
+++ resolved
@@ -25,15 +25,12 @@
 urlpatterns = []
 if settings.WEBUI:
     urlpatterns += [
-<<<<<<< HEAD
-=======
         re_path(r'^$', RedirectView.as_view(
             url='%s/engine/' % settings.WEBUI_PATHPREFIX,
             permanent=True)),
         re_path(r'^engine/?$', views.web_engine, name="index"),
         re_path(r'^engine/(\d+)/outputs$',
                 views.web_engine_get_outputs, name="outputs"),
->>>>>>> 396e4232
         re_path(r'^engine/license$', views.license,
                 name="license"),
         re_path(r'^v1/valid/', views.validate_nrml),
