--- conflicted
+++ resolved
@@ -61,10 +61,6 @@
     :param kw:
         Extra parameters like hazard_calculation_id and calculation_mode
     """
-<<<<<<< HEAD
-    # if the master dies, automatically kill the workers
-=======
->>>>>>> 1295c3ed
     job_id = logs.init('job', getattr(logging, log_level.upper()))
     with logs.handle(job_id, log_level, log_file):
         job_ini = os.path.abspath(job_ini)
