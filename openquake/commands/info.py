--- conflicted
+++ resolved
@@ -99,14 +99,9 @@
 
 # the documentation about how to use this feature can be found
 # in the file effective-realizations.rst
-<<<<<<< HEAD
 @sap.script
-def info(calculators, gsims, views, exports, extracts, report, input_file=''):
-=======
-@sap.Script
 def info(calculators, gsims, views, exports, extracts, parameters,
          report, input_file=''):
->>>>>>> 89d9a009
     """
     Give information. You can pass the name of an available calculator,
     a job.ini file, or a zip archive with the input files.
