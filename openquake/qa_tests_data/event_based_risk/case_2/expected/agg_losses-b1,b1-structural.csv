--- conflicted
+++ resolved
@@ -9,18 +9,6 @@
 col=00~ses=0009~src=2~rup=005-01,1.120086E+03,       NAN
 col=00~ses=0010~src=2~rup=001-01,2.154048E+02,       NAN
 col=00~ses=0011~src=2~rup=002-01,2.853674E+02,       NAN
-<<<<<<< HEAD
-col=00~ses=0013~src=1~rup=003-01,2.197787E+02,       NAN
-col=00~ses=0013~src=2~rup=001-01,1.119984E+03,       NAN
-col=00~ses=0015~src=2~rup=001-01,2.883778E+02,       NAN
-col=00~ses=0016~src=2~rup=005-01,7.699982E+02,       NAN
-col=00~ses=0018~src=2~rup=001-01,1.252738E+02,       NAN
-col=00~ses=0018~src=2~rup=001-02,9.478229E+01,       NAN
-col=00~ses=0018~src=2~rup=001-03,4.356837E+02,       NAN
-col=00~ses=0018~src=3~rup=001-01,6.111198E+02,       NAN
-col=00~ses=0019~src=1~rup=004-01,6.217371E+02,       NAN
-col=00~ses=0019~src=3~rup=004-01,1.859330E+03,       NAN
-=======
 col=00~ses=0013~src=1~rup=003-01,2.197546E+02,       NAN
 col=00~ses=0013~src=2~rup=001-01,1.119948E+03,       NAN
 col=00~ses=0015~src=2~rup=001-01,2.883661E+02,       NAN
@@ -30,5 +18,4 @@
 col=00~ses=0018~src=2~rup=001-03,4.355708E+02,       NAN
 col=00~ses=0018~src=3~rup=001-01,6.110817E+02,       NAN
 col=00~ses=0019~src=1~rup=004-01,6.218350E+02,       NAN
-col=00~ses=0019~src=3~rup=004-01,1.859370E+03,       NAN
->>>>>>> e3037c88
+col=00~ses=0019~src=3~rup=004-01,1.859370E+03,       NAN