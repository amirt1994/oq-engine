# -*- coding: utf-8 -*-
# vim: tabstop=4 shiftwidth=4 softtabstop=4
#
# Copyright (C) 2018-2025 GEM Foundation
#
# OpenQuake is free software: you can redistribute it and/or modify it
# under the terms of the GNU Affero General Public License as published
# by the Free Software Foundation, either version 3 of the License, or
# (at your option) any later version.
#
# OpenQuake is distributed in the hope that it will be useful,
# but WITHOUT ANY WARRANTY; without even the implied warranty of
# MERCHANTABILITY or FITNESS FOR A PARTICULAR PURPOSE.  See the
# GNU Affero General Public License for more details.
#
# You should have received a copy of the GNU Affero General Public License
# along with OpenQuake.  If not, see <http://www.gnu.org/licenses/>.

import os
import abc
import copy
import time
import logging
import warnings
import itertools
import operator
import collections
import numpy
import shapely
from scipy.interpolate import interp1d

from openquake.baselib import config
from openquake.baselib.general import (
    AccumDict, DictArray, RecordBuilder, split_in_slices, block_splitter,
    sqrscale)
from openquake.baselib.performance import Monitor, split_array, kround0, compile
from openquake.baselib.python3compat import decode
from openquake.hazardlib import valid, imt as imt_module
from openquake.hazardlib.const import StdDev, OK_COMPONENTS
from openquake.hazardlib.tom import NegativeBinomialTOM, PoissonTOM
from openquake.hazardlib.stats import ndtr, truncnorm_sf
from openquake.hazardlib.site import SiteCollection, site_param_dt
from openquake.hazardlib.calc.filters import (
    SourceFilter, IntegrationDistance, magdepdist,
    get_dparam, get_distances, getdefault, MINMAG, MAXMAG)
from openquake.hazardlib.map_array import MapArray
from openquake.hazardlib.geo import multiline
from openquake.hazardlib.geo.mesh import Mesh
from openquake.hazardlib.geo.surface.planar import (
    project, project_back, get_distances_planar)

U8 = numpy.uint8
I32 = numpy.int32
U32 = numpy.uint32
F16 = numpy.float16
F32 = numpy.float32
F64 = numpy.float64
TWO20 = 2**20
TWO16 = 2**16
TWO24 = 2**24
TWO32 = 2**32
STD_TYPES = (StdDev.TOTAL, StdDev.INTER_EVENT, StdDev.INTRA_EVENT)
KNOWN_DISTANCES = frozenset('''rrup rx_ry0 rx ry0 rjb rhypo repi rcdpp azimuth
azimuthcp rvolc clon_clat clon clat'''.split())
NUM_BINS = 256
DIST_BINS = sqrscale(80, 1000, NUM_BINS)
MEA = 0
STD = 1
EPS = float(os.environ.get('OQ_SAMPLE_SITES', 1))
bymag = operator.attrgetter('mag')
# These coordinates were provided by M Gerstenberger (personal
# communication, 10 August 2018)
cshm_polygon = shapely.geometry.Polygon([(171.6, -43.3), (173.2, -43.3),
                                         (173.2, -43.9), (171.6, -43.9)])


def _get(surfaces, param, dparam, mask=slice(None)):
    arr = numpy.array([dparam[sec.idx, param][mask] for sec in surfaces])
    return arr  # shape (S, N, ...)


def _get_tu(rup, dparam, mask):
    tor = rup.surface.tor
    arr = _get(rup.surface.surfaces, 'tuw', dparam, mask)
    S, N = arr.shape[:2]
    # keep the flipped values and then reorder the surface indices
    # arr has shape (S, N, 2, 3) where 2 refer to the flipping
    tuw = numpy.zeros((S, N, 3), F32)
    for s in range(S):
        idx = tor.soidx[s]
        flip = int(tor.flipped[idx])
        tuw[s] = arr[idx, :, flip, :]  # shape (N, 3)
    return multiline.get_tu(tor.shift, tuw)


def set_distances(ctx, rup, r_sites, param, dparam, mask, tu):
    """
    Set the distance attributes on the context; also manages paired
    attributes like clon_lat and rx_ry0.
    """
    if dparam is None:
        # no multifault
        dists = get_distances(rup, r_sites, param)
        if '_' in param:
            p0, p1 = param.split('_')  # clon_clat
            setattr(ctx, p0, dists[:, 0])
            setattr(ctx, p1, dists[:, 1])
        else:
            setattr(ctx, param, dists)
    else:
        # use the MultiLine object
        u_max = rup.surface.msparam['u_max']
        if param in ('rx', 'ry0'):
            tut, uut = tu
            '''
            # sanity check with the right parameters t, u
            t, u = rup.surface.tor.get_tu(r_sites)
            numpy.testing.assert_allclose(tut, t)
            numpy.testing.assert_allclose(uut, u)
            '''
            if param == 'rx':
                ctx.rx = tut
            elif param == 'ry0':
                neg = uut < 0
                ctx.ry0[neg] = numpy.abs(uut[neg])
                big = uut > u_max
                ctx.ry0[big] = uut[big] - u_max
        elif param == 'rjb':
            rjbs = _get(rup.surface.surfaces, 'rjb', dparam, mask)
            ctx['rjb'] = numpy.min(rjbs, axis=0)
            '''
            # sanity check with the right rjb
            rjb = rup.surface.get_joyner_boore_distance(r_sites)
            numpy.testing.assert_allclose(ctx.rjb, rjb)
            '''
        elif param == 'clon_clat':
            coos = _get(rup.surface.surfaces, 'clon_clat', dparam, mask)
            # shape (numsections, numsites, 3)
            m = Mesh(coos[:, :, 0], coos[:, :, 1]).get_closest_points(r_sites)
            # shape (numsites, 3)
            ctx['clon'] = m.lons
            ctx['clat'] = m.lats


def round_dist(dst):
    idx = numpy.searchsorted(DIST_BINS, dst)
    idx[idx == NUM_BINS] -= 1
    return DIST_BINS[idx]


def is_modifiable(gsim):
    """
    :returns: True if it is a ModifiableGMPE
    """
    return hasattr(gsim, 'gmpe') and hasattr(gsim, 'params')


def concat(ctxs):
    """
    Concatenate context arrays.
    :returns: [] or [poisson_ctx] or [nonpoisson_ctx, ...]
    """
    if not ctxs:
        return []
    ctx = ctxs[0]
    out = []
    # if ctx has probs_occur, it is assumed to be non-poissonian
    if hasattr(ctx, 'probs_occur') and ctx.probs_occur.shape[1] >= 1:
        # case 27, 29, 62, 65, 75, 78, 80
        for shp in set(ctx.probs_occur.shape[1] for ctx in ctxs):
            p_array = [p for p in ctxs if p.probs_occur.shape[1] == shp]
            out.append(numpy.concatenate(p_array).view(numpy.recarray))
    else:
        out.append(numpy.concatenate(ctxs).view(numpy.recarray))
    return out


def size(imtls):
    """
    :returns: size of the dictionary of arrays imtls
    """
    imls = imtls[next(iter(imtls))]
    return len(imls) * len(imtls)


def trivial(ctx, name):
    """
    :param ctx: a recarray
    :param name: name of a parameter
    :returns: True if the parameter is missing or single valued
    """
    if name not in ctx.dtype.names:
        return True
    return len(numpy.unique(numpy.float32(ctx[name]))) == 1


class Oq(object):
    """
    A mock for OqParam
    """
    af = None
    impact = False
    cross_correl = None
    mea_tau_phi = False
    split_sources = True
    use_rates = False
    with_betw_ratio = None
    infer_occur_rates = False
    inputs = ()

    def __init__(self, **hparams):
        vars(self).update(hparams)

    @property
    def min_iml(self):
        try:
            imtls = self.imtls
        except AttributeError:
            imtls = self.hazard_imtls
        return numpy.array([1E-10 for imt in imtls])

    def get_reqv(self):
        if 'reqv' not in self.inputs:
            return
        return {key: valid.RjbEquivalent(value)
                for key, value in self.inputs['reqv'].items()}


class DeltaRatesGetter(object):
    """
    Read the delta rates from an aftershock datastore
    """
    def __init__(self, dstore):
        self.dstore = dstore

    def __call__(self, src_id):
        with self.dstore.open('r') as dstore:
            return dstore['delta_rates'][src_id]


# same speed as performance.kround, round more
def kround1(ctx, kfields):
    kdist = 2. * ctx.mag**2  # heuristic collapse distance from 32 to 200 km
    close = ctx.rrup < kdist
    far = ~close
    out = numpy.zeros(len(ctx), [(k, ctx.dtype[k]) for k in kfields])
    for kfield in kfields:
        kval = ctx[kfield]
        if kfield == 'vs30':
            out[kfield][close] = numpy.round(kval[close])  # round less
            out[kfield][far] = numpy.round(kval[far], 1)  # round more
        elif kval.dtype == F64 and kfield != 'mag':
            out[kfield][close] = F16(kval[close])  # round less
            out[kfield][far] = numpy.round(kval[far])  # round more
        else:
            out[kfield] = ctx[kfield]
    return out


def kround2(ctx, kfields):
    kdist = 5. * ctx.mag**2  # from 80 to 500 km
    close = ctx.rrup < kdist
    far = ~close
    out = numpy.zeros(len(ctx), [(k, ctx.dtype[k]) for k in kfields])
    for kfield in kfields:
        kval = ctx[kfield]
        if kfield == 'rx':   # can be negative
            out[kfield] = numpy.round(kval)
        elif kfield in KNOWN_DISTANCES:
            out[kfield][close] = numpy.ceil(kval[close])  # round to 1 km
            out[kfield][far] = round_dist(kval[far])  # round more
        elif kfield == 'vs30':
            out[kfield][close] = numpy.round(kval[close])  # round less
            out[kfield][far] = numpy.round(kval[far], 1)  # round more
        elif kval.dtype == F64 and kfield != 'mag':
            out[kfield][close] = F16(kval[close])  # round less
            out[kfield][far] = numpy.round(kval[far])  # round more
        else:
            out[kfield] = ctx[kfield]
    return out


kround = {0: kround0, 1: kround1, 2: kround2}


class FarAwayRupture(Exception):
    """Raised if the rupture is outside the maximum distance for all sites"""


def get_num_distances(gsims):
    """
    :returns: the number of distances required for the given GSIMs
    """
    dists = set()
    for gsim in gsims:
        dists.update(gsim.REQUIRES_DISTANCES)
    return len(dists)


# NB: minimum_magnitude is ignored
def _interp(param, name, trt):
    try:
        mdd = param[name]
    except KeyError:
        return magdepdist([(MINMAG, 1000), (MAXMAG, 1000)])
    if isinstance(mdd, IntegrationDistance):
        return mdd(trt)
    elif isinstance(mdd, dict):
        if mdd:
            magdist = getdefault(mdd, trt)
        else:
            magdist = [(MINMAG, 1000), (MAXMAG, 1000)]
        return magdepdist(magdist)
    return mdd


def simple_cmaker(gsims, imts, **params):
    """
    :returns: a simplified ContextMaker for use in the tests
    """
    dic = dict(imtls={imt: [0] for imt in imts})
    dic.update(**params)
    return ContextMaker('*', gsims, dic)


# ############################ genctxs ################################## #

# generator of quintets (rup_index, mag, planar_array, sites)
def _quintets(cmaker, src, sitecol):
    with cmaker.ir_mon:
        # building planar geometries
        planardict = src.get_planar(cmaker.shift_hypo)

    magdist = {mag: cmaker.maximum_distance(mag)
               for mag, rate in src.get_annual_occurrence_rates()}
    # cmaker.maximum_distance(mag) can be 0 if outside the mag range
    maxmag = max(mag for mag, dist in magdist.items() if dist > 0)
    maxdist = magdist[maxmag]
    cdist = sitecol.get_cdist(src.location)
    # NB: having a decent max_radius is essential for performance!
    mask = cdist <= maxdist + src.max_radius(maxdist)
    sitecol = sitecol.filter(mask)
    if sitecol is None:
        return

    minmag = cmaker.maximum_distance.x[0]
    maxmag = cmaker.maximum_distance.x[-1]
    # splitting by magnitude
    if src.count_nphc() == 1:
        # one rupture per magnitude
        for m, (mag, pla) in enumerate(planardict.items()):
            if minmag <= mag <= maxmag:
                yield m, mag, magdist[mag], pla, sitecol
    else:
        for m, rup in enumerate(src.iruptures()):
            mag = rup.mag
            if mag > maxmag or mag < minmag:
                continue
            mdist = magdist[mag]
            arr = [rup.surface.array.reshape(-1, 3)]  # planar
            pla = planardict[mag]
            # NB: having a good psdist is essential for performance!
            psdist = src.get_psdist(m, mag, cmaker.pointsource_distance,
                                    magdist)
            close = sitecol.filter(cdist[mask] <= psdist)
            far = sitecol.filter(cdist[mask] > psdist)
            if cmaker.fewsites:
                if close is None:  # all is far, common for small mag
                    yield m, mag, mdist, arr, sitecol
                else:  # something is close
                    yield m, mag, mdist, pla, sitecol
            else:  # many sites
                if close is None:  # all is far
                    yield m, mag, mdist, arr, far
                elif far is None:  # all is close
                    yield m, mag, mdist, pla, close
                else:  # some sites are far, some are close
                    yield m, mag, mdist, arr, far
                    yield m, mag, mdist, pla, close


# helper used to populate contexts for planar ruptures
def _get_ctx_planar(cmaker, builder, mag, magi, planar, sites,
                    src_id, src_offset, tom):
    zeroctx = builder.zeros((len(planar), len(sites)))  # shape (N, U)
    if cmaker.fewsites:
        offset = src_offset + magi * len(planar)
        rup_ids = zeroctx['rup_id'].T  # numpy trick, shape (U, N)
        rup_ids[:] = numpy.arange(offset, offset+len(planar))

    # computing distances
    rrup, xx, yy = project(planar, sites.xyz)  # (3, U, N)
    # get the closest points on the surface
    if cmaker.fewsites or 'clon' in cmaker.REQUIRES_DISTANCES:
        closest = project_back(planar, xx, yy)  # (3, U, N)
    # set distances
    zeroctx['rrup'] = rrup
    for par in cmaker.REQUIRES_DISTANCES - {'rrup'}:
        zeroctx[par] = get_distances_planar(planar, sites, par)
    for par in cmaker.REQUIRES_DISTANCES:
        dst = zeroctx[par]
        if cmaker.minimum_distance:
            dst[dst < cmaker.minimum_distance] = cmaker.minimum_distance

    # ctx has shape (U, N), ctxt (N, U)
    ctxt = zeroctx.T  # smart trick taking advantage of numpy magic
    ctxt['src_id'] = src_id

    # setting rupture parameters
    for par in cmaker.ruptparams:
        if par == 'mag':
            ctxt[par] = mag
        elif par == 'occurrence_rate':
            ctxt[par] = planar.wlr[:, 2]  # shape U-> (N, U)
        elif par == 'width':
            ctxt[par] = planar.wlr[:, 0]
        elif par == 'strike':
            ctxt[par] = planar.sdr[:, 0]
        elif par == 'dip':
            ctxt[par] = planar.sdr[:, 1]
        elif par == 'rake':
            ctxt[par] = planar.sdr[:, 2]
        elif par == 'ztor':  # top edge depth
            ctxt[par] = planar.corners[:, 2, 0]
        elif par == 'zbot':  # bottom edge depth
            ctxt[par] = planar.corners[:, 2, 3]
        elif par == 'hypo_lon':
            ctxt[par] = planar.hypo[:, 0]
        elif par == 'hypo_lat':
            ctxt[par] = planar.hypo[:, 1]
        elif par == 'hypo_depth':
            ctxt[par] = planar.hypo[:, 2]

    if cmaker.fewsites:
        zeroctx['clon'] = closest[0]
        zeroctx['clat'] = closest[1]

    # setting site parameters
    for par in cmaker.siteparams:
        zeroctx[par] = sites.array[par]  # shape N-> (U, N)
    if hasattr(tom, 'get_pmf'):  # NegativeBinomialTOM
        # read Probability Mass Function from model and reshape it
        # into predetermined shape of probs_occur
        pmf = tom.get_pmf(planar.wlr[:, 2],
                          n_max=zeroctx['probs_occur'].shape[2])
        zeroctx['probs_occur'] = pmf[:, numpy.newaxis, :]

    return zeroctx.flatten()  # shape N*U


def genctxs_Pp(src, sitecol, cmaker):
    """
    Context generator for point sources and collapsed point sources
    """
    dd = cmaker.defaultdict.copy()
    tom = getattr(src, 'temporal_occurrence_model', None)

    if tom and isinstance(tom, NegativeBinomialTOM):
        if hasattr(src, 'pointsources'):  # CollapsedPointSource
            maxrate = max(max(ps.mfd.occurrence_rates)
                          for ps in src.pointsources)
        else:  # regular source
            maxrate = max(src.mfd.occurrence_rates)
        p_size = tom.get_pmf(maxrate).shape[1]
        dd['probs_occur'] = numpy.zeros(p_size)
    else:
        dd['probs_occur'] = numpy.zeros(0)

    builder = RecordBuilder(**dd)
    cmaker.siteparams = [par for par in sitecol.array.dtype.names
                         if par in dd]
    cmaker.ruptparams = cmaker.REQUIRES_RUPTURE_PARAMETERS | {'occurrence_rate'}

    for magi, mag, magdist, planars, sites in _quintets(cmaker, src, sitecol):
        if not planars:
            continue
        elif len(planars) > 1:  # when using ps_grid_spacing
            pla = numpy.concatenate(planars).view(numpy.recarray)
        else:
            pla = planars[0]
        # building contexts
        ctx = _get_ctx_planar(
            cmaker, builder, mag, magi, pla, sites, src.id, src.offset, tom)
        ctxt = ctx[ctx.rrup < magdist]
        if len(ctxt):
            yield ctxt


def _build_dparam(src, sitecol, cmaker):
    dparams = {'rjb', 'tuw'}
    if cmaker.fewsites:
        dparams |= {'clon_clat'}
    sections = src.get_sections(src.get_unique_idxs())
    out = {}
    for sec in sections:
        out[sec.idx, 'rrup'] = get_dparam(sec, sitecol, 'rrup')
        for param in dparams:
            out[sec.idx, param] = get_dparam(sec, sitecol, param)
    # use multi_fault_test to debug this
    # from openquake.baselib.general import getsizeof
    # print(getsizeof(out))
    return out


# this is the critical function for the performance of the classical calculator
# the performance is dominated by the CPU cache, i.e. large arrays are slow
# the only way to speedup is to reduce the maximum_distance, then the array
# will become shorter in the N dimension (number of affected sites), or to
# collapse the ruptures, then truncnorm_sf will be called less times
@compile("(float64[:,:,:], float64[:,:], float64, float32[:,:])")
def _set_poes(mean_std, loglevels, phi_b, out):
    L1 = loglevels.size // len(loglevels)
    for m, levels in enumerate(loglevels):
        mL1 = m * L1
        mea, std = mean_std[:, m]  # shape N
        for lvl, iml in enumerate(levels):
            out[mL1 + lvl] = truncnorm_sf(phi_b, (iml - mea) / std)

# ############################ ContextMaker ############################### #


def _fix(gsimdict, betw):
    if betw:
        out = {}
        for gsim, uints in gsimdict.items():
            if len(gsim.DEFINED_FOR_STANDARD_DEVIATION_TYPES) == 1:
                out[valid.modified_gsim(gsim, add_between_within_stds=betw)] \
                    = uints
            else:
                out[gsim] = uints
        return out
    return gsimdict


class ContextMaker(object):
    """
    A class to manage the creation of contexts and to compute mean/stddevs
    and possibly PoEs.

    :param trt: tectonic region type string
    :param gsims: list of GSIMs or a dictionary gsim -> rlz indices
    :param oq:
       dictionary of parameters like the maximum_distance, the IMTLs,
       the investigation time, etc, or an OqParam instance
    :param extraparams:
       additional site parameters to consider, used only in the tests

    NB: the trt can be different from the tectonic region type for which
    the underlying GSIMs are defined. This is intentional.
    """
    REQUIRES = ['DISTANCES', 'SITES_PARAMETERS', 'RUPTURE_PARAMETERS']
    scenario = False
    deltagetter = None
    fewsites = False
    tom = None
    cluster = None  # set in PmapMaker

    def __init__(self, trt, gsims, oq, monitor=Monitor(), extraparams=()):
        self.trt = trt
        if isinstance(oq, dict):
            # this happens when instantiating RuptureData in extract.py
            param = oq
            oq = Oq(**param)
            self.mags = param.get('mags', ())  # list of strings %.2f
            self.cross_correl = param.get('cross_correl')  # cond_spectra_test
        else:  # OqParam
            param = vars(oq)
            param['reqv'] = oq.get_reqv()
            param['af'] = getattr(oq, 'af', None)
            self.cross_correl = oq.cross_correl
            self.imtls = oq.imtls
            try:
                self.mags = oq.mags_by_trt[trt]
            except AttributeError:
                self.mags = ()
            except KeyError:  # missing TRT but there is only one
                [(_, self.mags)] = oq.mags_by_trt.items()

        if oq.with_betw_ratio:
            betw_ratio = {'with_betw_ratio': oq.with_betw_ratio}
        elif oq.impact:
            betw_ratio = {'with_betw_ratio': 1.7}  # same as in GEESE
        else:
            betw_ratio = {}
        if isinstance(gsims, dict):
            self.gsims = _fix(gsims, betw_ratio)
        else:
            self.gsims = _fix({gsim: U32([i]) for i, gsim in enumerate(gsims)},
                              betw_ratio)
        # NB: the gid array can be overridden later on
        self.gid = numpy.arange(len(gsims), dtype=numpy.uint16)
        self.oq = oq
        self.monitor = monitor
        self._init1(param)
        self._init2(param, extraparams)
        self.set_imts_conv()
        self.init_monitoring(self.monitor)

    def _init1(self, param):
        if 'poes' in param:
            self.poes = param['poes']
        if 'imtls' in param:
            for imt in param['imtls']:
                if not isinstance(imt, str):
                    raise TypeError('Expected string, got %s' % type(imt))
            self.imtls = param['imtls']
        elif 'hazard_imtls' in param:
            self.imtls = imt_module.dictarray(param['hazard_imtls'])
        elif not hasattr(self, 'imtls'):
            raise KeyError('Missing imtls in ContextMaker!')
        self.cache_distances = param.get('cache_distances', False)
        self.max_sites_disagg = param.get('max_sites_disagg', 10)
        self.time_per_task = param.get('time_per_task', 60)
        self.collapse_level = int(param.get('collapse_level', -1))
        self.disagg_by_src = param.get('disagg_by_src', False)
        self.horiz_comp = param.get('horiz_comp_to_geom_mean', False)
        self.maximum_distance = _interp(param, 'maximum_distance', self.trt)
        if 'pointsource_distance' not in param:
            self.pointsource_distance = float(
                config.performance.pointsource_distance)
        else:
            self.pointsource_distance = getdefault(
                param['pointsource_distance'], self.trt)
        self.minimum_distance = param.get('minimum_distance', 0)
        self.investigation_time = param.get('investigation_time')
        self.ses_seed = param.get('ses_seed', 42)
        self.ses_per_logic_tree_path = param.get('ses_per_logic_tree_path', 1)
        self.truncation_level = param.get('truncation_level', 99.)
        self.phi_b = ndtr(self.truncation_level)
        self.num_epsilon_bins = param.get('num_epsilon_bins', 1)
        self.disagg_bin_edges = param.get('disagg_bin_edges', {})
        self.ps_grid_spacing = param.get('ps_grid_spacing')
        self.split_sources = self.oq.split_sources
        for gsim in self.gsims:
            if hasattr(gsim, 'set_tables'):
                if len(self.mags) == 0 and not is_modifiable(gsim):
                    raise ValueError(
                        'You must supply a list of magnitudes as 2-digit '
                        'strings, like mags=["6.00", "6.10", "6.20"]')
                gsim.set_tables(self.mags, self.imtls)

    def _init2(self, param, extraparams):
        for req in self.REQUIRES:
            reqset = set()
            for gsim in self.gsims:
                reqset.update(getattr(gsim, 'REQUIRES_' + req))
                if getattr(self.oq, 'af', None) and req == 'SITES_PARAMETERS':
                    reqset.add('ampcode')
                if is_modifiable(gsim) and req == 'SITES_PARAMETERS':
                    reqset.add('vs30')  # required by the ModifiableGMPE
                    reqset.update(gsim.gmpe.REQUIRES_SITES_PARAMETERS)
                    if 'apply_swiss_amplification' in gsim.params:
                        reqset.add('amplfactor')
                    if ('apply_swiss_amplification_sa' in gsim.params):
                        reqset.add('ch_ampl03')
                        reqset.add('ch_ampl06')
                        reqset.add('ch_phis2s03')
                        reqset.add('ch_phis2s06')
                        reqset.add('ch_phiss03')
                        reqset.add('ch_phiss06')
            setattr(self, 'REQUIRES_' + req, reqset)
        self.min_iml = self.oq.min_iml
        self.reqv = param.get('reqv')
        if self.reqv is not None:
            self.REQUIRES_DISTANCES.add('repi')
        # NB: REQUIRES_DISTANCES is empty when gsims = [FromFile]
        REQUIRES_DISTANCES = self.REQUIRES_DISTANCES | {'rrup'}
        reqs = (sorted(self.REQUIRES_RUPTURE_PARAMETERS) +
                sorted(self.REQUIRES_SITES_PARAMETERS | set(extraparams)) +
                sorted(REQUIRES_DISTANCES))
        dic = {}
        for req in reqs:
            if req in site_param_dt:
                dt = site_param_dt[req]
                if isinstance(dt, tuple):  # (string_, size)
                    dic[req] = b'X' * dt[1]
                else:
                    dic[req] = dt(0)
            else:
                dic[req] = 0.
        dic['src_id'] = I32(0)
        dic['rup_id'] = U32(0)
        dic['sids'] = U32(0)
        dic['rrup'] = F64(0)
        dic['occurrence_rate'] = F64(0)
        self.defaultdict = dic
        self.shift_hypo = param.get('shift_hypo')

    def init_monitoring(self, monitor):
        # instantiating child monitors, may be called in the workers
        self.pla_mon = monitor('planar contexts', measuremem=False)
        self.ctx_mon = monitor('nonplanar contexts', measuremem=False)
        self.gmf_mon = monitor('computing mean_std', measuremem=False)
        self.poe_mon = monitor('get_poes', measuremem=False)
        self.ir_mon = monitor('iter_ruptures', measuremem=False)
        self.sec_mon = monitor('building dparam', measuremem=True)
        self.delta_mon = monitor('getting delta_rates', measuremem=False)
        self.task_no = getattr(monitor, 'task_no', 0)
        self.out_no = getattr(monitor, 'out_no', self.task_no)
        self.cfactor = numpy.zeros(2)

    def copy(self, **kw):
        """
        :returns: a copy of the ContextMaker with modified attributes
        """
        new = copy.copy(self)
        for k, v in kw.items():
            setattr(new, k, v)
        if 'imtls' in kw:
            new.set_imts_conv()
        return new

    def restrict(self, imts):
        """
        :param imts: a list of IMT strings subset of the full list
        :returns: a new ContextMaker involving less IMTs
        """
        new = copy.copy(self)
        new.imtls = DictArray({imt: self.imtls[imt] for imt in imts})
        new.set_imts_conv()
        return new

    def set_imts_conv(self):
        """
        Set the .imts list and .conv dictionary for the horizontal component
        conversion (if any). Also set the .loglevels.
        """
        self.loglevels = DictArray(self.imtls) if self.imtls else {}
        with warnings.catch_warnings():
            # avoid RuntimeWarning: divide by zero encountered in log
            warnings.simplefilter("ignore")
            for imt, imls in self.imtls.items():
                if imt != 'MMI':
                    self.loglevels[imt] = numpy.log(imls)
        self.imts = tuple(imt_module.from_string(im) for im in self.imtls)
        self.conv = {}  # gsim -> imt -> (conv_median, conv_sigma, rstd)
        if not self.horiz_comp:
            return  # do not convert
        for gsim in self.gsims:
            self.conv[gsim] = {}
            imc = gsim.DEFINED_FOR_INTENSITY_MEASURE_COMPONENT
            if not imc:  # for GMPETables
                continue
            elif imc.name == 'GEOMETRIC_MEAN':
                pass  # nothing to do
            elif imc.name in OK_COMPONENTS:
                dic = {imt: imc.apply_conversion(imt) for imt in self.imts}
                self.conv[gsim].update(dic)
            else:
                logging.info(f'Conversion from {imc.name} not applicable to'
                             f' {gsim.__class__.__name__}')

    def split(self, blocksize):
        """
        Split the ContextMaker by blocks of GSIMs
        """
        for gid, wei, gsims in zip(block_splitter(self.gid, blocksize),
                                   block_splitter(self.wei, blocksize),
                                   block_splitter(self.gsims, blocksize)):
            new = copy.copy(self)
            new.gsims = gsims
            new.gid = gid
            new.wei = wei
            yield new

    def horiz_comp_to_geom_mean(self, mean_stds, gsim):
        """
        This function converts ground-motion obtained for a given description
        of horizontal component into ground-motion values for geometric_mean.

        The conversion equations used are from:
            - Beyer and Bommer (2006): for arithmetic mean, GMRot and random
            - Boore and Kishida (2017): for RotD50
        """
        if not self.conv[gsim]:
            return
        for m, imt in enumerate(self.imts):
            me, si, _ta, _ph = mean_stds[:, m]
            conv_median, conv_sigma, rstd = self.conv[gsim][imt]
            me[:] = numpy.log(numpy.exp(me) / conv_median)
            si[:] = ((si**2 - conv_sigma**2) / rstd**2)**0.5

    @property
    def Z(self):
        """
        :returns: the number of realizations associated to self
        """
        return sum(len(rlzs) for rlzs in self.gsims.values())

    def new_ctx(self, size):
        """
        :returns: a recarray of the given size full of zeros
        """
        return RecordBuilder(**self.defaultdict).zeros(size)

    def recarray(self, ctxs):
        """
        :params ctxs: a non-empty list of homogeneous contexts
        :returns: a recarray, possibly collapsed
        """
        assert ctxs
        dd = self.defaultdict.copy()
        if not hasattr(ctxs[0], 'probs_occur'):
            for ctx in ctxs:
                ctx.probs_occur = numpy.zeros(0)
            np = 0
        else:
            shps = [ctx.probs_occur.shape for ctx in ctxs]
            np = max(i[1] if len(i) > 1 else i[0] for i in shps)
        dd['probs_occur'] = numpy.zeros(np)
        C = sum(len(ctx) for ctx in ctxs)
        ra = RecordBuilder(**dd).zeros(C)
        start = 0
        for ctx in ctxs:
            if self.minimum_distance:
                for name in self.REQUIRES_DISTANCES:
                    array = ctx[name]
                    small_distances = array < self.minimum_distance
                    if small_distances.any():
                        array = numpy.array(array)  # make a copy first
                        array[small_distances] = self.minimum_distance
                        ctx[name] = array
            slc = slice(start, start + len(ctx))
            for par in dd:
                if par == 'rup_id':
                    val = getattr(ctx, par)
                else:
                    val = getattr(ctx, par, numpy.nan)
                if par == 'clon_clat':
                    ra['clon'][slc] = ctx.clon
                    ra['clat'][slc] = ctx.clat
                else:
                    getattr(ra, par)[slc] = val
            ra.sids[slc] = ctx.sids
            start = slc.stop
        return ra

    def get_ctx_params(self):
        """
        :returns: the interesting attributes of the context
        """
        params = {'occurrence_rate', 'sids', 'src_id',
                  'probs_occur', 'clon', 'clat', 'rrup'}
        params.update(self.REQUIRES_RUPTURE_PARAMETERS)
        for dparam in self.REQUIRES_DISTANCES:
            params.add(dparam + '_')
        return params

    def from_planar(self, rup, hdist, step, point='TC', toward_azimuth=90.,
                    direction='positive'):
        """
        :param rup:
            a BaseRupture instance with a PlanarSurface and site parameters

        :returns: a context array for the sites around the rupture
        """
        sitecol = SiteCollection.from_planar(
            rup, point='TC', toward_azimuth=toward_azimuth,
            direction=direction, hdist=hdist, step=step,
            req_site_params=self.REQUIRES_SITES_PARAMETERS)
        ctxs = list(self.genctxs([rup], sitecol, src_id=0))
        return self.recarray(ctxs)

    def from_srcs(self, srcs, sitecol):
        # used in disagg.disaggregation
        """
        :param srcs: a list of Source objects
        :param sitecol: a SiteCollection instance
        :returns: a list of context arrays
        """
        ctxs = []
        srcfilter = SourceFilter(sitecol, self.maximum_distance)
        for i, src in enumerate(srcs):
            if src.id == -1:  # not set yet
                src.id = i
            sites = srcfilter.get_close_sites(src)
            if sites is not None:
                ctxs.extend(self.get_ctx_iter(src, sites))
        return concat(ctxs)

    def get_rparams(self, rup):
        """
        :returns: a dictionary with the rupture parameters
        """
        dic = {}
        if hasattr(self, 'dparam') and self.dparam:
            msparam = rup.surface.msparam
        else:
            msparam = None
        for param in self.REQUIRES_RUPTURE_PARAMETERS:
            if param == 'mag':
                value = numpy.round(rup.mag, 3)
            elif param == 'strike':
                if msparam:
                    value = msparam['strike']
                else:
                    value = rup.surface.get_strike()
            elif param == 'dip':
                if msparam:
                    value = msparam['dip']
                else:
                    value = rup.surface.get_dip()
            elif param == 'rake':
                value = rup.rake
            elif param == 'ztor':
                if msparam:
                    value = msparam['ztor']
                else:
                    value = rup.surface.get_top_edge_depth()
            elif param == 'hypo_lon':
                value = rup.hypocenter.longitude
            elif param == 'hypo_lat':
                value = rup.hypocenter.latitude
            elif param == 'hypo_depth':
                value = rup.hypocenter.depth
            elif param == 'width':
                if msparam:
                    value = msparam['width']
                else:
                    value = rup.surface.get_width()
            elif param == 'in_cshm':
                # used in McVerry and Bradley GMPEs
                if rup.surface:
                    # this is really expensive
                    lons = rup.surface.mesh.lons.flatten()
                    lats = rup.surface.mesh.lats.flatten()
                    points_in_polygon = (
                        shapely.geometry.Point(lon, lat).within(cshm_polygon)
                        for lon, lat in zip(lons, lats))
                    value = any(points_in_polygon)
                else:
                    value = False
            elif param == 'zbot':
                # needed for width estimation in CampbellBozorgnia2014
                if msparam:
                    value = msparam['zbot']
                elif rup.surface and hasattr(rup, 'surfaces'):
                    value = rup.surface.zbot
                elif rup.surface:
                    value = rup.surface.mesh.depths.max()
                else:
                    value = rup.hypocenter.depth
            else:
                raise ValueError('%s requires unknown rupture parameter %r' %
                                 (type(self).__name__, param))
            dic[param] = value
        dic['occurrence_rate'] = getattr(rup, 'occurrence_rate', numpy.nan)
        if hasattr(rup, 'temporal_occurrence_model'):
            if isinstance(rup.temporal_occurrence_model, NegativeBinomialTOM):
                dic['probs_occur'] = rup.temporal_occurrence_model.get_pmf(
                    rup.occurrence_rate)
        elif hasattr(rup, 'probs_occur'):
            dic['probs_occur'] = rup.probs_occur

        return dic

    def genctxs(self, same_mag_rups, sites, src_id):
        """
        :params same_mag_rups: a list of ruptures
        :param sites: a (filtered) site collection
        :param src_id: source index
        :yields: a context array for each rupture
        """
        magdist = self.maximum_distance(same_mag_rups[0].mag)
        dparam = getattr(self, 'dparam', None)
        for rup in same_mag_rups:
            if dparam:
                rrups = _get(rup.surface.surfaces, 'rrup', dparam)
                rrup = numpy.min(rrups, axis=0)
            else:
                rrup = get_distances(rup, sites, 'rrup')
            mask = rrup <= magdist
            if not mask.any():
                continue

            r_sites = sites.filter(mask)
            # to debug you can insert here
            # print(rup.surface.tor.get_tuw_df(r_sites))
            # import pdb; pdb.set_trace()

            ''' # sanity check
            true_rrup = rup.surface.get_min_distance(r_sites)
            numpy.testing.assert_allclose(true_rrup, rrup[mask])
            '''
            rparams = self.get_rparams(rup)
            dd = self.defaultdict.copy()
            try:
                po = rparams['probs_occur']
            except KeyError:
                dd['probs_occur'] = numpy.zeros(0)
            else:
                L = len(po) if len(po.shape) == 1 else po.shape[1]
                dd['probs_occur'] = numpy.zeros(L)
            ctx = RecordBuilder(**dd).zeros(len(r_sites))
            for par, val in rparams.items():
                ctx[par] = val

            ctx.rrup = rrup[mask]
            ctx.sids = r_sites.sids
            params = self.REQUIRES_DISTANCES - {'rrup'}
            if self.fewsites or 'clon' in params or 'clat' in params:
                params.add('clon_clat')

            # compute tu only once
            if dparam and ('rx' in params or 'ry0' in params):
                tu = _get_tu(rup, dparam, mask)
            else:
                tu = None
            for param in params - {'clon', 'clat'}:
                set_distances(ctx, rup, r_sites, param, dparam, mask, tu)

            # Equivalent distances
            reqv_obj = (self.reqv.get(self.trt) if self.reqv else None)
            if reqv_obj and not rup.surface:  # PointRuptures have no surface
                reqv = reqv_obj.get(ctx.repi, rup.mag)
                if 'rjb' in self.REQUIRES_DISTANCES:
                    ctx.rjb = reqv
                if 'rrup' in self.REQUIRES_DISTANCES:
                    ctx.rrup = numpy.sqrt(reqv**2 + rup.hypocenter.depth**2)

            for name in r_sites.array.dtype.names:
                setattr(ctx, name, r_sites[name])

            ctx.src_id = src_id
            if src_id >= 0:
                ctx.rup_id = rup.rup_id
            yield ctx

    # this is called for non-point sources (or point sources in preclassical)
    def gen_contexts(self, rups_sites, src_id):
        """
        :yields: the old-style RuptureContexts generated by the source
        """
        for rups, sites in rups_sites:  # ruptures with the same magnitude
            yield from self.genctxs(rups, sites, src_id)

    def get_ctx_iter(self, src, sitecol, src_id=0, step=1):
        """
        :param src:
            a source object (already split) or a list of ruptures
        :param sitecol:
            a (filtered) SiteCollection
        :param src_id:
            integer source ID used where src is actually a list
        :param step:
            > 1 only in preclassical
        :returns:
            iterator over recarrays
        """
        self.fewsites = len(sitecol.complete) <= self.max_sites_disagg
        if self.fewsites or 'clon' in self.REQUIRES_DISTANCES:
            self.defaultdict['clon'] = F64(0.)
            self.defaultdict['clat'] = F64(0.)

        if getattr(src, 'location', None) and step == 1:
            return self.pla_mon.iter(genctxs_Pp(src, sitecol, self))
        elif hasattr(src, 'source_id'):  # other source
            if src.code == b'F' and step == 1:
                with self.sec_mon:
                    self.dparam = _build_dparam(src, sitecol, self)
            else:
                self.dparam = None
            minmag = self.maximum_distance.x[0]
            maxmag = self.maximum_distance.x[-1]
            with self.ir_mon:
                allrups = list(src.iter_ruptures(
                    shift_hypo=self.shift_hypo, step=step))
                for i, rup in enumerate(allrups):
                    rup.rup_id = src.offset + i
                allrups = sorted([rup for rup in allrups
                                  if minmag <= rup.mag <= maxmag],
                                 key=bymag)
                self.num_rups = len(allrups) or 1
                if not allrups:
                    return iter([])
                # sorted by mag by construction
                u32mags = U32([rup.mag * 100 for rup in allrups])
                rups_sites = [(rups, sitecol) for rups in split_array(
                    numpy.array(allrups), u32mags)]
            src_id = src.id
        else:  # in event based we get a list with a single rupture
            rups_sites = [(src, sitecol)]
            self.dparam = None
            src_id = -1
        ctxs = self.gen_contexts(rups_sites, src_id)
        blocks = block_splitter(ctxs, 10_000, weight=len)
        # the weight of 10_000 ensure less than 1MB per block (recarray)
        return self.ctx_mon.iter(map(self.recarray, blocks))

    def max_intensity(self, sitecol1, mags, dists):
        """
        :param sitecol1: a SiteCollection instance with a single site
        :param mags: a sequence of magnitudes
        :param dists: a sequence of distances
        :returns: an array of GMVs of shape (#mags, #dists)
        """
        assert len(sitecol1) == 1, sitecol1
        nmags, ndists = len(mags), len(dists)
        gmv = numpy.zeros((nmags, ndists))
        for m, d in itertools.product(range(nmags), range(ndists)):
            mag, dist = mags[m], dists[d]
            ctx = RuptureContext()
            for par in self.REQUIRES_RUPTURE_PARAMETERS:
                setattr(ctx, par, 0)
            for dst in self.REQUIRES_DISTANCES:
                setattr(ctx, dst, numpy.array([dist]))
            for par in self.REQUIRES_SITES_PARAMETERS:
                setattr(ctx, par, getattr(sitecol1, par))
            ctx.sids = sitecol1.sids
            ctx.mag = mag
            ctx.width = .01  # 10 meters to avoid warnings in abrahamson_2014
            try:
                maxmean = self.get_mean_stds([ctx])[0].max()
                # shape NM
            except ValueError:  # magnitude outside of supported range
                continue
            else:
                gmv[m, d] = numpy.exp(maxmean)
        return gmv

    def get_occ_rates(self, ctxt):
        """
        :param ctxt: context array generated by this ContextMaker
        :returns: occurrence rates, possibly from probs_occur[0]
        """
        # thanks to split_by_tom we can assume ctx to be homogeneous
        if numpy.isfinite(ctxt[0].occurrence_rate):
            return ctxt.occurrence_rate
        else:
            probs = [rec.probs_occur[0] for rec in ctxt]
            return -numpy.log(probs) / self.investigation_time

    # not used by the engine, is is meant for notebooks
    def get_poes(self, srcs, sitecol, tom=None, rup_mutex={},
                 collapse_level=-1):
        """
        :param srcs: a list of sources with the same TRT
        :param sitecol: a SiteCollection instance with N sites
        :returns: an array of PoEs of shape (N, L, G)
        """
        ctxs = self.from_srcs(srcs, sitecol)
        return self.get_pmap(ctxs, tom, rup_mutex).array

    def _gen_poes(self, ctx):
        from openquake.hazardlib.site_amplification import get_poes_site
        (M, L1), G = self.loglevels.array.shape, len(self.gsims)

        # split large context arrays to avoid filling the CPU cache
        with self.gmf_mon:
            # split_by_mag=False because already contains a single mag
            mean_stdt = self.get_mean_stds([ctx], split_by_mag=False)

        if len(ctx) < 1000:
            # do not split in slices to make debugging easier
            slices = [slice(0, len(ctx))]
        else:
            # making plenty of slices so that the array `poes` is small
            slices = split_in_slices(len(ctx), 2*L1)
        for slc in slices:
            with self.poe_mon:
                # this is allocating at most a few MB of RAM
                poes = numpy.zeros((slc.stop-slc.start, M*L1, G), F32)
                # NB: using .empty would break the MixtureModelGMPETestCase
                for g, gsim in enumerate(self.gsims):
                    ms = mean_stdt[:2, g, :, slc]
                    # builds poes of shape (n, L, G)
                    if self.oq.af:  # amplification method
                        poes[:, :, g] = get_poes_site(ms, self, ctx[slc])
                    else:  # regular case
                        set_poes(gsim, ms, self, ctx, poes[:, :, g], slc)
            yield poes, mean_stdt[0, :, :, slc], mean_stdt[1, :, :, slc], slc
        #cs,ms,ps = ctx.nbytes/TWO20, mean_stdt.nbytes/TWO20, poes.nbytes/TWO20
        #print('C=%.1fM, mean_stds=%.1fM, poes=%.1fM, G=%d' % (cs, ms, ps, G))

    def gen_poes(self, ctx):
        """
        :param ctx: a vectorized context (recarray) of size N
        :param rup_indep: rupture flag (false for mutex ruptures)
        :yields: poes, mea_sig, ctxt with poes of shape (N, L, G)
        """
        ctx.mag = numpy.round(ctx.mag, 3)
        for mag in numpy.unique(ctx.mag):
            ctxt = ctx[ctx.mag == mag]
            self.cfactor += [len(ctxt), 1]
            for poes, mea, sig, slc in self._gen_poes(ctxt):
                # NB: using directly 64 bit poes would be slower without reason
                # since with astype(F64) the numbers are identical
                yield poes.astype(F64), mea, sig, ctxt[slc]

    # documented but not used in the engine
    def get_pmap(self, ctxs, tom=None, rup_mutex={}):
        """
        :param ctxs: a list of context arrays (only one for poissonian ctxs)
        :param tom: temporal occurrence model (default PoissonTom)
        :param rup_mutex: dictionary of weights (default empty)
        :returns: a MapArray
        """
        rup_indep = not rup_mutex
        sids = numpy.unique(ctxs[0].sids)
        pmap = MapArray(sids, size(self.imtls), len(self.gsims)).fill(rup_indep)
        self.tom = tom or PoissonTOM(self.investigation_time)
        for ctx in ctxs:
            self.update(pmap, ctx, rup_mutex)
        return ~pmap if rup_indep else pmap

    def ratesNLG(self, srcgroup, sitecol):
        """
        Used for debugging simple sources

        :param srcgroup: a group of sources
        :param sitecol: a SiteCollection instance
        :returns: an array of annual rates of shape (N, L, G)
        """
        pmap = self.get_pmap(self.from_srcs(srcgroup, sitecol))
        return (~pmap).to_rates()

    def update(self, pmap, ctx, rup_mutex=None):
        """
        :param pmap: probability map to update
        :param ctx: a context array
        :param rup_mutex: dictionary (src_id, rup_id) -> weight
        """
        for poes, mea, sig, ctxt in self.gen_poes(ctx):
            if rup_mutex:
                pmap.update_mutex(poes, ctxt, self.tom.time_span, rup_mutex)
            elif self.cluster:
                for poe, sidx in zip(poes, pmap.sidx[ctxt.sids]):
                    pmap.array[sidx] *= 1. - poe
            else:
                pmap.update_indep(poes, ctxt, self.tom.time_span)

    # called by gen_poes and by the GmfComputer
    def get_mean_stds(self, ctxs, split_by_mag=True):
        """
        :param ctxs: a list of contexts with N=sum(len(ctx) for ctx in ctxs)
        :param split_by_mag: where to split by magnitude
        :returns: an array of shape (4, G, M, N) with mean and stddevs
        """
        N = sum(len(ctx) for ctx in ctxs)
        M = len(self.imts)
        G = len(self.gsims)
        if all(isinstance(ctx, numpy.recarray) for ctx in ctxs):
            # contexts already vectorized
            recarrays = ctxs
        else:  # vectorize the contexts
            recarrays = [self.recarray(ctxs)]
        if split_by_mag:
            recarr = numpy.concatenate(
                recarrays, dtype=recarrays[0].dtype).view(numpy.recarray)
            recarrays = split_array(recarr, U32(numpy.round(recarr.mag*100)))
        out = numpy.empty((4, G, M, N))
        for g, gsim in enumerate(self.gsims):
            out[:, g] = self.get_4MN(recarrays, gsim)
        return out

    def get_4MN(self, ctxs, gsim):
        """
        Called by the GmfComputer
        """
        N = sum(len(ctx) for ctx in ctxs)
        M = len(self.imts)
        out = numpy.zeros((4, M, N))
        gsim.adj = []  # NSHM2014P adjustments
        compute = gsim.__class__.compute
        start = 0
        for ctx in ctxs:
            slc = slice(start, start + len(ctx))
            adj = compute(gsim, ctx, self.imts, *out[:, :, slc])
            if adj is not None:
                gsim.adj.append(adj)
            start = slc.stop
        if self.truncation_level not in (0, 1E-9, 99.) and (out[1] == 0.).any():
            raise ValueError('Total StdDev is zero for %s' % gsim)
        if gsim.adj:
            gsim.adj = numpy.concatenate(gsim.adj)
        if self.conv:  # apply horizontal component conversion
            self.horiz_comp_to_geom_mean(out, gsim)
        return out

    # not used right now
    def get_att_curves(self, site, msr, mag, aratio=1., strike=0.,
                       dip=45., rake=-90):
        """
        :returns:
            4 attenuation curves mea, sig, tau, phi
            (up to 500 km from the site at steps of 5 km)
        """
        from openquake.hazardlib.source import rupture
        rup = rupture.get_planar(
            site, msr, mag, aratio, strike, dip, rake, self.trt)
        ctx = self.from_planar(rup, hdist=500, step=5)
        mea, sig, tau, phi = self.get_mean_stds([ctx])
        return (interp1d(ctx.rrup, mea),
                interp1d(ctx.rrup, sig),
                interp1d(ctx.rrup, tau),
                interp1d(ctx.rrup, phi))

    # tested in test_collapse_small
    def estimate_weight(self, src, srcfilter, multiplier=1):
        """
        :param src: a source object
        :param srcfilter: a SourceFilter instance
        :returns: (weight, estimate_sites)
        """
        eps = .01 * EPS if src.code == 'S' else EPS  # needed for EUR
        src.dt = 0
        if src.nsites == 0:  # was discarded by the prefiltering
            return (0, 0) if src.code in b'pP' else (eps, 0)
        sites = srcfilter.get_close_sites(src)
        if sites is None:
            # may happen for CollapsedPointSources
            return eps, 0
        src.nsites = len(sites)
        t0 = time.time()
        ctxs = list(self.get_ctx_iter(src, sites, step=5))  # reduced
        src.dt = time.time() - t0
        if not ctxs:
            return eps, 0
        lenctx = sum(len(ctx) for ctx in ctxs)
        esites = lenctx * src.num_ruptures / self.num_rups * multiplier
        # NB: num_rups is set by get_ctx_iter
        weight = src.dt * src.num_ruptures / self.num_rups * src.nsites ** .5
        if src.code in b'NX':  # increase weight
            weight *= 5.
        elif src.code == b'S':  # increase for USA, decrease for EUR
            weight *= 3
        return max(weight, eps), int(esites)

    def set_weight(self, sources, srcfilter, multiplier=1):
        """
        Set the weight attribute on each prefiltered source
        """
        if srcfilter.sitecol is None:
            for src in sources:
                src.weight = EPS
        else:
            for src in sources:
                src.weight, src.esites = self.estimate_weight(
                    src, srcfilter, multiplier)
                # if src.code == b'S':
                #     print(src, src.dt, src.num_ruptures / self.num_rups)


def by_dists(gsim):
    return tuple(sorted(gsim.REQUIRES_DISTANCES))


# see contexts_tests.py for examples of collapse
# probs_occur = functools.reduce(combine_pmf, (r.probs_occur for r in rups))
def combine_pmf(o1, o2):
    """
    Combine probabilities of occurrence; used to collapse nonparametric
    ruptures.

    :param o1: probability distribution of length n1
    :param o2: probability distribution of length n2
    :returns: probability distribution of length n1 + n2 - 1

    >>> combine_pmf([.99, .01], [.98, .02])
    array([9.702e-01, 2.960e-02, 2.000e-04])
    """
    n1 = len(o1)
    n2 = len(o2)
    o = numpy.zeros(n1 + n2 - 1)
    for i in range(n1):
        for j in range(n2):
            o[i + j] += o1[i] * o2[j]
    return o


def print_finite_size(rups):
    """
    Used to print the number of finite-size ruptures
    """
    c = collections.Counter()
    for rup in rups:
        if rup.surface:
            c['%.2f' % rup.mag] += 1
    print(c)
    print('total finite size ruptures = ', sum(c.values()))


def _get_poes(mean_std, loglevels, phi_b):
    # returns a matrix of shape (N, L)
    N = mean_std.shape[2]  # shape (2, M, N)
    out = numpy.empty((loglevels.size, N), F32)  # shape (L, N)
    _set_poes(mean_std, loglevels, phi_b, out)
    return out.T


def set_poes(gsim, mean_std, cmaker, ctx, out, slc):
    """
    Calculate and return probabilities of exceedance (PoEs) of one or more
    intensity measure levels (IMLs) of one intensity measure type (IMT)
    for one or more pairs "site -- rupture".

    :param gsim:
        A GMPE instance
    :param mean_std:
        An array of shape (2, M, N) with mean and standard deviations
        for the sites and intensity measure types
    :param cmaker:
        A ContextMaker instance, used only in nhsm_2014
    :param ctx:
        A context array used only in avg_poe_gmpe
    :param out:
        An array of PoEs of shape (N, L) to be filled
    :param slc:
        A slice object used only in avg_poe_gmpe
    :raises ValueError:
        If truncation level is not ``None`` and neither non-negative
        float number, and if ``imts`` dictionary contain wrong or
        unsupported IMTs (see :attr:`DEFINED_FOR_INTENSITY_MEASURE_TYPES`).
    """
    loglevels = cmaker.loglevels.array
    phi_b = cmaker.phi_b
    _M, L1 = loglevels.shape
    if hasattr(gsim, 'weights_signs'):  # for nshmp_2014, case_72
        adj = gsim.adj[slc]
        outs = []
        weights, signs = zip(*gsim.weights_signs)
        for s in signs:
            ms = numpy.array(mean_std)  # make a copy
            for m in range(len(loglevels)):
                ms[0, m] += s * adj
            outs.append(_get_poes(ms, loglevels, phi_b))
        out[:] = numpy.average(outs, weights=weights, axis=0)
    elif hasattr(gsim, 'mixture_model'):
        for f, w in zip(gsim.mixture_model["factors"],
                        gsim.mixture_model["weights"]):
            mean_stdi = mean_std.copy()
            mean_stdi[1] *= f  # multiply stddev by factor
            out[:] += w * _get_poes(mean_stdi, loglevels, phi_b)
    elif hasattr(gsim, 'weights'):  # avg_poe_gmpe
        cm = copy.copy(cmaker)
        cm.poe_mon = Monitor()  # avoid double counts
        cm.gsims = gsim.gsims
        avgs = []
        for poes, _mea, _sig, _ctx in cm.gen_poes(ctx[slc]):
            # poes has shape N, L, G
            avgs.append(poes @ gsim.weights)
        out[:] = numpy.concatenate(avgs)
    else:  # regular case
        _set_poes(mean_std, loglevels, phi_b, out.T)
    imtweight = getattr(gsim, 'weight', None)  # ImtWeight or None
    for m, imt in enumerate(cmaker.imtls):
        mL1 = m * L1
        if imtweight and imtweight.dic.get(imt) == 0:
            # set by the engine when parsing the gsim logictree
            # when 0 ignore the contribution: see _build_branches
            out[:, mL1:mL1 + L1] = 0


class PmapMaker(object):
    """
    A class to compute the PoEs from a given source
    """
    def __init__(self, cmaker, srcfilter, group):
        vars(self).update(vars(cmaker))
        self.cmaker = cmaker
        self.srcfilter = srcfilter
        self.N = len(self.srcfilter.sitecol.complete)
        try:
            self.sources = group.sources
        except AttributeError:  # already a list of sources
            self.sources = group
        self.src_mutex = getattr(group, 'src_interdep', None) == 'mutex'
        self.rup_indep = getattr(group, 'rup_interdep', None) != 'mutex'
        if self.rup_indep:
            self.rup_mutex = {}
        else:
            self.rup_mutex = {}  # src_id, rup_id -> rup_weight
            for src in group:
                for i, (rup, _) in enumerate(src.data):
                    self.rup_mutex[src.id, i] = rup.weight
        self.fewsites = self.N <= cmaker.max_sites_disagg
        self.grp_probability = getattr(group, 'grp_probability', 1.)
        self.cluster = self.cmaker.cluster = getattr(group, 'cluster', 0)
        if self.cluster:
            tom = group.temporal_occurrence_model
        else:
            tom = getattr(self.sources[0], 'temporal_occurrence_model',
                          PoissonTOM(self.cmaker.investigation_time))
        self.cmaker.tom = self.tom = tom
        M, G = len(self.cmaker.imtls), len(self.cmaker.gsims)
        self.maxsize = 8 * TWO20 // (M*G)  # crucial for a fast get_mean_stds

    def count_bytes(self, ctxs):
        # # usuful for debugging memory issues
        rparams = len(self.cmaker.REQUIRES_RUPTURE_PARAMETERS)
        sparams = len(self.cmaker.REQUIRES_SITES_PARAMETERS) + 1
        dparams = len(self.cmaker.REQUIRES_DISTANCES)
        nbytes = 0
        for ctx in ctxs:
            nsites = len(ctx)
            nbytes += 8 * rparams
            nbytes += 8 * sparams * nsites
            nbytes += 8 * dparams * nsites
        return nbytes

    def gen_ctxs(self, src):
        sites = self.srcfilter.get_close_sites(src)
        if sites is None:
            return
        for ctx in self.cmaker.get_ctx_iter(src, sites):
            if self.cmaker.deltagetter:
                # adjust occurrence rates in case of aftershocks
                with self.cmaker.delta_mon:
                    delta = self.cmaker.deltagetter(src.id)
                    ctx.occurrence_rate += delta[ctx.rup_id]
            if self.fewsites:  # keep rupdata in memory (before collapse)
                if self.src_mutex:
                    # needed for Disaggregator.init
                    ctx.src_id = valid.fragmentno(src)
                self.rupdata.append(ctx)
            yield ctx

    def _make_src_indep(self):
        # sources with the same ID
        cm = self.cmaker
        allctxs = []
        ctxlen = 0
        totlen = 0
        t0 = time.time()
        sids = self.srcfilter.sitecol.sids
        # using most memory here; limited by pmap_max_gb
        pnemap = MapArray(
            sids, self.cmaker.imtls.size, len(self.cmaker.gsims),
            not self.cluster).fill(self.cluster)
        for src in self.sources:
            src.nsites = 0
            for ctx in self.gen_ctxs(src):
                ctxlen += len(ctx)
                src.nsites += len(ctx)
                totlen += len(ctx)
                allctxs.append(ctx)
                if ctxlen > self.maxsize:
                    for ctx in concat(allctxs):
                        cm.update(pnemap, ctx)
                    allctxs.clear()
                    ctxlen = 0
        if allctxs:
            # all sources have the same tom by construction
            for ctx in concat(allctxs):
                cm.update(pnemap, ctx)
            allctxs.clear()

        dt = time.time() - t0
        nsrcs = len(self.sources)
        for src in self.sources:
            self.source_data['src_id'].append(src.source_id)
            self.source_data['grp_id'].append(src.grp_id)
            self.source_data['nsites'].append(src.nsites)
            self.source_data['esites'].append(src.esites)
            self.source_data['nrupts'].append(src.num_ruptures)
            self.source_data['weight'].append(src.weight)
            self.source_data['ctimes'].append(
                dt * src.nsites / totlen if totlen else dt / nsrcs)
            self.source_data['taskno'].append(cm.task_no)
        return pnemap

    def _make_src_mutex(self):
        # used in Japan (case_27) and in New Madrid (case_80)
        cm = self.cmaker
        t0 = time.time()
        weight = 0.
        nsites = 0
        esites = 0
        nctxs = 0
        sids = self.srcfilter.sitecol.sids
        pmap = MapArray(
            sids, self.cmaker.imtls.size, len(self.cmaker.gsims)).fill(0)
        for src in self.sources:
            t0 = time.time()
            pm = MapArray(
                pmap.sids, cm.imtls.size, len(cm.gsims)
            ).fill(self.rup_indep)
            ctxs = list(self.gen_ctxs(src))
            n = sum(len(ctx) for ctx in ctxs)
            if n == 0:
                continue
            nctxs += len(ctxs)
            nsites += n
            esites += src.esites
            for ctx in ctxs:
                if self.rup_mutex:
                    cm.update(pm, ctx, self.rup_mutex)
                else:
                    cm.update(pm, ctx)
            if hasattr(src, 'mutex_weight'):
                arr = 1. - pm.array if self.rup_indep else pm.array
                pmap.array += arr * src.mutex_weight
            else:
                pmap.array = 1. - (1-pmap.array) * (1-pm.array)
            weight += src.weight
        pmap.array *= self.grp_probability
        dt = time.time() - t0
        self.source_data['src_id'].append(valid.basename(src))
        self.source_data['grp_id'].append(src.grp_id)
        self.source_data['nsites'].append(nsites)
        self.source_data['esites'].append(esites)
        self.source_data['nrupts'].append(nctxs)
        self.source_data['weight'].append(weight)
        self.source_data['ctimes'].append(dt)
        self.source_data['taskno'].append(cm.task_no)
        return ~pmap

    def make(self):
        dic = {}
        self.rupdata = []
        self.source_data = AccumDict(accum=[])
        if self.rup_indep and not self.src_mutex:
            pnemap = self._make_src_indep()
        else:
            pnemap = self._make_src_mutex()
        if self.cluster:
            for nocc in range(0, 50):
                prob_n_occ = self.tom.get_probability_n_occurrences(
                    self.tom.occurrence_rate, nocc)
                if nocc == 0:
                    pmapclu = pnemap.new(numpy.full(pnemap.shape, prob_n_occ))
                else:
                    pmapclu.array += pnemap.array**nocc * prob_n_occ
            pnemap.array[:] = pmapclu.array

        dic['rmap'] = pnemap.to_rates()
        dic['rmap'].gid = self.cmaker.gid
        dic['cfactor'] = self.cmaker.cfactor
        dic['rup_data'] = concat(self.rupdata)
        dic['source_data'] = self.source_data
        dic['task_no'] = self.task_no
        dic['grp_id'] = self.sources[0].grp_id
        if self.disagg_by_src:
            # all the sources in the group must have the same source_id because
            # of the groupby(group, corename) in classical.py
            coreids = set(map(valid.corename, self.sources))
            if len(coreids) > 1:
                raise NameError('Invalid source naming: %s' % coreids)

            # in oq-risk-tests test_phl there are multiple srcids
            # (mps-0!b1;0, mps-0!b1;1, ...); you can simply use the first,
            # since in `store_mean_rates_by_src` we use corename
            dic['basename'] = valid.basename(self.sources[0])
        return dic


class BaseContext(metaclass=abc.ABCMeta):
    """
    Base class for context object.
    """
    def __eq__(self, other):
        """
        Return True if ``other`` has same attributes with same values.
        """
        if isinstance(other, self.__class__):
            if self._slots_ == other._slots_:
                oks = []
                for s in self._slots_:
                    a, b = getattr(self, s, None), getattr(other, s, None)
                    if a is None and b is None:
                        ok = True
                    elif a is None and b is not None:
                        ok = False
                    elif a is not None and b is None:
                        ok = False
                    elif hasattr(a, 'shape') and hasattr(b, 'shape'):
                        if a.shape == b.shape:
                            ok = numpy.allclose(a, b)
                        else:
                            ok = False
                    else:
                        ok = a == b
                    oks.append(ok)
                return numpy.all(oks)
        return False


# mock of a site collection used in the tests and in the SMT module of the OQ-MBTK
class SitesContext(BaseContext):
    """
    Sites calculation context for ground shaking intensity models.

    Instances of this class are passed into
    :meth:`GroundShakingIntensityModel.get_mean_and_stddevs`. They are
    intended to represent relevant features of the sites collection.
    Every GSIM class is required to declare what :attr:`sites parameters
    <GroundShakingIntensityModel.REQUIRES_SITES_PARAMETERS>` does it need.
    Only those required parameters are made available in a result context
    object.
    """
    # _slots_ is used in hazardlib check_gsim and in the SMT
    def __init__(self, slots='vs30 vs30measured z1pt0 z2pt5'.split(),
                 sitecol=None):
        self._slots_ = slots
        if sitecol is not None:
            self.sids = sitecol.sids
            for slot in slots:
                setattr(self, slot, getattr(sitecol, slot))

    # used in the SMT
    def __len__(self):
        return len(self.sids)


class DistancesContext(BaseContext):
    """
    Distances context for ground shaking intensity models.

    Instances of this class are passed into
    :meth:`GroundShakingIntensityModel.get_mean_and_stddevs`. They are
    intended to represent relevant distances between sites from the collection
    and the rupture. Every GSIM class is required to declare what
    :attr:`distance measures <GroundShakingIntensityModel.REQUIRES_DISTANCES>`
    does it need. Only those required values are calculated and made available
    in a result context object.
    """
    _slots_ = ('rrup', 'rx', 'rjb', 'rhypo', 'repi', 'ry0', 'rcdpp',
               'azimuth', 'hanging_wall', 'rvolc')

    def __init__(self, param_dist_pairs=()):
        for param, dist in param_dist_pairs:
            setattr(self, param, dist)


# used in boore_atkinson_2008
def get_dists(ctx):
    """
    Extract the distance parameters from a context.

    :returns: a dictionary dist_name -> distances
    """
    return {par: dist for par, dist in vars(ctx).items()
            if par in KNOWN_DISTANCES}


# used to produce a RuptureContext suitable for legacy code, i.e. for calls
# to .get_mean_and_stddevs, like for instance in the SMT module of the OQ-MBTK
def full_context(sites, rup, dctx=None):
    """
    :returns: a full RuptureContext with all the relevant attributes
    """
    self = RuptureContext()
    self.src_id = 0
    for par, val in vars(rup).items():
        setattr(self, par, val)
    if not hasattr(self, 'occurrence_rate'):
        self.occurrence_rate = numpy.nan
    if hasattr(sites, 'array'):  # is a SiteCollection
        for par in sites.array.dtype.names:
            setattr(self, par, sites[par])
    else:  # sites is a SitesContext
        for par, val in vars(sites).items():
            setattr(self, par, val)
    if dctx:
        for par, val in vars(dctx).items():
            setattr(self, par, val)
    return self


def get_mean_stds(gsim, ctx, imts, return_dicts=False, **kw):
    """
    :param gsim: a single GSIM or a a list of GSIMs
    :param ctx: a RuptureContext or a recarray of size N with same magnitude
    :param imts: a list of M IMT objects
    :param return_dicts: if True, returns 4 dictionaries keyed by IMT strings
    :param kw: additional keyword arguments
    :returns:
        an array of shape (4, M, N) obtained by applying the
        given GSIM, ctx amd imts, or an array of shape (G, 4, M, N)
    """
    single = hasattr(gsim, 'compute')
    kw['imtls'] = {imt.string: [0] for imt in imts}
    cmaker = ContextMaker('*', [gsim] if single else gsim, kw)
    out = cmaker.get_mean_stds([ctx], split_by_mag=False)  # (4, G, M, N)
    out = out[:, 0] if single else out
    if return_dicts:
        assert single
        return [{imt.string: out[o, m] for m, imt in enumerate(imts)}
                for o in range(4)]
    return out


# mock of a rupture used in the tests and in the module of the OQ-MBTK
class RuptureContext(BaseContext):
    """
    Rupture calculation context for ground shaking intensity models.

    Instances of this class are passed into
    :meth:`GroundShakingIntensityModel.get_mean_and_stddevs`. They are
    intended to represent relevant features of a single rupture. Every
    GSIM class is required to declare what :attr:`rupture parameters
    <GroundShakingIntensityModel.REQUIRES_RUPTURE_PARAMETERS>` does it need.
    Only those required parameters are made available in a result context
    object.
    """
    src_id = 0
    rup_id = 0
    _slots_ = (
        'mag', 'strike', 'dip', 'rake', 'ztor', 'hypo_lon', 'hypo_lat',
        'hypo_depth', 'width', 'hypo_loc', 'src_id', 'rup_id')

    def __init__(self, param_pairs=()):
        for param, value in param_pairs:
            setattr(self, param, value)

    def size(self):
        """
        If the context is a multi rupture context, i.e. it contains an array
        of magnitudes and it refers to a single site, returns the size of
        the array, otherwise returns 1.
        """
        nsites = len(self.sids)
        if nsites == 1 and isinstance(self.mag, numpy.ndarray):
            return len(self.mag)
        return nsites

    # used in acme_2019
    def __len__(self):
        return len(self.sids)


class Effect(object):
    """
    Compute the effect of a rupture of a given magnitude and distance.

    :param effect_by_mag: a dictionary magstring -> intensities
    :param dists: array of distances, one per each intensity
    :param cdist: collapse distance
    """
    def __init__(self, effect_by_mag, dists, collapse_dist=None):
        self.effect_by_mag = effect_by_mag
        self.dists = dists
        self.nbins = len(dists)

    def collapse_value(self, collapse_dist):
        """
        :returns: intensity at collapse distance
        """
        # get the maximum magnitude with a cutoff at 7
        for mag in self.effect_by_mag:
            if mag > '7.00':
                break
        effect = self.effect_by_mag[mag]
        idx = numpy.searchsorted(self.dists, collapse_dist)
        return effect[idx-1 if idx == self.nbins else idx]

    def __call__(self, mag, dist):
        di = numpy.searchsorted(self.dists, dist)
        if di == self.nbins:
            di = self.nbins
        eff = self.effect_by_mag['%.2f' % mag][di]
        return eff

    # this is used to compute the magnitude-dependent pointsource_distance
    def dist_by_mag(self, intensity):
        """
        :returns: a dict magstring -> distance
        """
        dst = {}  # magnitude -> distance
        for mag, intensities in self.effect_by_mag.items():
            if intensity < intensities.min():
                dst[mag] = self.dists[-1]  # largest distance
            elif intensity > intensities.max():
                dst[mag] = self.dists[0]  # smallest distance
            else:
                dst[mag] = interp1d(intensities, self.dists)(intensity)
        return dst


def get_effect_by_mag(mags, sitecol1, gsims_by_trt, maximum_distance, imtls):
    """
    :param mags: an ordered list of magnitude strings with format %.2f
    :param sitecol1: a SiteCollection with a single site
    :param gsims_by_trt: a dictionary trt -> gsims
    :param maximum_distance: an IntegrationDistance object
    :param imtls: a DictArray with intensity measure types and levels
    :returns: a dict magnitude-string -> array(#dists, #trts)
    """
    trts = list(gsims_by_trt)
    ndists = 51
    gmv = numpy.zeros((len(mags), ndists, len(trts)))
    param = dict(maximum_distance=maximum_distance, imtls=imtls)
    for t, trt in enumerate(trts):
        dist_bins = maximum_distance.get_dist_bins(trt, ndists)
        cmaker = ContextMaker(trt, gsims_by_trt[trt], param)
        gmv[:, :, t] = cmaker.max_intensity(sitecol1, F64(mags), dist_bins)
    return dict(zip(mags, gmv))


def get_cmakers(all_trt_smrs, full_lt, oq):
    """
    :params all_trt_smrs: a list of arrays
    :param full_lt: a FullLogicTree instance
    :param oq: object containing the calculation parameters
    :returns: list of ContextMakers associated to the given src_groups
    """
    trts = list(full_lt.gsim_lt.values)
    gweights = full_lt.g_weights(all_trt_smrs)[:, -1]  # shape Gt
    cmakers = []
    for grp_id, trt_smrs in enumerate(all_trt_smrs):
        rlzs_by_gsim = full_lt.get_rlzs_by_gsim(trt_smrs)
        if not rlzs_by_gsim:  # happens for gsim_lt.reduce() on empty TRTs
            continue
        trti = trt_smrs[0] // TWO24
        cm = ContextMaker(trts[trti], rlzs_by_gsim, oq)
        cm.trti = trti
        cm.trt_smrs = trt_smrs
        cm.grp_id = grp_id
        cmakers.append(cm)
    gids = full_lt.get_gids(cm.trt_smrs for cm in cmakers)
    for cm in cmakers:
        cm.gid = gids[cm.grp_id]
        cm.wei = gweights[cm.gid]
    return numpy.array(cmakers)


def read_cmakers(dstore, full_lt=None):
    """
    :param dstore: a DataStore-like object
<<<<<<< HEAD
    :param csm: a CompositeSourceModel instance, if given
    :returns:
        an array of ContextMaker instances, one per source group or
        a dictionary label -> cmakers
=======
    :param all_trt_smrs: a list of arrays
    :returns: an array of ContextMaker instances, one per source group
>>>>>>> 0a2ed3e2
    """
    from openquake.hazardlib.site_amplification import AmplFunction
    oq = dstore['oqparam']
    oq.mags_by_trt = {
        k: decode(v[:]) for k, v in dstore['source_mags'].items()}
    if 'amplification' in oq.inputs and oq.amplification_method == 'kernel':
        df = AmplFunction.read_df(oq.inputs['amplification'])
        oq.af = AmplFunction.from_dframe(df)
    else:
        oq.af = None
    all_trt_smrs = dstore['trt_smrs'][:]
    if not full_lt:
        full_lt = dstore['full_lt'].init()
    cmakers = get_cmakers(all_trt_smrs, full_lt, oq)
    if 'delta_rates' in dstore:  # aftershock
        for cmaker in cmakers:
            cmaker.deltagetter = DeltaRatesGetter(dstore)
    return cmakers


def read_full_lt_by_label(dstore):
    """
    :param dstore: a DataStore-like object
    :returns: a dictionary label -> full_lt
    """
    oq = dstore['oqparam']
    full_lt = dstore['full_lt'].init()
    attrs = vars(full_lt)
    dic = {'Default': full_lt}
    for label in oq.site_labels:
        dic[label] = copy.copy(full_lt)
        dic[label].__dict__.update(attrs)
        dic[label].gsim_lt = dstore['gsim_lt' + label]
    return dic

    
# used in event_based
def read_cmaker(dstore, trt_smr):
    """
    :param dstore: a DataStore-like object
    :returns: a ContextMaker instance
    """
    oq = dstore['oqparam']
    full_lt = dstore['full_lt']
    trts = list(full_lt.gsim_lt.values)
    trt = trts[trt_smr // len(full_lt.sm_rlzs)]
    rlzs_by_gsim = full_lt._rlzs_by_gsim(trt_smr)
    return ContextMaker(trt, rlzs_by_gsim, oq)


def get_src_mutex(srcs):
    """
    :param srcs: a list of sources with weights and the same grp_id
    :returns: a dictionary grp_id -> {'src_id': [...], 'weight': [...]}
    """
    grp_ids = [src.grp_id for src in srcs]
    [grp_id] = set(grp_ids)
    ok = all(hasattr(src, 'mutex_weight') for src in srcs)
    if not ok:
        return {grp_id: {}}
    dic = dict(src_ids=U32([src.id for src in srcs]),
               weights=F64([src.mutex_weight for src in srcs]))
    return {grp_id: dic}


def read_ctx_by_grp(dstore):
    """
    :param dstore: DataStore instance
    :returns: dictionary grp_id -> ctx
    """
    sitecol = dstore['sitecol'].complete.array
    params = {n: dstore['rup/' + n][:] for n in dstore['rup']}
    dtlist = []
    for par, val in params.items():
        if len(val) == 0:
            return {}
        elif par == 'probs_occur':
            item = (par, object)
        elif par == 'occurrence_rate':
            item = (par, F64)
        else:
            item = (par, val[0].dtype)
        dtlist.append(item)
    for par in sitecol.dtype.names:
        if par != 'sids':
            dtlist.append((par, sitecol.dtype[par]))
    ctx = numpy.zeros(len(params['grp_id']), dtlist).view(numpy.recarray)
    for par, val in params.items():
        ctx[par] = val
    for par in sitecol.dtype.names:
        if par != 'sids':
            ctx[par] = sitecol[par][ctx.sids]
    grp_ids = numpy.unique(ctx.grp_id)
    ctx = ctx[numpy.argsort(ctx.mag)]  # NB: crucial for performance
    return {grp_id: ctx[ctx.grp_id == grp_id] for grp_id in grp_ids}<|MERGE_RESOLUTION|>--- conflicted
+++ resolved
@@ -1917,15 +1917,8 @@
 def read_cmakers(dstore, full_lt=None):
     """
     :param dstore: a DataStore-like object
-<<<<<<< HEAD
-    :param csm: a CompositeSourceModel instance, if given
-    :returns:
-        an array of ContextMaker instances, one per source group or
-        a dictionary label -> cmakers
-=======
     :param all_trt_smrs: a list of arrays
     :returns: an array of ContextMaker instances, one per source group
->>>>>>> 0a2ed3e2
     """
     from openquake.hazardlib.site_amplification import AmplFunction
     oq = dstore['oqparam']
