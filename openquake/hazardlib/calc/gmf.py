--- conflicted
+++ resolved
@@ -231,15 +231,9 @@
         :returns: (gmf(num_sites, num_events), stddev_inter(num_events),
                    epsilons(num_events))
         """
-<<<<<<< HEAD
-        ctx = self.ctx.roundup(self.cmaker.minimum_distance)
-        num_sids = len(self.sids)
-        if self.cmaker.trunclevel == 0:
-=======
         num_sids = len(self.sids)
         num_outs = len(mean_stds)
         if num_outs == 1:
->>>>>>> 2ca15bde
             if self.correlation_model:
                 raise ValueError('truncation_level=0 requires '
                                  'no correlation model')
