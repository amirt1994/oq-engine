# -*- coding: utf-8 -*-
# vim: tabstop=4 shiftwidth=4 softtabstop=4
#
# Copyright (C) 2012-2023 GEM Foundation
#
# OpenQuake is free software: you can redistribute it and/or modify it
# under the terms of the GNU Affero General Public License as published
# by the Free Software Foundation, either version 3 of the License, or
# (at your option) any later version.
#
# OpenQuake is distributed in the hope that it will be useful,
# but WITHOUT ANY WARRANTY; without even the implied warranty of
# MERCHANTABILITY or FITNESS FOR A PARTICULAR PURPOSE.  See the
# GNU Affero General Public License for more details.
#
# You should have received a copy of the GNU Affero General Public License
# along with OpenQuake. If not, see <http://www.gnu.org/licenses/>.

"""
:mod:`openquake.hazardlib.calc.disagg` contains :class:`Disaggregator`,
:func:`disaggregation` as well as several aggregation functions for
extracting a specific PMF from the result of :func:`disaggregation`.
"""

import re
import operator
import collections
import itertools
from unittest.mock import Mock
from functools import lru_cache
import numpy
import scipy.stats

from openquake.baselib.general import AccumDict, groupby, humansize
from openquake.baselib.performance import idx_start_stop, Monitor
from openquake.hazardlib.imt import from_string
from openquake.hazardlib.calc import filters
from openquake.hazardlib.stats import truncnorm_sf
from openquake.hazardlib.geo.utils import get_longitudinal_extent
from openquake.hazardlib.geo.utils import (angular_distance, KM_TO_DEGREES,
                                           cross_idl)
from openquake.hazardlib.tom import get_pnes
from openquake.hazardlib.site import Site, SiteCollection
from openquake.hazardlib.gsim.base import to_distribution_values
from openquake.hazardlib.contexts import ContextMaker, FarAwayRupture
from openquake.hazardlib.calc.mean_rates import (
    calc_rmap, calc_mean_rates, to_rates, to_probs)

BIN_NAMES = 'mag', 'dist', 'lon', 'lat', 'eps', 'trt'
BinData = collections.namedtuple('BinData', 'dists, lons, lats, pnes')
TWO24 = 2 ** 24


def assert_same_shape(arrays):
    """
    Raises an AssertionError if the shapes are not consistent
    """
    shape = arrays[0].shape
    for arr in arrays[1:]:
        assert arr.shape == shape, (arr.shape, shape)


# used in calculators/disaggregation
def lon_lat_bins(lon, lat, size_km, coord_bin_width):
    """
    Define lon, lat bin edges for disaggregation histograms.

    :param lon: longitude of the site
    :param lat: latitude of the site
    :param size_km: total size of the bins in km
    :param coord_bin_width: bin width in degrees
    :returns: two arrays lon bins, lat bins
    """
    nbins = numpy.ceil(size_km * KM_TO_DEGREES / coord_bin_width)
    delta_lon = min(angular_distance(size_km, lat), 180)
    delta_lat = min(size_km * KM_TO_DEGREES, 90)
    EPS = .001  # avoid discarding the last edge
    lon_bins = lon + numpy.arange(-delta_lon, delta_lon + EPS,
                                  2*delta_lon / nbins)
    lat_bins = lat + numpy.arange(-delta_lat, delta_lat + EPS,
                                  2*delta_lat / nbins)
    if cross_idl(*lon_bins):
        lon_bins %= 360
    return lon_bins, lat_bins


def _build_bin_edges(oq, sitecol):
    # return [mag, dist, lon, lat, eps] edges

    maxdist = filters.upper_maxdist(oq.maximum_distance)
    truncation_level = oq.truncation_level
    mags_by_trt = oq.mags_by_trt

    # build mag_edges
    if 'mag' in oq.disagg_bin_edges:
        mag_edges = oq.disagg_bin_edges['mag']
    else:
        mags = set()
        trts = []
        for trt, _mags in mags_by_trt.items():
            mags.update(float(mag) for mag in _mags)
            trts.append(trt)
        mags = sorted(mags)
        min_mag = mags[0]
        max_mag = mags[-1]
        n1 = int(numpy.floor(min_mag / oq.mag_bin_width))
        n2 = int(numpy.ceil(max_mag / oq.mag_bin_width))
        if n2 == n1 or max_mag >= round((oq.mag_bin_width * n2), 3):
            n2 += 1
        mag_edges = oq.mag_bin_width * numpy.arange(n1, n2+1)

    # build dist_edges
    if 'dist' in oq.disagg_bin_edges:
        dist_edges = oq.disagg_bin_edges['dist']
    elif hasattr(oq, 'distance_bin_width'):
        dist_edges = uniform_bins(0, maxdist, oq.distance_bin_width)
    else:  # make a single bin
        dist_edges = [0, maxdist]

    # build lon_edges
    if 'lon' in oq.disagg_bin_edges or 'lat' in oq.disagg_bin_edges:
        assert len(sitecol) == 1, sitecol
        lon_edges = {0: oq.disagg_bin_edges['lon']}
        lat_edges = {0: oq.disagg_bin_edges['lat']}
    else:
        lon_edges, lat_edges = {}, {}  # by sid
        for site in sitecol:
            loc = site.location
            lon_edges[site.id], lat_edges[site.id] = lon_lat_bins(
                loc.x, loc.y, maxdist, oq.coordinate_bin_width)

    # sanity check: the shapes of the lon lat edges are consistent
    assert_same_shape(list(lon_edges.values()))
    assert_same_shape(list(lat_edges.values()))

    # build eps_edges
    if 'eps' in oq.disagg_bin_edges:
        eps_edges = oq.disagg_bin_edges['eps']
    else:
        eps_edges = numpy.linspace(
            -truncation_level, truncation_level, oq.num_epsilon_bins + 1)

    return [mag_edges, dist_edges, lon_edges, lat_edges, eps_edges]


def get_edges_shapedic(oq, sitecol, num_tot_rlzs=None):
    """
    :returns: (mag dist lon lat eps trt) edges and shape dictionary
    """
    assert oq.mags_by_trt
    trts = list(oq.mags_by_trt)

    if oq.rlz_index is None:
        Z = oq.num_rlzs_disagg or num_tot_rlzs
    else:
        Z = len(oq.rlz_index)

    edges = _build_bin_edges(oq, sitecol)
    shapedic = {}
    for i, name in enumerate(BIN_NAMES):
        if name in ('lon', 'lat'):
            # taking the first, since the shape is the same for all sites
            shapedic[name] = len(edges[i][0]) - 1
        elif name == 'trt':
            shapedic[name] = len(trts)
        else:
            shapedic[name] = len(edges[i]) - 1
    shapedic['N'] = len(sitecol)
    shapedic['M'] = len(oq.imtls)
    shapedic['P'] = len(oq.poes or (None,))
    shapedic['Z'] = Z
    return edges + [trts], shapedic


DEBUG = AccumDict(accum=[])  # sid -> pnes.mean(), useful for debugging


@lru_cache
def get_eps4(eps_edges, truncation_level):
    """
    :returns: eps_min, eps_max, eps_bands, eps_cum
    """
    # this is ultra-slow due to the infamous doccer issue, hence the lru_cache
    tn = scipy.stats.truncnorm(-truncation_level, truncation_level)
    eps_bands = tn.cdf(eps_edges[1:]) - tn.cdf(eps_edges[:-1])
    elist = range(len(eps_bands))
    eps_cum = numpy.array([eps_bands[e:].sum() for e in elist] + [0])
    return min(eps_edges), max(eps_edges), eps_bands, eps_cum


# NB: this function is the crucial bit for performance!
def _disaggregate(ctx, mea, std, cmaker, g, iml2, bin_edges, epsstar,
                  infer_occur_rates, mon1, mon2, mon3):
    # ctx: a recarray of size U for a single site and magnitude bin
    # mea: array of shape (G, M, U)
    # std: array of shape (G, M, U)
    # cmaker: a ContextMaker instance
    # g: a gsim index
    # iml2: an array of shape (M, P) of logarithmic intensities
    # eps_bands: an array of E elements obtained from the E+1 eps_edges
    # bin_edges: a tuple of 5 bin edges (mag, dist, lon, lat, eps)
    # epsstar: a boolean. When True, disaggregation contains eps* results
    # returns a 7D-array of shape (D, Lo, La, E, M, P, Z)

    with mon1:
        eps_edges = tuple(bin_edges[-1])  # last edge
        min_eps, max_eps, eps_bands, cum_bands = get_eps4(
            eps_edges, cmaker.truncation_level)
        U, E = len(ctx), len(eps_bands)
        M, P = iml2.shape
        phi_b = cmaker.phi_b
        # U - Number of contexts (i.e. ruptures if there is a single site)
        # E - Number of epsilons
        # M - Number of IMTs
        # P - Number of PoEs
        # G - Number of gsims
        poes = numpy.zeros((U, E, M, P))
        pnes = numpy.ones((U, E, M, P))

        # disaggregate by epsilon
        for (m, p), iml in numpy.ndenumerate(iml2):
            if iml == -numpy.inf:  # zero hazard
                continue
            lvls = (iml - mea[g, m]) / std[g, m]
            # Find the index in the epsilons-bins vector where lvls (which are
            # epsilons) should be included
            idxs = numpy.searchsorted(eps_edges, lvls)
            # Split the epsilons into parts (one for each bin larger than lvls)
            if epsstar:
                ok = (lvls >= min_eps) & (lvls < max_eps)
                # The leftmost indexes are ruptures and epsilons
                poes[ok, idxs[ok] - 1, m, p] = truncnorm_sf(phi_b, lvls[ok])
            else:
                poes[:, :, m, p] = _disagg_eps(
                    truncnorm_sf(phi_b, lvls), idxs, eps_bands, cum_bands)

    with mon2:
        time_span = cmaker.investigation_time
        if not infer_occur_rates and any(len(po) for po in ctx.probs_occur):
            # slow lane, case_65
            for u, rec in enumerate(ctx):
                pnes[u] *= get_pnes(rec.occurrence_rate, rec.probs_occur,
                                    poes[u], time_span)
        else:
            # poissonian, fast lane
            for e, m, p in itertools.product(range(E), range(M), range(P)):
                pnes[:, e, m, p] *= numpy.exp(
                    -ctx.occurrence_rate * poes[:, e, m, p] * time_span)

    with mon3:
        bindata = BinData(ctx.rrup, ctx.clon, ctx.clat, pnes)
        return _build_disagg_matrix(bindata, bin_edges[1:])


def _disagg_eps(survival, bins, eps_bands, cum_bands):
    # disaggregate PoE of `iml` in different contributions,
    # each coming from ``epsilons`` distribution bins
    res = numpy.zeros((len(bins), len(eps_bands)))
    for e, eps_band in enumerate(eps_bands):
        res[bins <= e, e] = eps_band  # left bins
        inside = bins == e + 1  # inside bins
        res[inside, e] = survival[inside] - cum_bands[bins[inside]]
    return res  # shape (U, E)


# this is fast
def _build_disagg_matrix(bdata, bins):
    """
    :param bdata: a dictionary of probabilities of no exceedence
    :param bins: bin edges
    :returns:
        a 7D-matrix of shape (#distbins, #lonbins, #latbins, #epsbins, M, P, Z)
    """
    dist_bins, lon_bins, lat_bins, eps_bins = bins
    dim1, dim2, dim3, dim4 = shape = [len(b) - 1 for b in bins]

    # find bin indexes of rupture attributes; bins are assumed closed
    # on the lower bound, and open on the upper bound, that is [ )
    # longitude values need an ad-hoc method to take into account
    # the 'international date line' issue
    # the 'minus 1' is needed because the digitize method returns the
    # index of the upper bound of the bin
    dists_idx = numpy.digitize(bdata.dists, dist_bins) - 1
    lons_idx = _digitize_lons(bdata.lons, lon_bins)
    lats_idx = numpy.digitize(bdata.lats, lat_bins) - 1

    # because of the way numpy.digitize works, values equal to the last bin
    # edge are associated to an index equal to len(bins) which is not a
    # valid index for the disaggregation matrix. Such values are assumed
    # to fall in the last bin
    dists_idx[dists_idx == dim1] = dim1 - 1
    lons_idx[lons_idx == dim2] = dim2 - 1
    lats_idx[lats_idx == dim3] = dim3 - 1
    U, E, M, P = bdata.pnes.shape
    mat6D = numpy.ones(shape + [M, P])
    for i_dist, i_lon, i_lat, pne in zip(
            dists_idx, lons_idx, lats_idx, bdata.pnes):
        mat6D[i_dist, i_lon, i_lat] *= pne  # shape E, M, P
    return 1. - mat6D


def uniform_bins(min_value, max_value, bin_width):
    """
    Returns an array of bins including all values:

    >>> uniform_bins(1, 10, 1.)
    array([ 1.,  2.,  3.,  4.,  5.,  6.,  7.,  8.,  9., 10.])
    >>> uniform_bins(1, 10, 1.1)
    array([ 0. ,  1.1,  2.2,  3.3,  4.4,  5.5,  6.6,  7.7,  8.8,  9.9, 11. ])
    """
    return bin_width * numpy.arange(
        int(numpy.floor(min_value / bin_width)),
        int(numpy.ceil(max_value / bin_width) + 1))


def _digitize_lons(lons, lon_bins):
    """
    Return indices of the bins to which each value in lons belongs.
    Takes into account the case in which longitude values cross the
    international date line.

    :parameter lons:
        An instance of `numpy.ndarray`.
    :parameter lons_bins:
        An instance of `numpy.ndarray`.
    """
    if cross_idl(lon_bins[0], lon_bins[-1]):
        idx = numpy.zeros_like(lons, dtype=int)
        for i_lon in range(len(lon_bins) - 1):
            extents = get_longitudinal_extent(lons, lon_bins[i_lon + 1])
            lon_idx = extents > 0
            if i_lon != 0:
                extents = get_longitudinal_extent(lon_bins[i_lon], lons)
                lon_idx &= extents >= 0
            idx[lon_idx] = i_lon
        return numpy.array(idx)
    else:
        return numpy.digitize(lons, lon_bins) - 1


# ########################## Disaggregator class ########################## #

def split_by_magbin(ctxt, mag_edges):
    """
    :param ctxt: a context array
    :param mag_edges: magnitude bin edges
    :returns: a dictionary magbin -> ctxt
    """
    # NB: using ctxt.sort(order='mag') would cause a ValueError
    ctx = ctxt[numpy.argsort(ctxt.mag)]
    fullmagi = numpy.searchsorted(mag_edges, ctx.mag) - 1
    fullmagi[fullmagi == -1] = 0  # magnitude on the edge
    return {magi: ctx[fullmagi == magi] for magi in numpy.unique(fullmagi)}


class Disaggregator(object):
    """
    A class to perform single-site disaggregation with methods
    .disagg_by_magi (called in standard disaggregation) and
    .disagg_mag_dist_eps (called in disaggregation by relevant source).
    Internally the attributes .mea and .std are set, with shape (G, M, U),
    for each magnitude bin.
    """
    def __init__(self, srcs_or_ctxs, site, cmaker, bin_edges, imts=None):
        if isinstance(site, Site):
            if not hasattr(site, 'id'):
                site.id = 0
            self.sitecol = SiteCollection([site])
        else:  # assume a site collection of length 1
            self.sitecol = site
            assert len(site) == 1, site
        self.sid = sid = self.sitecol.sids[0]
        if imts is not None:
            for imt in imts:
                assert imt in cmaker.imtls, imt
            cmaker.imts = [from_string(imt) for imt in imts]
        self.cmaker = cmaker
        self.epsstar = cmaker.oq.epsilon_star
        self.bin_edges = (bin_edges[0],  # mag
                          bin_edges[1],  # dist
                          bin_edges[2][sid],  # lon
                          bin_edges[3][sid],  # lat
                          bin_edges[4])  # eps
        for i, name in enumerate(['Ma', 'D', 'Lo', 'La', 'E']):
            setattr(self, name, len(self.bin_edges[i]) - 1)
        self.dist_idx = {}  # magi -> dist_idx
        self.mea, self.std = {}, {}  # magi -> array[G, M, U]

        self.g_by_rlz = {}  # dict rlz -> g
        for g, rlzs in enumerate(cmaker.gsims.values()):
            for rlz in rlzs:
                self.g_by_rlz[rlz] = g

        if isinstance(srcs_or_ctxs[0], numpy.ndarray):
            # passed contexts, see logictree_test/case_05
            # consider only the contexts affecting the site
            ctxs = [ctx[ctx.sids == sid] for ctx in srcs_or_ctxs]
        else:  # passed sources, used only in test_disaggregator
            ctxs = cmaker.from_srcs(srcs_or_ctxs, self.sitecol)
        if sum(len(c) for c in ctxs) == 0:
            raise FarAwayRupture('No ruptures affecting site #%d' % sid)

        ctx = numpy.concatenate(ctxs).view(numpy.recarray)
        self.fullctx = ctx

    def init(self, magi, src_mutex,
             mon0=Monitor('disagg mean_stds'),
             mon1=Monitor('disagg by eps'),
             mon2=Monitor('composing pnes'),
             mon3=Monitor('disagg matrix')):
        self.magi = magi
        self.src_mutex = src_mutex
        self.mon1 = mon1
        self.mon2 = mon2
        self.mon3 = mon3
        if not hasattr(self, 'ctx_by_magi'):
            # the first time build the magnitude bins
            if self.src_mutex:  # reset src_id
                self.fullctx.src_id = self.src_mutex['src_id']
            self.ctx_by_magi = split_by_magbin(self.fullctx, self.bin_edges[0])
        try:
            self.ctx = self.ctx_by_magi[magi]
        except KeyError:
            raise FarAwayRupture
        if self.src_mutex:
            # make sure we can use idx_start_stop below
            # NB: using ctx.sort(order='src_id') would cause a ValueError
            self.ctx = self.ctx[numpy.argsort(self.ctx.src_id)]
        self.dist_idx[magi] = numpy.digitize(
            self.ctx.rrup, self.bin_edges[1]) - 1
        with mon0:
            # shape (G, M, U), where M = len(imts) <= len(imtls)
            self.mea[magi], self.std[magi] = self.cmaker.get_mean_stds(
                [self.ctx])[:2]
        if self.src_mutex:
            mat = idx_start_stop(self.ctx.src_id)  # shape (n, 3)
            src_ids = mat[:, 0]  # subset contributing to the given magi
            self.src_mutex['start'] = mat[:, 1]
            self.src_mutex['stop'] = mat[:, 2]
            self.weights = [w for s, w in zip(self.src_mutex['src_id'],
                                              self.src_mutex['weight'])
                            if s in src_ids]

    def _disagg6D(self, imldic, g):
        # returns a 6D matrix of shape (D, Lo, La, E, M, P)
        # compute the logarithmic intensities
        imts = list(imldic)
        iml2 = numpy.array(list(imldic.values()))  # shape (M, P)
        imlog2 = numpy.zeros_like(iml2)
        for m, imt in enumerate(imts):
            imlog2[m] = to_distribution_values(iml2[m], imt)
        mea, std = self.mea[self.magi], self.std[self.magi]
        if not self.src_mutex:
            poes = _disaggregate(self.ctx, mea, std, self.cmaker,
                                 g, imlog2, self.bin_edges, self.epsstar,
                                 self.cmaker.oq.infer_occur_rates,
                                 self.mon1, self.mon2, self.mon3)
            return to_rates(poes)

        # else average on the src_mutex weights
        mats = []
        for s1, s2 in zip(self.src_mutex['start'], self.src_mutex['stop']):
            ctx = self.ctx[s1:s2]
            mea = self.mea[self.magi][:, :, s1:s2]  # shape (G, M, U)
            std = self.std[self.magi][:, :, s1:s2]  # shape (G, M, U)
            mat = _disaggregate(ctx, mea, std, self.cmaker, g, imlog2,
                                self.bin_edges, self.epsstar,
                                self.cmaker.oq.infer_occur_rates,
                                self.mon1, self.mon2, self.mon3)
            mats.append(mat)
<<<<<<< HEAD
        res = numpy.average(mats, weights=self.weights, axis=0)
        return res
=======
        poes = numpy.average(mats, weights=self.weights, axis=0)
        return to_rates(poes)
>>>>>>> b56b3349

    def disagg_by_magi(self, imtls, rlzs, rwdic, src_mutex,
                       mon0, mon1, mon2, mon3):
        """
        :param imtls:
            a dictionary imt->imls
        :param rlzs:
            an array of realization indices
        :param rwdic:
            a dictionary rlz_id->weight; if non-empty, used compute the mean
        :param src_mutex:
            dictionary used to set the self.src_mutex slices
        :yields:
            a dictionary with keys trti, magi, sid, rlzi, mean for each magi
        """
        for magi in range(self.Ma):
            try:
                self.init(magi, src_mutex, mon0, mon1, mon2, mon3)
            except FarAwayRupture:
                continue
            res = {'trti': self.cmaker.trti, 'magi': self.magi, 'sid': self.sid}
            for rlz in rlzs:
                try:
                    g = self.g_by_rlz[rlz]
                except KeyError:  # non-contributing rlz
                    continue
                res[rlz] = rates6D = self._disagg6D(imtls, g)
                if rwdic:  # compute mean rates
                    if 'mean' not in res:
                        res['mean'] = rates6D * rwdic[rlz]
                    else:
                        res['mean'] += rates6D * rwdic[rlz]
            yield res

    def disagg_mag_dist_eps(self, imldic, rlz_weights, src_mutex={}):
        """
        :param imldic: a dictionary imt->iml
        :param src_mutex: a dictionary src_id -> weight, default empty
        :param rlz_weights: an array with the realization weights
        :returns: a 4D matrix of rates of shape (Ma, D, E, M)
        """
        M = len(imldic)
        imtls = {imt: [iml] for imt, iml in imldic.items()}
        out = numpy.zeros((self.Ma, self.D, self.E, M))
        for magi in range(self.Ma):
            try:
                self.init(magi, src_mutex)
            except FarAwayRupture:
                continue
            for rlz, g in self.g_by_rlz.items():
                mat5 = self._disagg6D(imtls, g)[..., 0]  # p = 0
                # summing on lon, lat and producing a (D, E, M) array
                out[magi] += mat5.sum(axis=(1, 2)) * rlz_weights[rlz]
        return out

    def __repr__(self):
        return f'<{self.__class__.__name__} {humansize(self.fullctx.nbytes)} >'


# this is used in the hazardlib tests, not in the engine
def disaggregation(
        sources, site, imt, iml, gsim_by_trt, truncation_level,
        n_epsilons=None, mag_bin_width=None, dist_bin_width=None,
        coord_bin_width=None, source_filter=filters.nofilter,
        epsstar=False, bin_edges={}, **kwargs):
    trts = sorted(set(src.tectonic_region_type for src in sources))
    trt_num = dict((trt, i) for i, trt in enumerate(trts))
    rlzs_by_gsim = {gsim_by_trt[trt]: [0] for trt in trts}
    by_trt = groupby(sources, operator.attrgetter('tectonic_region_type'))
    sitecol = SiteCollection([site])

    # Create contexts
    ctxs = AccumDict(accum=[])
    cmaker = {}  # trt -> cmaker
    mags_by_trt = AccumDict(accum=set())
    dists = []
    tom = sources[0].temporal_occurrence_model
    oq = Mock(imtls={str(imt): [iml]},
              poes=[None],
              rlz_index=[0],
              epsstar=epsstar,
              truncation_level=truncation_level,
              investigation_time=tom.time_span,
              maximum_distance=source_filter.integration_distance,
              mags_by_trt=mags_by_trt,
              num_epsilon_bins=n_epsilons,
              mag_bin_width=mag_bin_width,
              distance_bin_width=dist_bin_width,
              coordinate_bin_width=coord_bin_width,
              disagg_bin_edges=bin_edges)
    for trt, srcs in by_trt.items():
        cmaker[trt] = cm = ContextMaker(trt, rlzs_by_gsim, oq)
        ctxs[trt].extend(cm.from_srcs(srcs, sitecol))
        for ctx in ctxs[trt]:
            mags_by_trt[trt] |= set(ctx.mag)
            dists.extend(ctx.rrup)

    if source_filter is filters.nofilter:
        oq.maximum_distance = filters.IntegrationDistance.new(str(max(dists)))

    # Build bin edges
    bin_edges, dic = get_edges_shapedic(oq, sitecol)

    # Compute disaggregation per TRT
    matrix = numpy.zeros([dic['mag'], dic['dist'], dic['lon'], dic['lat'],
                          dic['eps'], len(trts)])
    for trt in cmaker:
        dis = Disaggregator(ctxs[trt], sitecol, cmaker[trt], bin_edges)
        for magi in range(dis.Ma):
            try:
                dis.init(magi, src_mutex={})  # src_mutex not implemented yet
            except FarAwayRupture:
                continue
            mat4 = dis._disagg6D({imt: [iml]}, 0)[..., 0, 0]
            matrix[magi, ..., trt_num[trt]] = mat4
    return bin_edges, to_probs(matrix)

disaggregation.__doc__ = """\
Compute "Disaggregation" matrix representing conditional probability of an
intensity measure type ``imt`` exceeding, at least once, an intensity
measure level ``iml`` at a geographical location ``site``, given rupture
scenarios classified in terms of:

- rupture magnitude
- Joyner-Boore distance from rupture surface to site
- longitude and latitude of the surface projection of a rupture's point
  closest to ``site``
- epsilon: number of standard deviations by which an intensity measure
  level deviates from the median value predicted by a GSIM, given the
  rupture parameters
- rupture tectonic region type

In other words, the disaggregation matrix allows to compute the probability
of each scenario with the specified properties (e.g., magnitude, or the
magnitude and distance) to cause one or more exceedences of a given hazard
level.

For more detailed information about the disaggregation, see for instance
"Disaggregation of Seismic Hazard", Paolo Bazzurro, C. Allin Cornell,
Bulletin of the Seismological Society of America, Vol. 89, pp. 501-520,
April 1999.

:param sources:
    Seismic source model, as for
    :mod:`PSHA <openquake.hazardlib.calc.hazard_curve>` calculator it
    should be an iterator of seismic sources.
:param site:
    :class:`~openquake.hazardlib.site.Site` of interest to calculate
    disaggregation matrix for.
:param imt:
    Instance of :mod:`intensity measure type <openquake.hazardlib.imt>`
    class.
:param iml:
    Intensity measure level. A float value in units of ``imt``.
:param gsim_by_trt:
    Tectonic region type to GSIM objects mapping.
:param truncation_level:
    Float, number of standard deviations for truncation of the intensity
    distribution.
:param n_epsilons:
    Integer number of epsilon histogram bins in the result matrix.
:param mag_bin_width:
    Magnitude discretization step, width of one magnitude histogram bin.
:param dist_bin_width:
    Distance histogram discretization step, in km.
:param coord_bin_width:
    Longitude and latitude histograms discretization step,
    in decimal degrees.
:param source_filter:
    Optional source-site filter function. See
    :mod:`openquake.hazardlib.calc.filters`.
:param epsstar:
    A boolean. When true disaggregations results including epsilon are
    in terms of epsilon star rather then epsilon.
:param bin_edges:
    Bin edges provided by the users. These override the ones automatically
    computed by the OQ Engine.
:returns:
    A tuple of two items. First is itself a tuple of bin edges information
    for (in specified order) magnitude, distance, longitude, latitude,
    epsilon and tectonic region types.

    Second item is 6d-array representing the full disaggregation matrix.
    Dimensions are in the same order as bin edges in the first item
    of the result tuple. The matrix can be used directly by pmf-extractor
    functions.
"""

# ###################### disagg by source ################################ #

def collect_std(disaggs):
    """
    :returns: an array of shape (Ma, D, M', G)
    """
    assert len(disaggs)
    gsims = set()
    for dis in disaggs:
        gsims.update(dis.cmaker.gsims)
    gidx = {gsim: g for g, gsim in enumerate(sorted(gsims))}
    G, M = len(gidx), len(dis.cmaker.imts)
    out = AccumDict(accum=numpy.zeros((G, M)))  # (magi, dsti) -> stddev
    cnt = collections.Counter()  # (magi, dsti)
    for dis in disaggs:
        for magi in dis.std:
            for gsim, std in zip(dis.cmaker.gsims, dis.std[magi]):
                g = gidx[gsim]  # std has shape (M, U)
                for dsti, val in zip(dis.dist_idx[magi], std.T):
                    if (magi, dsti) in out:
                        out[magi, dsti][g] += val  # shape M
                    else:
                        out[magi, dsti][g] = val.copy()
                    cnt[magi, dsti] += 1 / G
    res = numpy.zeros((dis.Ma, dis.D, M, G))
    for (magi, dsti), v in out.items():
        res[magi, dsti] = v.T / cnt[magi, dsti]
    return res


def disagg_source(groups, sitecol, reduced_lt, edges_shapedic,
                  oq, imldic, monitor=Monitor()):
    """
    Compute disaggregation for the given source.

    :param groups: groups containing a single source ID
    :param sitecol: a SiteCollection with a single site
    :param reduced_lt: a FullLogicTree reduced to the source ID
    :param edges_shapedic: pair (bin_edges, shapedic)
    :param oq: OqParam instance
    :param imldic: dictionary imt->iml
    :param monitor: a Monitor instance
    :returns: source_id, std(Ma, D, G, M), rates(Ma, D, E, M), rates(M, L1)
    """
    assert len(sitecol) == 1, sitecol
    if not hasattr(reduced_lt, 'trt_rlzs'):
        reduced_lt.init()
    edges, s = edges_shapedic
    drates4D = numpy.zeros((s['mag'], s['dist'], s['eps'], len(imldic)))
    source_id = re.split('[:;.]', groups[0].sources[0].source_id)[0]
    rmap, ctxs, cmakers = calc_rmap(groups, reduced_lt, sitecol, oq)
    trt_rlzs = [numpy.uint32(rlzs) + cm.trti * TWO24 for cm in cmakers
                for rlzs in cm.gsims.values()]
    ws = reduced_lt.rlzs['weight']
    disaggs = []
    for ctx, cmaker in zip(ctxs, cmakers):
        dis = Disaggregator([ctx], sitecol, cmaker, edges, imldic)
        drates4D += dis.disagg_mag_dist_eps(imldic, ws)
        disaggs.append(dis)
    std4D = collect_std(disaggs)
    gws = reduced_lt.g_weights(trt_rlzs)
    rates3D = calc_mean_rates(rmap, gws, oq.imtls, list(imldic))  # (N, M, L1)
    return source_id, std4D, drates4D, rates3D[0]  # (M, L1) rates for the site<|MERGE_RESOLUTION|>--- conflicted
+++ resolved
@@ -468,13 +468,8 @@
                                 self.cmaker.oq.infer_occur_rates,
                                 self.mon1, self.mon2, self.mon3)
             mats.append(mat)
-<<<<<<< HEAD
-        res = numpy.average(mats, weights=self.weights, axis=0)
-        return res
-=======
         poes = numpy.average(mats, weights=self.weights, axis=0)
         return to_rates(poes)
->>>>>>> b56b3349
 
     def disagg_by_magi(self, imtls, rlzs, rwdic, src_mutex,
                        mon0, mon1, mon2, mon3):
