# -*- coding: utf-8 -*-
# vim: tabstop=4 shiftwidth=4 softtabstop=4
#
# Copyright (C) 2020, GEM Foundation
# 
# OpenQuake is free software: you can redistribute it and/or modify it
# under the terms of the GNU Affero General Public License as published
# by the Free Software Foundation, either version 3 of the License, or
# (at your option) any later version.
#
# OpenQuake is distributed in the hope that it will be useful,
# but WITHOUT ANY WARRANTY; without even the implied warranty of
# MERCHANTABILITY or FITNESS FOR A PARTICULAR PURPOSE.  See the
# GNU Affero General Public License for more details.
#
# You should have received a copy of the GNU Affero General Public License
# along with OpenQuake.  If not, see <http://www.gnu.org/licenses/>.

import unittest
import numpy
from openquake.baselib.general import DictArray
from openquake.hazardlib import (
    nrml, lt, sourceconverter, calc, site, valid, contexts)
from openquake.hazardlib.calc.hazard_curve import classical
from openquake.hazardlib.geo.point import Point


# a point source with 2(mag) x 2(npd) x 2(hdd) = 8 ruptures
ps = nrml.get('''\
<pointSource id="P" name="P" tectonicRegion="Active Shallow Crust">
  <pointGeometry>
      <gml:Point><gml:pos>1 0</gml:pos></gml:Point>
      <upperSeismoDepth>0</upperSeismoDepth>
      <lowerSeismoDepth>10</lowerSeismoDepth>
   </pointGeometry>
   <magScaleRel>WC1994</magScaleRel>
   <ruptAspectRatio>1.5</ruptAspectRatio>
   <truncGutenbergRichterMFD aValue="3" bValue="1" maxMag="7" minMag="5"/>
   <nodalPlaneDist>
      <nodalPlane dip="30" probability=".3" rake="0" strike="45"/>
      <nodalPlane dip="30" probability=".7" rake="90" strike="45"/>
   </nodalPlaneDist>
   <hypoDepthDist>
      <hypoDepth depth="4" probability=".5"/>
      <hypoDepth depth="8" probability=".5"/>
   </hypoDepthDist>
</pointSource>''')


def scaling_rates(srcs):
    return [getattr(src, 'scaling_rate', 1.) for src in srcs]


class CollapseTestCase(unittest.TestCase):
    def setUp(self):
        # simple logic tree with 3 realizations
        #    ___/ b11 (w=.2)
        #  _/   \ b12 (w=.2)
        #   \____ b02 (w=.6)
        self.bs0 = bs0 = lt.BranchSet('abGRAbsolute')
        bs0.branches = [lt.Branch('bs0', 'b01', .4, (4.6, 1.1)),
                        lt.Branch('bs0', 'b02', .6, (4.4, 0.9))]

        self.bs1 = bs1 = lt.BranchSet('maxMagGRAbsolute')
        bs1.branches = [lt.Branch('bs1', 'b11', .5, 7.0),
                        lt.Branch('bs1', 'b12', .5, 7.6)]
        bs0.branches[0].bset = bs1

        # setup sitecol, srcfilter, gsims, imtls
        self.sitecol = site.SiteCollection(
            [site.Site(Point(0, 0), numpy.array([760.]))])
        self.gsims = [valid.gsim('ToroEtAl2002')]
        self.imtls = DictArray({'PGA': valid.logscale(.01, 1, 5)})
        self.sg = sourceconverter.SourceGroup(ps.tectonic_region_type, [ps])

    def full_enum(self):
        # compute the mean curve with full enumeration
        srcs = []
        weights = []
        grp_id = trt_smr = 0
        for weight, branches in self.bs0.enumerate_paths():
            path = tuple(br.branch_id for br in branches)
            bset_values = self.bs0.get_bset_values(path)
            # first path: [(<b01 b02>, (4.6, 1.1)), (<b11 b12>, 7.0)]
            sg = lt.apply_uncertainties(bset_values, self.sg)
            for src in sg:
                src.grp_id = grp_id
                src.trt_smr = trt_smr
            grp_id += 1
            trt_smr += 1
            srcs.extend(sg)
            weights.append(weight)
        for i, src in enumerate(srcs):
            src.id = i
        N = len(self.sitecol.complete)
        time_span = srcs[0].temporal_occurrence_model.time_span
        idist = calc.filters.IntegrationDistance.new('200')
        params = dict(imtls=self.imtls, truncation_level2=2,
                      collapse_level=2, investigation_time=time_span,
                      maximum_distance=idist('default'))
        cmaker = contexts.ContextMaker(
            srcs[0].tectonic_region_type, self.gsims, params)
        res = classical(srcs, self.sitecol, cmaker)
        pmap = res['pmap']
        effrups = sum(res['source_data']['nrupts'])
        curve = pmap.array(N)[0, :, 0]
        return curve, srcs, effrups, weights

    # this tests also the collapsing of the ruptures happening in contexts.py
    def test_point_source_full_enum(self):
        # compute the mean curve
        mean, srcs, effctxs, weights = self.full_enum()
        assert weights == [.2, .2, .6]
        assert scaling_rates(srcs) == [1, 1, 1]
        self.assertEqual(effctxs, 28)

        # compute the partially collapsed curve
        self.bs1.collapsed = True
        coll1, srcs, effctxs, weights = self.full_enum()
        assert weights == [.4, .6]  # two rlzs
        # self.plot(mean, coll1)
        assert scaling_rates(srcs) == [1.0, 0.5, 0.5, 1.0]
        self.assertEqual(effctxs, 36)
        numpy.testing.assert_allclose(mean, coll1, atol=.1)

        # compute the fully collapsed curve
        self.bs0.collapsed = True
        self.bs1.collapsed = True
        coll2, srcs, effctxs, weights = self.full_enum()
        assert weights == [1]  # one rlz
        # self.plot(mean, coll2)
        assert scaling_rates(srcs) == [0.4, 0.6, 0.5, 0.5]
        self.assertEqual(effctxs, 36)
        numpy.testing.assert_allclose(mean, coll2, atol=.21)  # big diff

    def plot(self, mean, coll):
        import matplotlib.pyplot as plt
        fig, ax = plt.subplots()
        ax.grid(True)
        ax.loglog(self.imtls['PGA'], mean, label='mean')
        ax.loglog(self.imtls['PGA'], coll, label='coll')
        plt.show()


class CompositeLogicTreeTestCase(unittest.TestCase):
    def test(self):
        # simple logic tree with 5 realizations
        #        _C/ E
        #    _A_/  \ F
        #   /   \_D/ E
        #          \ F
        #   \_______
        #            B..
        bs0 = lt.BranchSet('abGRAbsolute')
        bs0.branches = [lt.Branch('bs0', 'A', .4, (4.6, 1.1)),
                        lt.Branch('bs0', 'B', .6, (4.4, 0.9))]

        bs1 = lt.BranchSet('maxMagGRAbsolute',
                           filters={'applyToBranches': 'A'})
        bs1.branches = [lt.Branch('bs1', 'C', .5, 7.0),
                        lt.Branch('bs1', 'D', .5, 7.6)]

        bs2 = lt.BranchSet('applyToTRT',
                           filters={'applyToBranches': 'C D'})
        bs2.branches = [lt.Branch('bs2', 'E', .3, 'A'),
                        lt.Branch('bs2', 'F', .7, 'B')]
        for branch in bs1.branches:
            branch.bset = bs2
        clt = lt.CompositeLogicTree([bs0, bs1, bs2])
        self.assertEqual(lt.count_paths(bs0.branches), 5)
        self.assertEqual(clt.get_all_paths(),
                         ['ACE', 'ACF', 'ADE', 'ADF', 'B..'])
        self.assertEqual(clt.basepaths,
<<<<<<< HEAD
                         ['A**', 'B**', '*A*', '*B*', '**A', '**B'])

    def test_easybuild(self):
        clt = lt.easybuild(['sourceModel', '',
                            ['A', 'common1', 0.6],
                            ['B', 'common2', 0.4]],
                           ['extendModel', 'A',
                            ['A', 'extra1', 0.6],
                            ['B', 'extra2', 0.2],
                            ['C', 'extra3', 0.2]])
        self.assertEqual(clt.get_all_paths(), ['AA', 'AB', 'AC', 'B.'])

        clt = lt.easybuild(['sourceModel', '',
                            ['A', 'common1', 0.6],
                            ['B', 'common2', 0.4]],
                           ['extendModel', 'B',
                            ['A', 'extra1', 0.6],
                            ['B', 'extra2', 0.2],
                            ['C', 'extra3', 0.2]])
        self.assertEqual(clt.get_all_paths(), ['A.', 'BA', 'BB', 'BC'])

        clt = lt.easybuild(['sourceModel', '',
                            ['A', 'common1', 0.6],
                            ['B', 'common2', 0.4]],
                           ['extendModel', 'AB',
                            ['A', 'extra1', 0.6],
                            ['B', 'extra2', 0.2],
                            ['C', 'extra3', 0.2]])
        self.assertEqual(clt.get_all_paths(),
                         ['AA', 'AB', 'AC', 'BA', 'BB', 'BC'])

        clt = lt.easybuild(['sourceModel', '',
                            ['A', 'common1', 0.6],
                            ['B', 'common2', 0.4]],
                           ['extendModel', 'A',
                            ['C', 'extra1', 0.4],
                            ['D', 'extra2', 0.2],
                            ['E', 'extra3', 0.2],
                            ['F', 'extra4', 0.2]],
                           ['extendModel', 'B',
                            ['G', 'extra5', 0.4],
                            ['H', 'extra6', 0.2],
                            ['I', 'extra7', 0.2],
                            ['J', 'extra8', 0.2]])
        self.assertEqual(clt.get_all_paths(),  # 4 + 4 rlzs
                         ['AA.', 'ABA', 'ABB', 'ABC',
                          'ABD', 'AC.', 'AD.', 'B..'])
=======
                         ['A**', 'B**', '*C*', '*D*', '**E', '**F'])
>>>>>>> 0bb01965
<|MERGE_RESOLUTION|>--- conflicted
+++ resolved
@@ -171,37 +171,36 @@
         self.assertEqual(clt.get_all_paths(),
                          ['ACE', 'ACF', 'ADE', 'ADF', 'B..'])
         self.assertEqual(clt.basepaths,
-<<<<<<< HEAD
-                         ['A**', 'B**', '*A*', '*B*', '**A', '**B'])
+                         ['A**', 'B**', '*C*', '*D*', '**E', '**F'])
 
     def test_easybuild(self):
         clt = lt.easybuild(['sourceModel', '',
                             ['A', 'common1', 0.6],
                             ['B', 'common2', 0.4]],
                            ['extendModel', 'A',
-                            ['A', 'extra1', 0.6],
-                            ['B', 'extra2', 0.2],
-                            ['C', 'extra3', 0.2]])
-        self.assertEqual(clt.get_all_paths(), ['AA', 'AB', 'AC', 'B.'])
+                            ['C', 'extra1', 0.6],
+                            ['D', 'extra2', 0.2],
+                            ['E', 'extra3', 0.2]])
+        self.assertEqual(clt.get_all_paths(), ['AC', 'AD', 'AE', 'B.'])
 
         clt = lt.easybuild(['sourceModel', '',
                             ['A', 'common1', 0.6],
                             ['B', 'common2', 0.4]],
                            ['extendModel', 'B',
-                            ['A', 'extra1', 0.6],
-                            ['B', 'extra2', 0.2],
-                            ['C', 'extra3', 0.2]])
-        self.assertEqual(clt.get_all_paths(), ['A.', 'BA', 'BB', 'BC'])
+                            ['C', 'extra1', 0.6],
+                            ['D', 'extra2', 0.2],
+                            ['E', 'extra3', 0.2]])
+        self.assertEqual(clt.get_all_paths(), ['A.', 'BC', 'BD', 'BE'])
 
         clt = lt.easybuild(['sourceModel', '',
                             ['A', 'common1', 0.6],
                             ['B', 'common2', 0.4]],
                            ['extendModel', 'AB',
-                            ['A', 'extra1', 0.6],
-                            ['B', 'extra2', 0.2],
-                            ['C', 'extra3', 0.2]])
+                            ['C', 'extra1', 0.6],
+                            ['D', 'extra2', 0.2],
+                            ['E', 'extra3', 0.2]])
         self.assertEqual(clt.get_all_paths(),
-                         ['AA', 'AB', 'AC', 'BA', 'BB', 'BC'])
+                         ['AC', 'AD', 'AE', 'BC', 'BD', 'BE'])
 
         clt = lt.easybuild(['sourceModel', '',
                             ['A', 'common1', 0.6],
@@ -217,8 +216,4 @@
                             ['I', 'extra7', 0.2],
                             ['J', 'extra8', 0.2]])
         self.assertEqual(clt.get_all_paths(),  # 4 + 4 rlzs
-                         ['AA.', 'ABA', 'ABB', 'ABC',
-                          'ABD', 'AC.', 'AD.', 'B..'])
-=======
-                         ['A**', 'B**', '*C*', '*D*', '**E', '**F'])
->>>>>>> 0bb01965
+                         ['AC.', 'AD.', 'AE.', 'AF.', 'B..'])