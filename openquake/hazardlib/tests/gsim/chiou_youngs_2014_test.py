# -*- coding: utf-8 -*-
# vim: tabstop=4 shiftwidth=4 softtabstop=4
#
# Copyright (C) 2014-2023 GEM Foundation
#
# OpenQuake is free software: you can redistribute it and/or modify it
# under the terms of the GNU Affero General Public License as published
# by the Free Software Foundation, either version 3 of the License, or
# (at your option) any later version.
#
# OpenQuake is distributed in the hope that it will be useful,
# but WITHOUT ANY WARRANTY; without even the implied warranty of
# MERCHANTABILITY or FITNESS FOR A PARTICULAR PURPOSE.  See the
# GNU Affero General Public License for more details.
#
# You should have received a copy of the GNU Affero General Public License
# along with OpenQuake. If not, see <http://www.gnu.org/licenses/>.

import numpy
from openquake.hazardlib.gsim.chiou_youngs_2014 import (
    ChiouYoungs2014, ChiouYoungs2014PEER, ChiouYoungs2014NearFaultEffect,
    ChiouYoungs2014Japan, ChiouYoungs2014Italy, ChiouYoungs2014Wenchuan)

from openquake.hazardlib.tests.gsim.utils import BaseGSIMTestCase
from openquake.hazardlib.calc.gmf import ground_motion_fields
from openquake.hazardlib import const
from openquake.hazardlib.imt import PGV
from openquake.hazardlib.site import Site, SiteCollection
from openquake.hazardlib.source.rupture import ParametricProbabilisticRupture
from openquake.hazardlib.tom import PoissonTOM
from openquake.hazardlib.geo.surface import SimpleFaultSurface
from openquake.hazardlib.geo.line import Line
from openquake.hazardlib.geo.point import Point


class ChiouYoungs2014TestCase(BaseGSIMTestCase):
    GSIM_CLASS = ChiouYoungs2014

    # Test data were obtained from a tool given by the authorst
    # in tests/gsim/data/NGA/CY14

    def test_mean_hanging_wall_normal_slip(self):
        self.check('NGA/CY14/CY14_MEDIAN_MS_HW_NM.csv',
                   max_discrep_percentage=0.05)

    def test_mean_hanging_wall_reversed_slip(self):
        self.check('NGA/CY14/CY14_MEDIAN_MS_HW_RV.csv',
                   max_discrep_percentage=0.05)

    def test_mean_hanging_wall_strike_slip(self):
        self.check('NGA/CY14/CY14_MEDIAN_MS_HW_SS.csv',
                   max_discrep_percentage=0.05)

    def test_inter_event_stddev(self):
        # data generated from opensha
        self.check('NGA/CY14/CY14_INTER_EVENT_SIGMA.csv',
                   max_discrep_percentage=0.05)

    def test_intra_event_stddev(self):
        # data generated from opensha
        self.check('NGA/CY14/CY14_INTRA_EVENT_SIGMA.csv',
                   max_discrep_percentage=0.05)

    def test_total_event_stddev(self):
        # data generated from opensha
        self.check('NGA/CY14/CY14_TOTAL_EVENT_SIGMA.csv',
                   max_discrep_percentage=0.05)

    def test_mean_refactor(self):
        # Test for backward compatibility - and extended test table
        self.check('NGA/CY14/cy14_extended_table_mean.csv',
                   max_discrep_percentage=0.001)

    def test_total_stddev_refactor(self):
        # Test for backward compatibility - and extended test table
        self.check('NGA/CY14/cy14_extended_table_total_stddev.csv',
                   max_discrep_percentage=0.001)


# Note that in the regionalisation cases the discrepancy percentage is raised
# to 1 % to allow for a different interpretation of the deltaZ1.0 when Z1.0 = 0
# when compared to the verification code
class ChiouYoungs2014JapanTestCase(BaseGSIMTestCase):
    GSIM_CLASS = ChiouYoungs2014Japan

    def test_mean_japan(self):
        # Data generated from implementation from Yue Hua
        # https://web.stanford.edu/~bakerjw/GMPEs/CY_2014_nga.m
        self.check('NGA/CY14/CY14_Japan_MEAN.csv',
                   max_discrep_percentage=1.0)


class ChiouYoungs2014ItalyTestCase(BaseGSIMTestCase):
    GSIM_CLASS = ChiouYoungs2014Italy

    def test_mean_italy(self):
        # Data generated from implementation from Yue Hua
        # https://web.stanford.edu/~bakerjw/GMPEs/CY_2014_nga.m
        self.check('NGA/CY14/CY14_Italy_MEAN.csv',
                   max_discrep_percentage=1.0)


class ChiouYoungs2014WenchuanTestCase(BaseGSIMTestCase):
    GSIM_CLASS = ChiouYoungs2014Wenchuan

    def test_mean_wenchuan(self):
        # Data generated from implementation from Yue Hua
        # https://web.stanford.edu/~bakerjw/GMPEs/CY_2014_nga.m
        self.check('NGA/CY14/CY14_Wenchuan_MEAN.csv',
                   max_discrep_percentage=1.0)


class ChiouYoungs2014PEERTestCase(BaseGSIMTestCase):
    GSIM_CLASS = ChiouYoungs2014PEER

    # First five tests use data ported from Kenneth Campbell
    # tables for verifying NGA models, available from OpenSHA, see
    # http://opensha.usc.edu/docs/opensha/NGA/Campbell_NGA_tests.zip
    # This data is distributed under different license, see LICENSE.txt
    # in tests/gsim/data/NGA
    def test_mean_hanging_wall_normal_slip(self):
        self.check('NGA/CY14/CY14_MEDIAN_MS_HW_NM.csv',
                   max_discrep_percentage=0.05)

    def test_mean_hanging_wall_reversed_slip(self):
        self.check('NGA/CY14/CY14_MEDIAN_MS_HW_RV.csv',
                   max_discrep_percentage=0.05)

    def test_mean_hanging_wall_strike_slip(self):
        self.check('NGA/CY14/CY14_MEDIAN_MS_HW_SS.csv',
                   max_discrep_percentage=0.05)

    def test_total_event_stddev(self):
        # Total Sigma fixes at 0.65
        self.check('NGA/CY14/CY14_TOTAL_EVENT_SIGMA_PEER.csv',
                   max_discrep_percentage=0.05)


class ChiouYoungs2014NearFaultTestCase(BaseGSIMTestCase):
    GSIM_CLASS = ChiouYoungs2014NearFaultEffect

    # First five tests use data ported from Kenneth Campbell
    # tables for verifying NGA models, available from OpenSHA, see
    # http://opensha.usc.edu/docs/opensha/NGA/Campbell_NGA_tests.zip
    # This data is distributed under different license, see LICENSE.txt
    # in tests/gsim/data/NGA

    def test_mean_near_fault(self):
        self.check('NGA/CY14/CY14_MEDIAN_RCDPP.csv',
                   max_discrep_percentage=0.05)


class ChiouYoungs2014NearFaultDistanceTaperTestCase(BaseGSIMTestCase):

    def make_rupture(self):
        # Create the rupture surface.
        upper_seismogenic_depth = 3.
        lower_seismogenic_depth = 15.
        dip = 90.
        mesh_spacing = 1.

        fault_trace_start = Point(28.531397, 40.8790859336)
        fault_trace_end = Point(28.85, 40.9)
        fault_trace = Line([fault_trace_start, fault_trace_end])
        default_arguments = {
            'mag': 6.5,
            'rake': 180.,
            'tectonic_region_type': const.TRT.STABLE_CONTINENTAL,
            'hypocenter': Point(28.709146553353872, 40.890863701462457, 11.0),
            'surface': SimpleFaultSurface.from_fault_data(
                fault_trace, upper_seismogenic_depth, lower_seismogenic_depth,
                dip=dip, mesh_spacing=mesh_spacing),
            'rupture_slip_direction': 0.,
            'occurrence_rate': 0.01,
            'temporal_occurrence_model': PoissonTOM(50)
        }
        kwargs = default_arguments
        rupture = ParametricProbabilisticRupture(**kwargs)
        return rupture

    def test_mean_nearfault_distance_taper(self):
        rupture = self.make_rupture()
        site1 = Site(location=Point(27.9, 41), vs30=1200.,
                     vs30measured=True, z1pt0=2.36, z2pt5=2.)
        site2 = Site(location=Point(28.1, 41), vs30=1200.,
                     vs30measured=True, z1pt0=2.36, z2pt5=2.)
        sites = SiteCollection([site1, site2])

        fields = ground_motion_fields(
            rupture, sites, [PGV()], ChiouYoungs2014NearFaultEffect(),
            truncation_level=0, realizations=1)
        gmf = fields[PGV()]
<<<<<<< HEAD
        self.assertAlmostEqual(2.27395, gmf[0, 0], delta=1e-4)
        self.assertAlmostEqual(3.38409, gmf[1], delta=1e-4)
=======
        numpy.testing.assert_allclose(gmf, [[2.2739506], [3.3840923]])
>>>>>>> 8e9b10d9
<|MERGE_RESOLUTION|>--- conflicted
+++ resolved
@@ -190,9 +190,4 @@
             rupture, sites, [PGV()], ChiouYoungs2014NearFaultEffect(),
             truncation_level=0, realizations=1)
         gmf = fields[PGV()]
-<<<<<<< HEAD
-        self.assertAlmostEqual(2.27395, gmf[0, 0], delta=1e-4)
-        self.assertAlmostEqual(3.38409, gmf[1], delta=1e-4)
-=======
-        numpy.testing.assert_allclose(gmf, [[2.2739506], [3.3840923]])
->>>>>>> 8e9b10d9
+        numpy.testing.assert_allclose(gmf, [[2.2739506], [3.3840923]])