# The Hazard Library
# Copyright (C) 2016-2018 GEM Foundation
#
# This program is free software: you can redistribute it and/or modify
# it under the terms of the GNU Affero General Public License as
# published by the Free Software Foundation, either version 3 of the
# License, or (at your option) any later version.
#
# This program is distributed in the hope that it will be useful,
# but WITHOUT ANY WARRANTY; without even the implied warranty of
# MERCHANTABILITY or FITNESS FOR A PARTICULAR PURPOSE.  See the
# GNU Affero General Public License for more details.
#
# You should have received a copy of the GNU Affero General Public License
# along with this program.  If not, see <http://www.gnu.org/licenses/>.

import os
import unittest
import numpy.testing as npt

from openquake.baselib.general import DictArray
from openquake.hazardlib.sourceconverter import SourceConverter
from openquake.hazardlib.geo import Point
from openquake.hazardlib.calc.hazard_curve import calc_hazard_curves
from openquake.hazardlib.gsim.campbell_2003 import Campbell2003
from openquake.hazardlib.site import Site, SiteCollection
from openquake.hazardlib import nrml


class MutexRupturesTestCase(unittest.TestCase):

    def test(self):
        # mutually exclusive ruptures
        d = os.path.dirname(os.path.dirname(__file__))
<<<<<<< HEAD
        tmps = 'nonparametric-source-mutex-ruptures.xml'
        source_model = os.path.join(d, 'source_model', tmps)
=======
        source_model = os.path.join(
            d, 'source_model/nonparametric-source-mutex-ruptures.xml')
>>>>>>> 495b678a
        groups = nrml.to_python(source_model, SourceConverter(
            investigation_time=50., rupture_mesh_spacing=2.))
        site = Site(Point(143.5, 39.5), 800, z1pt0=100., z2pt5=1.)
        sitecol = SiteCollection([site])
        imtls = DictArray({'PGA': [0.01, 0.1, 0.2, 0.5]})
        gsim_by_trt = {'Some TRT': Campbell2003()}
        hcurves = calc_hazard_curves(groups, sitecol, imtls, gsim_by_trt)
        # expected results obtained with an ipython notebook
        expected = [4.3998728e-01, 1.1011728e-01, 7.5495312e-03, 8.5812844e-06]
        npt.assert_almost_equal(hcurves['PGA'][0], expected)<|MERGE_RESOLUTION|>--- conflicted
+++ resolved
@@ -32,13 +32,8 @@
     def test(self):
         # mutually exclusive ruptures
         d = os.path.dirname(os.path.dirname(__file__))
-<<<<<<< HEAD
         tmps = 'nonparametric-source-mutex-ruptures.xml'
         source_model = os.path.join(d, 'source_model', tmps)
-=======
-        source_model = os.path.join(
-            d, 'source_model/nonparametric-source-mutex-ruptures.xml')
->>>>>>> 495b678a
         groups = nrml.to_python(source_model, SourceConverter(
             investigation_time=50., rupture_mesh_spacing=2.))
         site = Site(Point(143.5, 39.5), 800, z1pt0=100., z2pt5=1.)
