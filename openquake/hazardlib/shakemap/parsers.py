--- conflicted
+++ resolved
@@ -564,13 +564,10 @@
 
 
 def download_jpg(usgs_id, what):
-<<<<<<< HEAD
-=======
     """
     It can be used to download a jpg file from the USGS service, returning it in a
     base64 format that can be easily passed to a Django template
     """
->>>>>>> 76a79eff
     version_id = get_shakemap_version(usgs_id)
     if version_id:
         intensity_url = (f'{US_GOV}/product/shakemap/{usgs_id}/us/'
