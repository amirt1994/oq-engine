# Copyright (c) 2010-2013, GEM Foundation.
#
# OpenQuake is free software: you can redistribute it and/or modify it
# under the terms of the GNU Affero General Public License as published
# by the Free Software Foundation, either version 3 of the License, or
# (at your option) any later version.
#
# OpenQuake is distributed in the hope that it will be useful,
# but WITHOUT ANY WARRANTY; without even the implied warranty of
# MERCHANTABILITY or FITNESS FOR A PARTICULAR PURPOSE.  See the
# GNU General Public License for more details.
#
# You should have received a copy of the GNU Affero General Public License
# along with OpenQuake.  If not, see <http://www.gnu.org/licenses/>.

"""
Core calculator functionality for computing stochastic event sets and ground
motion fields using the 'event-based' method.

Stochastic events sets (which can be thought of as collections of ruptures) are
computed iven a set of seismic sources and investigation time span (in years).

For more information on computing stochastic event sets, see
:mod:`openquake.hazardlib.calc.stochastic`.

One can optionally compute a ground motion field (GMF) given a rupture, a site
collection (which is a collection of geographical points with associated soil
parameters), and a ground shaking intensity model (GSIM).

For more information on computing ground motion fields, see
:mod:`openquake.hazardlib.calc.gmf`.
"""

import random
import collections

import numpy.random

from django.db import transaction
from openquake.hazardlib.calc import filters
from openquake.hazardlib.calc import gmf
from openquake.hazardlib.imt import from_string

from openquake.engine import writer
from openquake.engine.calculators.hazard import general
from openquake.engine.calculators.hazard.classical import (
    post_processing as cls_post_proc)
from openquake.engine.calculators.hazard.event_based import post_processing
from openquake.engine.db import models
from openquake.engine.input import logictree
from openquake.engine.utils import tasks
from openquake.engine.utils.general import WeightedSequence
from openquake.engine.performance import EnginePerformanceMonitor, LightMonitor



#: Always 1 for the computation of ground motion fields in the event-based
#: hazard calculator.
DEFAULT_GMF_REALIZATIONS = 1

# NB: beware of large caches
inserter = writer.CacheInserter(models.GmfData, 1000)


# Disabling pylint for 'Too many local variables'
# pylint: disable=R0914
@tasks.oqtask
def compute_ses(job_id, src_seeds, ses_coll):
    """
    Celery task for the stochastic event set calculator.

    Samples logic trees and calls the stochastic event set calculator.

    Once stochastic event sets are calculated, results will be saved to the
    database. See :class:`openquake.engine.db.models.SESCollection`.

    Optionally (specified in the job configuration using the
    `ground_motion_fields` parameter), GMFs can be computed from each rupture
    in each stochastic event set. GMFs are also saved to the database.

    :param int job_id:
        ID of the currently running job.
    :param src_seeds:
        List of pairs (source, seed)
    :param ses_coll:
        an instance of :class:`openquake.engine.db.models.SESCollection`
    """
    rnd = random.Random()
    all_ses = models.SES.objects.filter(ses_collection=ses_coll)
    ruptures = []

    mon1 = LightMonitor('generating ruptures', job_id, compute_ses)
    mon2 = LightMonitor('sampling ruptures', job_id, compute_ses)

    # Compute and save stochastic event sets
<<<<<<< HEAD
    with EnginePerformanceMonitor('computing ses', job_id, compute_ses):
        for src, seed in src_seeds:
            rnd.seed(seed)
            rupts = list(src.iter_ruptures())
            for ses in all_ses:
                numpy.random.seed(rnd.randint(0, models.MAX_SINT_32))
                for i, r in enumerate(rupts):
=======
    for src, seed in src_seeds:
        rnd.seed(seed)
        with mon1:
            rupts = list(src.iter_ruptures(tom))
        for ses in all_ses:
            numpy.random.seed(rnd.randint(0, models.MAX_SINT_32))
            for i, r in enumerate(rupts):
                with mon2:
>>>>>>> c5a591e1
                    for j in xrange(r.sample_number_of_occurrences()):
                        rup = models.SESRupture(
                            ses=ses,
                            rupture=r,
                            tag='rlz=%02d|ses=%04d|src=%s|i=%04d-%02d' % (
                                ses_coll.lt_realization.ordinal,
                                ses.ordinal, src.source_id, i, j),
                            hypocenter=r.hypocenter.wkt2d,
                            magnitude=r.mag,
                        )
                        ruptures.append(rup)

    mon1.flush()
    mon2.flush()
    if not ruptures:
        return

    with EnginePerformanceMonitor('saving ses', job_id, compute_ses):
        _save_ses_ruptures(ruptures)


def _save_ses_ruptures(ruptures):
    """
    Helper function for saving stochastic event set ruptures to the database.
    :param ruptures:
        A list of :class:`openquake.engine.db.models.SESRupture` instances.
    """
    # TODO: Possible future optimization:
    # Refactor this to do bulk insertion of ruptures
    with transaction.commit_on_success(using='job_init'):
        for r in ruptures:
            r.save()


@tasks.oqtask
def compute_gmf(job_id, gmf_coll, gsims, rupt_seed_pairs, task_no):
    """
    Compute and save the GMFs for all the ruptures in the given block.
    """
    hc = models.HazardCalculation.objects.get(oqjob=job_id)
    imts = map(from_string, hc.intensity_measure_types)
    params = dict(
        correl_model=general.get_correl_model(hc),
        truncation_level=hc.truncation_level,
        maximum_distance=hc.maximum_distance)
    rupture_ids, rupture_seeds = zip(*rupt_seed_pairs)

    with EnginePerformanceMonitor(
            'reading ruptures', job_id, compute_gmf):
        ruptures = list(models.SESRupture.objects.filter(pk__in=rupture_ids))

    with EnginePerformanceMonitor(
            'computing gmfs', job_id, compute_gmf):
        gmvs_per_site, ruptures_per_site = _compute_gmf(
            params, imts, gsims, hc.site_collection, ruptures, rupture_seeds)

    with EnginePerformanceMonitor('saving gmfs', job_id, compute_gmf):
        _save_gmfs(gmf_coll, gmvs_per_site, ruptures_per_site,
                   hc.site_collection, task_no)


# NB: I tried to return a single dictionary {site_id: [(gmv, rupt_id),...]}
# but it takes a lot more memory (MS)
def _compute_gmf(params, imts, gsims, site_coll, ruptures, rupture_seeds):
    """
    Compute a ground motion field value for each rupture, for all the
    points affected by that rupture, for the given IMT. Returns a
    dictionary with the nonzero contributions to each site id, and a dictionary
    with the ids of the contributing ruptures for each site id.
    assert len(ruptures) == len(rupture_seeds)

    :param params:
        a dictionary containing the keys
        correl_model, truncation_level, maximum_distance
    :param imts:
        a list of hazardlib intensity measure types
    :param gsims:
        a dictionary {tectonic region type -> GSIM instance}
    :param site_coll:
        a SiteCollection instance
    :param ruptures:
        a list of SESRupture objects
    :param rupture_seeds:
        a list with the seeds associated to the ruptures
    """
    gmvs_per_site = collections.defaultdict(list)
    ruptures_per_site = collections.defaultdict(list)

    # Compute and save ground motion fields
    for i, rupture in enumerate(ruptures):
        gmf_calc_kwargs = {
            'rupture': rupture.rupture,
            'sites': site_coll,
            'imts': imts,
            'gsim': gsims[rupture.rupture.tectonic_region_type],
            'truncation_level': params['truncation_level'],
            'realizations': DEFAULT_GMF_REALIZATIONS,
            'correlation_model': params['correl_model'],
            'rupture_site_filter': filters.rupture_site_distance_filter(
                params['maximum_distance']),
        }
        numpy.random.seed(rupture_seeds[i])
        gmf_dict = gmf.ground_motion_fields(**gmf_calc_kwargs)
        for imt, gmf_1_realiz in gmf_dict.iteritems():
            # since DEFAULT_GMF_REALIZATIONS is 1, gmf_1_realiz is a matrix
            # with n_sites rows and 1 column
            for site, gmv in zip(site_coll, gmf_1_realiz):
                gmv = float(gmv)  # convert a 1x1 matrix into a float
                if gmv:  # nonzero contribution to site
                    gmvs_per_site[imt, site.id].append(gmv)
                    ruptures_per_site[imt, site.id].append(rupture.id)
    return gmvs_per_site, ruptures_per_site


@transaction.commit_on_success(using='job_init')
def _save_gmfs(gmf, gmvs_per_site, ruptures_per_site, sites, task_no):
    """
    Helper method to save computed GMF data to the database.

    :param gmf:
        The Gmf instance where to save
    :param gmf_per_site:
        The GMFs per rupture
    :param rupture_per_site:
        The associated rupture ids
    :param sites:
        An :class:`openquake.hazardlib.site.SiteCollection` object,
        representing the sites of interest for a calculation.
    :param task_no:
        The ordinal of the task which generated the current GMFs to save
    """
    for imt, site_id in gmvs_per_site:
        imt_name, sa_period, sa_damping = imt
        inserter.add(models.GmfData(
            gmf=gmf,
            task_no=task_no,
            imt=imt_name,
            sa_period=sa_period,
            sa_damping=sa_damping,
            site_id=site_id,
            gmvs=gmvs_per_site[imt, site_id],
            rupture_ids=ruptures_per_site[imt, site_id]))
    inserter.flush()


class EventBasedHazardCalculator(general.BaseHazardCalculator):
    """
    Probabilistic Event-Based hazard calculator. Computes stochastic event sets
    and (optionally) ground motion fields.
    """
    core_calc_task = compute_ses

    def task_arg_gen(self, _block_size=None):
        """
        Loop through realizations and sources to generate a sequence of
        task arg tuples. Each tuple of args applies to a single task.
        Yielded results are tuples of the form job_id, sources, ses, seeds
        (seeds will be used to seed numpy for temporal occurence sampling).
        """
        hc = self.hc
        rnd = random.Random()
        rnd.seed(hc.random_seed)
        for lt_rlz in self._get_realizations():
            path = tuple(lt_rlz.sm_lt_path)
            sources = WeightedSequence.merge(
                self.source_blocks_per_ltpath[path])
            ses_coll = models.SESCollection.objects.get(lt_realization=lt_rlz)
            ss = [(src, rnd.randint(0, models.MAX_SINT_32))
                  for src in sources]  # source, seed pairs
            for block in self.block_split(ss):
                yield self.job.id, block, ses_coll

        # now the source_blocks_per_ltpath dictionary can be cleared
        self.source_blocks_per_ltpath.clear()

    def compute_gmf_arg_gen(self):
        """
        Argument generator for the task compute_gmf. For each SES yields a
        tuple of the form (job_id, gmf_coll, gsims, rupture_ids, rupture_seeds,
        task_no).
        """
        rnd = random.Random()
        rnd.seed(self.hc.random_seed)
        for lt_rlz in self._get_realizations():
            ltp = logictree.LogicTreeProcessor.from_hc(self.hc)
            gsims = ltp.parse_gmpe_logictree_path(lt_rlz.gsim_lt_path)
            ses_coll = models.SESCollection.objects.get(lt_realization=lt_rlz)
            gmf_coll = models.Gmf.objects.get(
                lt_realization=ses_coll.lt_realization)
            rupture_ids = models.SESRupture.objects.filter(
                ses__ses_collection=ses_coll).values_list('id', flat=True)
            if not rupture_ids:
                continue
            # compute the associated seeds
            rupture_seed_pairs = [(rid, rnd.randint(0, models.MAX_SINT_32))
                                  for rid in rupture_ids]

            # we split on ruptures to avoid running out of memory
            for i, rs_pairs in enumerate(self.block_split(rupture_seed_pairs)):
                yield self.job.id, gmf_coll, gsims, rs_pairs, i

    def post_execute(self):
        """
        Optionally compute_gmf in parallel.
        """
        if self.hc.ground_motion_fields:
            self.parallelize(compute_gmf,
                             self.compute_gmf_arg_gen(),
                             self.log_percent)

    def initialize_ses_db_records(self, lt_rlz):
        """
        Create :class:`~openquake.engine.db.models.Output`,
        :class:`~openquake.engine.db.models.SESCollection` and
        :class:`~openquake.engine.db.models.SES` "container" records for
        a single realization.

        Stochastic event set ruptures computed for this realization will be
        associated to these containers.

        NOTE: Many tasks can contribute ruptures to the same SES.
        """
        output = models.Output.objects.create(
            oq_job=self.job,
            display_name='SES Collection rlz-%s' % lt_rlz.id,
            output_type='ses')

        ses_coll = models.SESCollection.objects.create(
            output=output, lt_realization=lt_rlz)

        if self.job.hazard_calculation.ground_motion_fields:
            output = models.Output.objects.create(
                oq_job=self.job,
                display_name='GMF rlz-%s' % lt_rlz.id,
                output_type='gmf')

            models.Gmf.objects.create(
                output=output, lt_realization=lt_rlz)

        all_ses = []
        for i in xrange(1, self.hc.ses_per_logic_tree_path + 1):
            all_ses.append(
                models.SES.objects.create(
                    ses_collection=ses_coll,
                    investigation_time=self.hc.investigation_time,
                    ordinal=i))
        return all_ses

    def pre_execute(self):
        """
        Do pre-execution work. At the moment, this work entails:
        parsing and initializing sources, parsing and initializing the
        site model (if there is one), parsing vulnerability and
        exposure files, and generating logic tree realizations. (The
        latter piece basically defines the work to be done in the
        `execute` phase.)
        """
        super(EventBasedHazardCalculator, self).pre_execute()
        for rlz in self._get_realizations():
            self.initialize_ses_db_records(rlz)

    def post_process(self):
        """
        If requested, perform additional processing of GMFs to produce hazard
        curves.
        """
        if self.hc.hazard_curves_from_gmfs:
            with EnginePerformanceMonitor('generating hazard curves',
                                          self.job.id):
                self.parallelize(
                    post_processing.gmf_to_hazard_curve_task,
                    post_processing.gmf_to_hazard_curve_arg_gen(self.job),
                    self.log_percent)

            # If `mean_hazard_curves` is True and/or `quantile_hazard_curves`
            # has some value (not an empty list), do this additional
            # post-processing.
            if self.hc.mean_hazard_curves or self.hc.quantile_hazard_curves:
                with EnginePerformanceMonitor(
                        'generating mean/quantile curves', self.job.id):
                    self.do_aggregate_post_proc()

            if self.hc.hazard_maps:
                with EnginePerformanceMonitor(
                        'generating hazard maps', self.job.id):
                    self.parallelize(
                        cls_post_proc.hazard_curves_to_hazard_map_task,
                        cls_post_proc.hazard_curves_to_hazard_map_task_arg_gen(
                            self.job),
                        self.log_percent)<|MERGE_RESOLUTION|>--- conflicted
+++ resolved
@@ -93,24 +93,15 @@
     mon2 = LightMonitor('sampling ruptures', job_id, compute_ses)
 
     # Compute and save stochastic event sets
-<<<<<<< HEAD
-    with EnginePerformanceMonitor('computing ses', job_id, compute_ses):
-        for src, seed in src_seeds:
-            rnd.seed(seed)
-            rupts = list(src.iter_ruptures())
-            for ses in all_ses:
-                numpy.random.seed(rnd.randint(0, models.MAX_SINT_32))
-                for i, r in enumerate(rupts):
-=======
     for src, seed in src_seeds:
         rnd.seed(seed)
         with mon1:
-            rupts = list(src.iter_ruptures(tom))
+            rupts = list(src.iter_ruptures())
+
         for ses in all_ses:
             numpy.random.seed(rnd.randint(0, models.MAX_SINT_32))
             for i, r in enumerate(rupts):
                 with mon2:
->>>>>>> c5a591e1
                     for j in xrange(r.sample_number_of_occurrences()):
                         rup = models.SESRupture(
                             ses=ses,
