--- conflicted
+++ resolved
@@ -89,17 +89,9 @@
                 fraction_matrix[i] * asset.number_of_units, rc_id, asset)
 
     # send aggregate fractions to the controller, the hook will collect them
-<<<<<<< HEAD
-    base.signal_task_complete(job_id=job_id,
-                              num_items=len(assets) + len(missings),
-                              fractions=aggfractions, taxonomy=taxonomy)
-=======
-    aggfractions = sum(fraction_matrix[i] * asset.number_of_units
-                       for i, asset in enumerate(assets))
     signal_task_complete(job_id=job_id,
                          num_items=len(assets) + len(missings),
                          fractions=aggfractions, taxonomy=taxonomy)
->>>>>>> d796b72e
 
 scenario_damage.ignore_result = False
 
