# -*- coding: utf-8 -*-
# vim: tabstop=4 shiftwidth=4 softtabstop=4
#
# Copyright (C) 2023, GEM Foundation
#
# OpenQuake is free software: you can redistribute it and/or modify it
# under the terms of the GNU Affero General Public License as published
# by the Free Software Foundation, either version 3 of the License, or
# (at your option) any later version.
#
# OpenQuake is distributed in the hope that it will be useful,
# but WITHOUT ANY WARRANTY; without even the implied warranty of
# MERCHANTABILITY or FITNESS FOR A PARTICULAR PURPOSE.  See the
# GNU Affero General Public License for more details.
#
# You should have received a copy of the GNU Affero General Public License
# along with OpenQuake.  If not, see <http://www.gnu.org/licenses/>.

import os
import json
from unittest import mock
import numpy
import pandas
try:
    import rtgmpy
except ImportError:
    rtgmpy = None
from openquake.qa_tests_data import mosaic
from openquake.commonlib import logs
from openquake.calculators import base
from openquake.calculators.export import export
from openquake.engine.aelo import get_params_from

MOSAIC_DIR = os.path.dirname(mosaic.__file__)
aac = numpy.testing.assert_allclose


SITES = ['far -90.071 16.60'.split(), 'close -85.071 10.606'.split()]
EXPECTED = [[0.318162, 0.298462, 0.300892, 0.337696, 0.37742, 0.418067,
            0.530159, 0.566886, 0.614046, 0.649657, 0.684717, 0.674682,
            0.561784, 0.456605, 0.342291, 0.249879, 0.185148, 0.16969,
            0.176063, 0.16694, 0.129153], [0.850262, 0.83579, 0.894015,
            1.08242, 1.30823, 1.45425, 1.68647, 1.75218, 1.74271, 1.70589,
            1.59723, 1.4563, 1.13155, 0.906292, 0.664615, 0.487139, 0.374017,
            0.351059, 0.371102, 0.345053, 0.264844]]
ASCE07 = ['0.50000', '0.70537', '0.35257', '0.50000', '1.50000', '1.75218',
          '0.96048', '0.93027', '1.50000', 'Very High', '0.60000', '0.90629',
          '0.94621', '0.43816', '0.60000', 'Very High']
ASCE41 = [1.5, 1.39946, 1.39946, 1., 0.81921, 0.81921, 0.6,
          0.6, 0.723, 0.4, 0.4, 0.40944]


def test_PAC():
    # test with same name sources and semicolon convention, full enum
    job_ini = os.path.join(MOSAIC_DIR, 'PAC/in/job_vs30.ini')
    with logs.init(job_ini) as log:
        sites = log.get_oqparam().sites
        # site (160, -9.5), first level of PGA
        lon = sites[1][0]
        lat = sites[1][1]
        lon2 = sites[0][0]
        lat2 = sites[0][1]
        site = 'PAC first'
        dic = dict(sites='%s %s, %s %s' % (lon, lat, lon2, lat2), site=site,
                   vs30='760')
        log.params.update(get_params_from(dic, MOSAIC_DIR))
        calc = base.calculators(log.get_oqparam(), log.calc_id)
        calc.run()

        r0, r1 = calc.datastore['hcurves-rlzs'][0, :, 0, 0]  # 2 rlzs
        if rtgmpy:
            a7 = json.loads(calc.datastore['asce07'][0].decode('ascii'))
            aac([r0, r1, a7['PGA']], [0.03272511, 0.040312827, 0.83427],
                atol=1E-6)

        # site (160, -9.4), first level of PGA
        r0, r1 = calc.datastore['hcurves-rlzs'][1, :, 0, 0]  # 2 rlzs
        if rtgmpy:
            a7 = json.loads(calc.datastore['asce07'][1].decode('ascii'))
            aac([r0, r1, a7['PGA']], [0.032720476, 0.040302116, 0.7959],
                atol=1E-6)

            # check that there are not warnings about results
            warnings = [s.decode('utf8') for s in calc.datastore['warnings']]
            assert sum([len(w) for w in warnings]) == 0

            # check all plots created
            assert 'png/governing_mce.png' not in calc.datastore
            assert 'png/hcurves.png' not in calc.datastore
            assert 'png/disagg_by_src-All-IMTs.png' not in calc.datastore


def test_KOR():
    # another test with same name sources, no semicolon convention, sampling
    job_ini = os.path.join(MOSAIC_DIR, 'KOR/in/job_vs30.ini')
    dic = dict(sites='129 35.9', site='KOR-site', vs30='760')
    with logs.init(job_ini) as log:
        log.params.update(get_params_from(dic, MOSAIC_DIR))
        calc = base.calculators(log.get_oqparam(), log.calc_id)
        calc.run()
    if rtgmpy:
        s = calc.datastore['asce07'][0].decode('ascii')
        asce07 = json.loads(s)
        aac(asce07['PGA'], 1.60312, atol=5E-5)
        # check all plots created
        assert 'png/governing_mce.png' in calc.datastore
        assert 'png/hcurves.png' in calc.datastore
        assert 'png/disagg_by_src-All-IMTs.png' in calc.datastore


def test_CCA():
    # RTGM under and over the deterministic limit for the CCA model
    job_ini = os.path.join(MOSAIC_DIR, 'CCA/in/job_vs30.ini')
    for (site, lon, lat), expected in zip(SITES, EXPECTED):
        dic = dict(sites='%s %s' % (lon, lat), site=site, vs30='760')
        with logs.init(job_ini) as log:
            log.params.update(get_params_from(
                dic, MOSAIC_DIR, exclude=['USA']))
            calc = base.calculators(log.get_oqparam(), log.calc_id)
            calc.run()
        if rtgmpy:
            [fname] = export(('rtgm', 'csv'), calc.datastore)
            df = pandas.read_csv(fname, skiprows=1)
            aac(df.RTGM, expected, atol=5E-5)

    if rtgmpy:
        # check asce07 exporter
        [fname] = export(('asce07', 'csv'), calc.datastore)
        df = pandas.read_csv(fname, skiprows=1)
        for got, exp in zip(df.value.to_numpy(), ASCE07):
            try:
                aac(float(got), float(exp), rtol=1E-2)
            except ValueError:
                numpy.testing.assert_equal(got, exp)

        # check asce41 exporter
        [fname] = export(('asce41', 'csv'), calc.datastore)
        df = pandas.read_csv(fname, skiprows=1)
        aac(df.value, ASCE41, atol=5E-5)

        # test no close ruptures
        dic = dict(sites='%s %s' % (-83.37, 15.15), site='wayfar', vs30='760')
        with logs.init(job_ini) as log:
            log.params.update(get_params_from(
                    dic, MOSAIC_DIR, exclude=['USA']))
            calc = base.calculators(log.get_oqparam(), log.calc_id)
            calc.run()
        # check that the warning announces no close ruptures
        warnings = [s.decode('utf8') for s in calc.datastore['warnings']]
        assert len(warnings) == 1
        assert warnings[0].startswith('Zero hazard')

        # check no plots created
        assert 'png/governing_mce.png' not in calc.datastore
        assert 'png/hcurves.png' not in calc.datastore
        assert 'png/disagg_by_src-All-IMTs.png' not in calc.datastore


def test_WAF():
    # test of site with very low hazard
    job_ini = os.path.join(MOSAIC_DIR, 'WAF/in/job_vs30.ini')
    dic = dict(sites='7.5 9', site='WAF-site', vs30='760')
    with logs.init(job_ini) as log:
        log.params.update(get_params_from(
            dic, MOSAIC_DIR, exclude=['USA']))
        calc = base.calculators(log.get_oqparam(), log.calc_id)
        calc.run()
    if rtgmpy:
        # check that warning indicates very low hazard
        warnings = [s.decode('utf8') for s in calc.datastore['warnings']]
        assert len(warnings) == 1
        assert warnings[0].startswith('Very low')

        # check no plots created
        assert 'png/governing_mce.png' not in calc.datastore
        assert 'png/hcurves.png' not in calc.datastore
        assert 'png/disagg_by_src-All-IMTs.png' not in calc.datastore

        # test of site with very low hazard, but high enough to compute ASCE
        job_ini = os.path.join(MOSAIC_DIR, 'WAF/in/job_vs30.ini')
        dic = dict(sites='2.4 6.3', site='WAF-site', vs30='760')
        with logs.init(job_ini) as log:
            log.params.update(get_params_from(
                dic, MOSAIC_DIR, exclude=['USA']))
            calc = base.calculators(log.get_oqparam(), log.calc_id)
            calc.run()
        # check that warning indicates very low hazard
        warnings = [s.decode('utf8') for s in calc.datastore['warnings']]
        assert len(warnings) == 1
        assert warnings[0].startswith('The MCE at the site is very low')

        # check that 2/3 plots created
        assert 'png/governing_mce.png' in calc.datastore
        assert 'png/hcurves.png' in calc.datastore
        assert 'png/disagg_by_src-All-IMTs.png' not in calc.datastore


def test_JPN():
    # test with mutex sources
    job_ini = os.path.join(MOSAIC_DIR, 'JPN/in/job_vs30.ini')
    expected = os.path.join(MOSAIC_DIR, 'JPN/in/expected/uhs.csv')
    dic = dict(sites='139 36', site='JPN-site', vs30='760')
    with logs.init(job_ini) as log:
        log.params.update(get_params_from(
            dic, MOSAIC_DIR, exclude=['USA']))
        calc = base.calculators(log.get_oqparam(), log.calc_id)
        calc.run()

    size = calc.oqparam.imtls.size  # size of the hazard curves
    assert size == 525  # 21 IMT * 25 levels

    M = len(calc.oqparam.imtls)  # set in aelo.py
    assert M == 21

    P  = len(calc.oqparam.poes)  # [0.02, 0.05, 0.1, 0.2, 0.5]
    assert P == 5

    # check export hcurves and uhs
    with mock.patch.dict(os.environ, {'OQ_APPLICATION_MODE': 'AELO'}):
        [hcurves_fname] = export(('hcurves', 'csv'), calc.datastore)
        [uhs_fname] = export(('uhs', 'csv'), calc.datastore)

    df1 = pandas.read_csv(hcurves_fname, skiprows=1)
    df2 = pandas.read_csv(uhs_fname, skiprows=1, index_col='period')
    assert len(df1) == size
<<<<<<< HEAD
    assert len(df2) == M * P
    expected_uhs = pandas.read_csv(expected, skiprows=1, index_col='period')
    expected_uhs.columns=["poe", "iml"]

    assert str(df2) == str(expected_uhs)
=======
    assert len(df2) == M
    expected_uhs = '''\
        poe-0.02  poe-0.05   poe-0.1   poe-0.2   poe-0.5
period                                                  
0.0     0.695452  0.506614  0.378868  0.263694  0.124536
0.2     1.470866  1.059386  0.782419  0.538265  0.243294
1.0     0.576505  0.415925  0.308323  0.210463  0.097187'''
    assert str(df2) == expected_uhs
>>>>>>> a992d6f6

    if rtgmpy:
        # check all plots created
        assert 'png/governing_mce.png' in calc.datastore
        assert 'png/hcurves.png' in calc.datastore
        assert 'png/disagg_by_src-All-IMTs.png' in calc.datastore<|MERGE_RESOLUTION|>--- conflicted
+++ resolved
@@ -223,22 +223,12 @@
     df1 = pandas.read_csv(hcurves_fname, skiprows=1)
     df2 = pandas.read_csv(uhs_fname, skiprows=1, index_col='period')
     assert len(df1) == size
-<<<<<<< HEAD
+
     assert len(df2) == M * P
     expected_uhs = pandas.read_csv(expected, skiprows=1, index_col='period')
     expected_uhs.columns=["poe", "iml"]
 
     assert str(df2) == str(expected_uhs)
-=======
-    assert len(df2) == M
-    expected_uhs = '''\
-        poe-0.02  poe-0.05   poe-0.1   poe-0.2   poe-0.5
-period                                                  
-0.0     0.695452  0.506614  0.378868  0.263694  0.124536
-0.2     1.470866  1.059386  0.782419  0.538265  0.243294
-1.0     0.576505  0.415925  0.308323  0.210463  0.097187'''
-    assert str(df2) == expected_uhs
->>>>>>> a992d6f6
 
     if rtgmpy:
         # check all plots created
