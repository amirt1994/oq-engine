--- conflicted
+++ resolved
@@ -27,11 +27,8 @@
 else:
     memoized = lru_cache(100)
 from openquake.baselib.general import DictArray
-<<<<<<< HEAD
 from openquake.baselib.hdf5 import ArrayWrapper
-=======
 from openquake.baselib.python3compat import encode
->>>>>>> 18a8ae58
 from openquake.commonlib import calc
 
 
