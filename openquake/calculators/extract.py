#  -*- coding: utf-8 -*-
#  vim: tabstop=4 shiftwidth=4 softtabstop=4

#  Copyright (c) 2017, GEM Foundation

#  OpenQuake is free software: you can redistribute it and/or modify it
#  under the terms of the GNU Affero General Public License as published
#  by the Free Software Foundation, either version 3 of the License, or
#  (at your option) any later version.

#  OpenQuake is distributed in the hope that it will be useful,
#  but WITHOUT ANY WARRANTY; without even the implied warranty of
#  MERCHANTABILITY or FITNESS FOR A PARTICULAR PURPOSE.  See the
#  GNU Affero General Public License for more details.

#  You should have received a copy of the GNU Affero General Public License
#  along with OpenQuake.  If not, see <http://www.gnu.org/licenses/>.
import collections
import logging
from h5py._hl.dataset import Dataset
from h5py._hl.group import Group
import numpy
try:
    from functools import lru_cache
except ImportError:
    from openquake.risklib.utils import memoized
else:
    memoized = lru_cache(100)
from openquake.baselib.general import DictArray
from openquake.commonlib import calc


def extract_(dstore, dspath):
    """
    Extracts an HDF5 path object from the datastore, for instance
    extract('sitecol', dstore)
    """
    obj = dstore[dspath]
    if isinstance(obj, Dataset):
        return ArrayWrapper(obj.value, obj.attrs)
    elif isinstance(obj, Group):
        return ArrayWrapper(numpy.array(list(obj)), obj.attrs)
    else:
        return obj


class Extract(collections.OrderedDict):
    """
    A callable dictionary of functions with a single instance called
    `extract`. Then `extract(dstore, fullkey)` dispatches to the function
    determined by the first part of `fullkey` (a slash-separated
    string) by passing as argument the second part of `fullkey`.

    For instance extract(dstore, 'sitecol), extract(dstore, 'asset_values/0')
    etc.
    """
    def add(self, key, cache=False):
        def decorator(func):
            self[key] = memoized(func) if cache else func
            return func
        return decorator

    def __call__(self, dstore, key, *extra):
        try:
            k, v = key.split('/', 1)
        except ValueError:   # no slashes
            k, v = key, ''
        if k in self:
            return self[k](dstore, v, *extra)
        else:
            return extract_(dstore, key)

extract = Extract()


class ArrayWrapper(object):
    """
    A pickleable wrapper over an HDF5 dataset or group
    """
    def __init__(self, array, attrs):
        vars(self).update(attrs)
        self.array = array

    def __iter__(self):
        return iter(self.array)

    def __len__(self):
        return len(self.array)

    def __getitem__(self, idx):
        return self.array[idx]

    def __toh5__(self):
        return (self.array, {k: v for k, v in vars(self).items()
                             if k != 'array' and not k.startswith('_')})

    def __fromh5__(self, array, attrs):
        self.__init__(array, attrs)

    @property
    def dtype(self):
        return self.array.dtype


@extract.add('asset_values', cache=True)
def extract_asset_values(dstore, sid):
    """
    Extract an array of asset values for the given sid. Use it as
    /extract/asset_values/0

    :returns:
        (aid, loss_type1, ..., loss_typeN) composite array
    """
    if sid:
        return extract(dstore, 'asset_values')[int(sid)]
    asset_refs = extract(dstore, 'asset_refs')
    assetcol = extract(dstore, 'assetcol')
    assets_by_site = assetcol.assets_by_site()
    lts = assetcol.loss_types
    time_event = assetcol.time_event
    dt = numpy.dtype([('aref', asset_refs.dtype), ('aid', numpy.uint32)] +
                     [(str(lt), numpy.float32) for lt in lts])
    data = []
    for assets in assets_by_site:
        vals = numpy.zeros(len(assets), dt)
        for a, asset in enumerate(assets):
            vals[a]['aref'] = asset_refs[asset.idx]
            vals[a]['aid'] = asset.ordinal
            for lt in lts:
                vals[a][lt] = asset.value(lt, time_event)
        data.append(vals)
    return data


def convert_to_array(pmap, nsites, imtls):
    """
    Convert the probability map into a composite array with header
    of the form PGA-0.1, PGA-0.2 ...

    :param pmap: probability map
    :param nsites: total number of sites
    :param imtls: a DictArray with IMT and levels
    :returns: a composite array of lenght nsites
    """
    lst = []
    # build the export dtype, of the form PGA-0.1, PGA-0.2 ...
    for imt, imls in imtls.items():
        for iml in imls:
            lst.append(('%s-%s' % (imt, iml), numpy.float64))
    curves = numpy.zeros(nsites, numpy.dtype(lst))
    for sid, pcurve in pmap.items():
        curve = curves[sid]
        idx = 0
        for imt, imls in imtls.items():
            for iml in imls:
                curve['%s-%s' % (imt, iml)] = pcurve.array[idx]
                idx += 1
    return curves


@extract.add('hazard')
def extract_hazard(dstore, what):
    """
    Extracts hazard curves and possibly hazard maps and/or uniform hazard
    spectra. Use it as /extract/hazard/mean or /extract/hazard/rlz-0, etc
    """
    oq = dstore['oqparam']
    sitecol = dstore['sitecol']
    yield 'sitecol', sitecol
    yield 'oqparam', dstore['oqparam']
    yield 'realizations', dstore['realizations'].value
    yield 'checksum32', dstore['/'].attrs['checksum32']
    N = len(sitecol)
    if oq.poes:
        pdic = DictArray({imt: oq.poes for imt in oq.imtls})
    for kind, hcurves in calc.PmapGetter(dstore).items(what):
        logging.info('extracting hazard/%s', kind)
        yield 'hcurves-' + kind, convert_to_array(hcurves, N, oq.imtls)
        if oq.poes and oq.uniform_hazard_spectra:
            yield 'uhs-' + kind, calc.make_uhs(hcurves, oq.imtls, oq.poes, N)
        if oq.poes and oq.hazard_maps:
            hmaps = calc.make_hmap(hcurves, oq.imtls, oq.poes)
            yield 'hmaps-' + kind, convert_to_array(hmaps, N, pdic)


def _agg(losses, idxs):
    shp = losses.shape[1:]
    if not idxs:
        # no intersection, return a 0-dim matrix
        return numpy.zeros((0,) + shp, losses.dtype)
    # numpy.array wants lists, not sets, hence the sorted below
    return losses[numpy.array(sorted(idxs))].sum(axis=0)


def _filter_agg(assetcol, losses, tags):
    # losses is an array of shape (A, ..., R) with A=#assets, R=#realizations
    idxs = set(range(len(assetcol)))
    tagnames = []
    for tag in tags:
        tagname, tagvalue = tag.split('=', 1)
        if tagvalue == '*':
            tagnames.append(tagname)
        else:
            idxs &= assetcol.aids_by_tag[tag]
    if len(tagnames) > 1:
        raise ValueError('Too many * as tag values in %s' % tagnames)
    elif not tagnames:  # return an array of shape (..., R)
        return _agg(losses, idxs)
    else:  # return an array of shape (T, ..., R)
<<<<<<< HEAD
        all_idxs = (idxs & assetcol.aids_by_tag[t] for t in assetcol.tags()
                    if t.startswith(tagname))
=======
        all_idxs = [idxs & assetcol.aids_by_tag[t] for t in assetcol.tags()
                    if t.startswith(tagname)]
        # NB: using a generator expression for all_idxs caused issues (?)
>>>>>>> 8d4762d3
        return numpy.array([_agg(losses, idxs) for idxs in all_idxs])


@extract.add('agglosses')
def extract_agglosses(dstore, loss_type, *tags):
    """
    Aggregate losses of the given loss type and tags. Use it as
    /extract/agglosses/structural?taxonomy=RC&zipcode=20126
    /extract/agglosses/structural?taxonomy=RC&zipcode=*

    :returns:
        an array of shape (R,), being R the number of realizations
        an array of length 0 if there is no data for the given tags
        an array of shape (T, R) if one of the tag names has a `*` value
    """
    if not loss_type:
        raise ValueError('loss_type not passed in agglosses/<loss_type>')
    l = dstore['oqparam'].lti[loss_type]
    if 'losses_by_asset' in dstore:  # scenario_risk
        losses = dstore['losses_by_asset'][:, :, l]['mean']
    elif 'avg_losses-rlzs' in dstore:  # event_based_risk
        losses = dstore['avg_losses-rlzs'][:, :, l]
    else:
        raise KeyError('No losses found in %s' % dstore)
    return _filter_agg(dstore['assetcol'], losses, tags)


@extract.add('aggdamages')
def extract_aggdamages(dstore, loss_type, *tags):
    """
    Aggregate damages of the given loss type and tags. Use it as
    /extract/aggdamages/structural?taxonomy=RC&zipcode=20126

    :returns:
        array of shape (R, D), being R the number of realizations and D
        the number of damage states or array of length 0 if there is no
        data for the given tags
    """
    if 'dmg_by_asset' in dstore:  # scenario_damage
        losses = dstore['dmg_by_asset'][loss_type]['mean']
    else:
        raise KeyError('No damages found in %s' % dstore)
    return _filter_agg(dstore['assetcol'], losses, tags)


@extract.add('aggcurves')
def extract_aggcurves(dstore, loss_type, *tags):
    """
    Aggregate loss curves of the given loss type and tags for
    event based risk calculations. Use it as
    /extract/aggcurves/structural?taxonomy=RC&zipcode=20126

    :returns:
        array of shape (S, P), being P the number of return periods
        and S the number of statistics
    """
    if 'curves-stats' in dstore:  # event_based_risk
        losses = dstore['curves-stats'][loss_type]
    else:
        raise KeyError('No curves found in %s' % dstore)
    curves = _filter_agg(dstore['assetcol'], losses, tags)
    return ArrayWrapper(curves, dstore.get_attrs('curves-stats'))<|MERGE_RESOLUTION|>--- conflicted
+++ resolved
@@ -207,14 +207,9 @@
     elif not tagnames:  # return an array of shape (..., R)
         return _agg(losses, idxs)
     else:  # return an array of shape (T, ..., R)
-<<<<<<< HEAD
-        all_idxs = (idxs & assetcol.aids_by_tag[t] for t in assetcol.tags()
-                    if t.startswith(tagname))
-=======
         all_idxs = [idxs & assetcol.aids_by_tag[t] for t in assetcol.tags()
                     if t.startswith(tagname)]
         # NB: using a generator expression for all_idxs caused issues (?)
->>>>>>> 8d4762d3
         return numpy.array([_agg(losses, idxs) for idxs in all_idxs])
 
 
