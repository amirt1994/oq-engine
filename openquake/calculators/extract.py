# -*- coding: utf-8 -*-
# vim: tabstop=4 shiftwidth=4 softtabstop=4
#
# Copyright (C) 2017-2022 GEM Foundation
#
# OpenQuake is free software: you can redistribute it and/or modify it
# under the terms of the GNU Affero General Public License as published
# by the Free Software Foundation, either version 3 of the License, or
# (at your option) any later version.
#
# OpenQuake is distributed in the hope that it will be useful,
# but WITHOUT ANY WARRANTY; without even the implied warranty of
# MERCHANTABILITY or FITNESS FOR A PARTICULAR PURPOSE.  See the
# GNU Affero General Public License for more details.
#
# You should have received a copy of the GNU Affero General Public License
# along with OpenQuake.  If not, see <http://www.gnu.org/licenses/>.
from urllib.parse import parse_qs
from unittest.mock import Mock
from functools import lru_cache
import operator
import logging
import json
import gzip
import ast
import io

import requests
from h5py._hl.dataset import Dataset
from h5py._hl.group import Group
import numpy
import pandas
from scipy.cluster.vq import kmeans2

from openquake.baselib import config, hdf5, general, writers
from openquake.baselib.hdf5 import ArrayWrapper
from openquake.baselib.general import group_array, println
from openquake.baselib.python3compat import encode, decode
from openquake.hazardlib.gsim.base import ContextMaker, read_cmakers
from openquake.hazardlib.calc import disagg, stochastic, filters
from openquake.hazardlib.stats import calc_stats
from openquake.hazardlib.source import rupture
from openquake.risklib.asset import tagset
from openquake.commonlib import calc, util, oqvalidation, datastore, logictree
from openquake.calculators import getters

U16 = numpy.uint16
U32 = numpy.uint32
F32 = numpy.float32
F64 = numpy.float64
TWO32 = 2 ** 32
ALL = slice(None)
CHUNKSIZE = 4*1024**2  # 4 MB
SOURCE_ID = stochastic.rupture_dt['source_id']
memoized = lru_cache()


def lit_eval(string):
    """
    `ast.literal_eval` the string if possible, otherwise returns it unchanged
    """
    try:
        return ast.literal_eval(string)
    except (ValueError, SyntaxError):
        return string


def get_info(dstore):
    """
    :returns: {'stats': dic, 'loss_types': dic, 'num_rlzs': R}
    """
    oq = dstore['oqparam']
    stats = {stat: s for s, stat in enumerate(oq.hazard_stats())}
    loss_types = {lt: li for li, lt in enumerate(oq.loss_dt().names)}
    imt = {imt: i for i, imt in enumerate(oq.imtls)}
    num_rlzs = len(dstore['weights'])
    return dict(stats=stats, num_rlzs=num_rlzs, loss_types=loss_types,
                imtls=oq.imtls, investigation_time=oq.investigation_time,
                poes=oq.poes, imt=imt, uhs_dt=oq.uhs_dt(),
                limit_states=oq.limit_states,
                tagnames=tagset(oq.aggregate_by))


def _normalize(kinds, info):
    a = []
    b = []
    stats = info['stats']
    rlzs = False
    for kind in kinds:
        if kind.startswith('rlz-'):
            rlzs = True
            a.append(int(kind[4:]))
            b.append(kind)
        elif kind in stats:
            a.append(stats[kind])
            b.append(kind)
        elif kind == 'stats':
            a.extend(stats.values())
            b.extend(stats)
        elif kind == 'rlzs':
            rlzs = True
            a.extend(range(info['num_rlzs']))
            b.extend(['rlz-%03d' % r for r in range(info['num_rlzs'])])
    return a, b, rlzs


def parse(query_string, info={}):
    """
    :returns: a normalized query_dict as in the following examples:

    >>> parse('kind=stats', {'stats': {'mean': 0, 'max': 1}})
    {'kind': ['mean', 'max'], 'k': [0, 1], 'rlzs': False}
    >>> parse('kind=rlzs', {'stats': {}, 'num_rlzs': 3})
    {'kind': ['rlz-000', 'rlz-001', 'rlz-002'], 'k': [0, 1, 2], 'rlzs': True}
    >>> parse('kind=mean', {'stats': {'mean': 0, 'max': 1}})
    {'kind': ['mean'], 'k': [0], 'rlzs': False}
    >>> parse('kind=rlz-3&imt=PGA&site_id=0', {'stats': {}})
    {'kind': ['rlz-3'], 'imt': ['PGA'], 'site_id': [0], 'k': [3], 'rlzs': True}
    """
    qdic = parse_qs(query_string)
    loss_types = info.get('loss_types', [])
    for key, val in sorted(qdic.items()):
        # convert site_id to an int, loss_type to an int, etc
        if key == 'loss_type':
            qdic[key] = [loss_types[k] for k in val]
            qdic['lt'] = val
        else:
            qdic[key] = [lit_eval(v) for v in val]
    if info:
        qdic['k'], qdic['kind'], qdic['rlzs'] = _normalize(qdic['kind'], info)
    return qdic


def sanitize(query_string):
    """
    Replace `/`, `?`, `&` characters with underscores and '=' with '-'
    """
    return query_string.replace(
        '/', '_').replace('?', '_').replace('&', '_').replace('=', '-')


def cast(loss_array, loss_dt):
    return loss_array.copy().view(loss_dt).squeeze()


def barray(iterlines):
    """
    Array of bytes
    """
    lst = [line.encode('utf-8') for line in iterlines]
    arr = numpy.array(lst)
    return arr


def avglosses(dstore, loss_types, kind):
    """
    :returns: an array of average losses of shape (A, R, L)
    """
    lst = []
    for loss_type in loss_types:
        lst.append(dstore['avg_losses-%s/%s' % (kind, loss_type)][()])
    # shape L, A, R -> A, R, L
    return numpy.array(lst).transpose(1, 2, 0)


def extract_(dstore, dspath):
    """
    Extracts an HDF5 path object from the datastore, for instance
    extract(dstore, 'sitecol').
    """
    obj = dstore[dspath]
    if isinstance(obj, Dataset):
        return ArrayWrapper(obj[()], obj.attrs)
    elif isinstance(obj, Group):
        return ArrayWrapper(numpy.array(list(obj)), obj.attrs)
    else:
        return obj


class Extract(dict):
    """
    A callable dictionary of functions with a single instance called
    `extract`. Then `extract(dstore, fullkey)` dispatches to the function
    determined by the first part of `fullkey` (a slash-separated
    string) by passing as argument the second part of `fullkey`.

    For instance extract(dstore, 'sitecol').
    """
    def add(self, key, cache=False):
        def decorator(func):
            self[key] = memoized(func) if cache else func
            return func
        return decorator

    def __call__(self, dstore, key):
        if '/' in key:
            k, v = key.split('/', 1)
            data = self[k](dstore, v)
        elif '?' in key:
            k, v = key.split('?', 1)
            data = self[k](dstore, v)
        elif key in self:
            data = self[key](dstore, '')
        else:
            data = extract_(dstore, key)
        if isinstance(data, pandas.DataFrame):
            return data
        return ArrayWrapper.from_(data)


extract = Extract()


@extract.add('oqparam')
def extract_oqparam(dstore, dummy):
    """
    Extract job parameters as a JSON npz. Use it as /extract/oqparam
    """
    js = hdf5.dumps(vars(dstore['oqparam']))
    return ArrayWrapper((), {'json': js})


# used by the QGIS plugin in scenario
@extract.add('realizations')
def extract_realizations(dstore, dummy):
    """
    Extract an array of realizations. Use it as /extract/realizations
    """
    dt = [('rlz_id', U32), ('branch_path', '<S100'), ('weight', F32)]
    oq = dstore['oqparam']
    scenario = 'scenario' in oq.calculation_mode
    rlzs = dstore['full_lt'].rlzs
    # NB: branch_path cannot be of type hdf5.vstr otherwise the conversion
    # to .npz (needed by the plugin) would fail
    arr = numpy.zeros(len(rlzs), dt)
    arr['rlz_id'] = rlzs['ordinal']
    arr['weight'] = rlzs['weight']
    if scenario:
        gsims = dstore.getitem('full_lt/gsim_lt')['uncertainty']
        if 'shakemap' in oq.inputs:
            gsims = ["[FromShakeMap]"]
        arr['branch_path'] = ['"%s"' % repr(gsim)[1:-1].replace('"', '""')
                              for gsim in gsims]  # quotes Excel-friendly
    else:
        arr['branch_path'] = encode(rlzs['branch_path'])
    return arr


@extract.add('weights')
def extract_weights(dstore, what):
    """
    Extract the realization weights
    """
    rlzs = dstore['full_lt'].get_realizations()
    return numpy.array([rlz.weight['weight'] for rlz in rlzs])


@extract.add('gsims_by_trt')
def extract_gsims_by_trt(dstore, what):
    """
    Extract the dictionary gsims_by_trt
    """
    return ArrayWrapper((), dstore['full_lt'].gsim_lt.values)


@extract.add('exposure_metadata')
def extract_exposure_metadata(dstore, what):
    """
    Extract the loss categories and the tags of the exposure.
    Use it as /extract/exposure_metadata
    """
    dic = {}
    dic1, dic2 = dstore['assetcol/tagcol'].__toh5__()
    dic.update(dic1)
    dic.update(dic2)
    if 'asset_risk' in dstore:
        dic['multi_risk'] = sorted(
            set(dstore['asset_risk'].dtype.names) -
            set(dstore['assetcol/array'].dtype.names))
    dic['names'] = [name for name in dstore['assetcol/array'].dtype.names
                    if name.startswith(('value-', 'number', 'occupants'))
                    and name != 'value-occupants']
    return ArrayWrapper((), dict(json=hdf5.dumps(dic)))


@extract.add('assets')
def extract_assets(dstore, what):
    """
    Extract an array of assets, optionally filtered by tag.
    Use it as /extract/assets?taxonomy=RC&taxonomy=MSBC&occupancy=RES
    """
    qdict = parse(what)
    dic = {}
    dic1, dic2 = dstore['assetcol/tagcol'].__toh5__()
    dic.update(dic1)
    dic.update(dic2)
    arr = dstore['assetcol/array'][()]
    for tag, vals in qdict.items():
        cond = numpy.zeros(len(arr), bool)
        for val in vals:
            tagidx, = numpy.where(dic[tag] == val)
            cond |= arr[tag] == tagidx
        arr = arr[cond]
    return ArrayWrapper(arr, dict(json=hdf5.dumps(dic)))


@extract.add('asset_risk')
def extract_asset_risk(dstore, what):
    """
    Extract an array of assets + risk fields, optionally filtered by tag.
    Use it as /extract/asset_risk?taxonomy=RC&taxonomy=MSBC&occupancy=RES
    """
    qdict = parse(what)
    dic = {}
    dic1, dic2 = dstore['assetcol/tagcol'].__toh5__()
    dic.update(dic1)
    dic.update(dic2)
    arr = dstore['asset_risk'][()]
    names = list(arr.dtype.names)
    for i, name in enumerate(names):
        if name == 'id':
            names[i] = 'asset_id'  # for backward compatibility
    arr.dtype.names = names
    for tag, vals in qdict.items():
        cond = numpy.zeros(len(arr), bool)
        for val in vals:
            tagidx, = numpy.where(dic[tag] == val)
            cond |= arr[tag] == tagidx
        arr = arr[cond]
    return ArrayWrapper(arr, dict(json=hdf5.dumps(dic)))


@extract.add('asset_tags')
def extract_asset_tags(dstore, tagname):
    """
    Extract an array of asset tags for the given tagname. Use it as
    /extract/asset_tags or /extract/asset_tags/taxonomy
    """
    tagcol = dstore['assetcol/tagcol']
    if tagname:
        yield tagname, barray(tagcol.gen_tags(tagname))
    for tagname in tagcol.tagnames:
        yield tagname, barray(tagcol.gen_tags(tagname))


def get_sites(sitecol, complete=True):
    """
    :returns:
        a lon-lat or lon-lat-depth array depending if the site collection
        is at sea level or not; if there is a custom_site_id, prepend it
    """
    sc = sitecol.complete if complete else sitecol
    if sc.at_sea_level():
        fields = ['lon', 'lat']
    else:
        fields = ['lon', 'lat', 'depth']
    if 'custom_site_id' in sitecol.array.dtype.names:
        fields.insert(0, 'custom_site_id')
    return sitecol[fields]


def hazard_items(dic, sites, *extras, **kw):
    """
    :param dic: dictionary of arrays of the same shape
    :param sites: a sites array with lon, lat fields of the same length
    :param extras: optional triples (field, dtype, values)
    :param kw: dictionary of parameters (like investigation_time)
    :returns: a list of pairs (key, value) suitable for storage in .npz format
    """
    for item in kw.items():
        yield item
    try:
        field = next(iter(dic))
    except StopIteration:
        return
    arr = dic[field]
    dtlist = [(str(field), arr.dtype) for field in sorted(dic)]
    for field, dtype, values in extras:
        dtlist.append((str(field), dtype))
    array = numpy.zeros(arr.shape, dtlist)
    for field in dic:
        array[field] = dic[field]
    for field, dtype, values in extras:
        array[field] = values
    yield 'all', util.compose_arrays(sites, array)


def _get_dict(dstore, name, imtls, stats):
    dic = {}
    dtlist = []
    for imt, imls in imtls.items():
        dt = numpy.dtype([(str(iml), F32) for iml in imls])
        dtlist.append((imt, dt))
    for s, stat in enumerate(stats):
        dic[stat] = dstore[name][:, s].flatten().view(dtlist)
    return dic


@extract.add('sitecol')
def extract_sitecol(dstore, what):
    """
    Extracts the site collection array (not the complete object, otherwise it
    would need to be pickled).
    Use it as /extract/sitecol?field=vs30
    """
    qdict = parse(what)
    if 'field' in qdict:
        [f] = qdict['field']
        return dstore['sitecol'][f]
    return dstore['sitecol'].array


def _items(dstore, name, what, info):
    params = parse(what, info)
    filt = {}
    if 'site_id' in params:
        filt['site_id'] = params['site_id'][0]
    if 'imt' in params:
        [imt] = params['imt']
        filt['imt'] = imt
    if params['rlzs']:
        for k in params['k']:
            filt['rlz_id'] = k
            yield 'rlz-%03d' % k, dstore.sel(name + '-rlzs', **filt)[:, 0]
    else:
        stats = list(info['stats'])
        for k in params['k']:
            filt['stat'] = stat = stats[k]
            yield stat, dstore.sel(name + '-stats', **filt)[:, 0]
    yield from params.items()


@extract.add('hcurves')
def extract_hcurves(dstore, what):
    """
    Extracts hazard curves. Use it as /extract/hcurves?kind=mean&imt=PGA or
    /extract/hcurves?kind=rlz-0&imt=SA(1.0)
    """
    info = get_info(dstore)
    if what == '':  # npz exports for QGIS
        sitecol = dstore['sitecol']
        sites = get_sites(sitecol, complete=False)
        dic = _get_dict(dstore, 'hcurves-stats', info['imtls'], info['stats'])
        yield from hazard_items(
            dic, sites, investigation_time=info['investigation_time'])
        return
    yield from _items(dstore, 'hcurves', what, info)


@extract.add('hmaps')
def extract_hmaps(dstore, what):
    """
    Extracts hazard maps. Use it as /extract/hmaps?imt=PGA
    """
    info = get_info(dstore)
    if what == '':  # npz exports for QGIS
        sitecol = dstore['sitecol']
        sites = get_sites(sitecol, complete=False)
        dic = _get_dict(dstore, 'hmaps-stats',
                        {imt: info['poes'] for imt in info['imtls']},
                        info['stats'])
        yield from hazard_items(
            dic, sites, investigation_time=info['investigation_time'])
        return
    yield from _items(dstore, 'hmaps', what, info)


@extract.add('uhs')
def extract_uhs(dstore, what):
    """
    Extracts uniform hazard spectra. Use it as /extract/uhs?kind=mean or
    /extract/uhs?kind=rlz-0, etc
    """
    info = get_info(dstore)
    if what == '':  # npz exports for QGIS
        sitecol = dstore['sitecol']
        sites = get_sites(sitecol, complete=False)
        dic = {}
        for stat, s in info['stats'].items():
            hmap = dstore['hmaps-stats'][:, s]  # shape (N, M, P)
            dic[stat] = calc.make_uhs(hmap, info)
        yield from hazard_items(
            dic, sites, investigation_time=info['investigation_time'])
        return
    for k, v in _items(dstore, 'hmaps', what, info):  # shape (N, M, P)
        if hasattr(v, 'shape') and len(v.shape) == 3:
            yield k, calc.make_uhs(v, info)
        else:
            yield k, v


@extract.add('effect')
def extract_effect(dstore, what):
    """
    Extracts the effect of ruptures. Use it as /extract/effect
    """
    grp = dstore['effect_by_mag_dst_trt']
    dist_bins = dict(grp.attrs)
    ndists = len(dist_bins[next(iter(dist_bins))])
    arr = numpy.zeros((len(grp), ndists, len(dist_bins)))
    for i, mag in enumerate(grp):
        arr[i] = dstore['effect_by_mag_dst_trt/' + mag][()]
    return ArrayWrapper(arr, dict(dist_bins=dist_bins, ndists=ndists,
                                  mags=[float(mag) for mag in grp]))


@extract.add('rups_by_mag_dist')
def extract_rups_by_mag_dist(dstore, what):
    """
    Extracts the number of ruptures by mag, dist.
    Use it as /extract/rups_by_mag_dist
    """
    return extract_effect(dstore, 'rups_by_mag_dist')


# for debugging classical calculations with few sites
@extract.add('rup_ids')
def extract_rup_ids(dstore, what):
    """
    Extract src_id, rup_id from the stored contexts
    Example:
    http://127.0.0.1:8800/v1/calc/30/extract/rup_ids
    """
    n = len(dstore['rup/grp_id'])
    data = numpy.zeros(n, [('src_id', U32), ('rup_id', U32)])
    data['src_id'] = dstore['rup/src_id'][:]
    data['rup_id'] = dstore['rup/rup_id'][:]
    data = numpy.unique(data)
    return data


# for debugging classical calculations with few sites
@extract.add('mean_by_rup')
def extract_mean_by_rup(dstore, what):
    """
    Extract src_id, rup_id, mean from the stored contexts
    Example:
    http://127.0.0.1:8800/v1/calc/30/extract/mean_by_rup
    """
    N = len(dstore['sitecol'])
    assert N == 1
    out = []
    for cmaker in read_cmakers(dstore):
        for ctx in cmaker.read_ctxs(dstore):
            # shape (4, G, M, U) => U
            means = cmaker.get_mean_stds([ctx])[0].mean(axis=(0, 1))
            out.extend(zip(ctx.src_id, ctx.rup_id, means))
    out.sort(key=operator.itemgetter(0, 1))
    return numpy.array(out, [('src_id', U32), ('rup_id', U32), ('mean', F64)])


@extract.add('source_data')
def extract_source_data(dstore, what):
    """
    Extract performance information about the sources.
    Use it as /extract/source_data?
    """
    qdict = parse(what)
    if 'taskno' in qdict:
        sel = {'taskno': int(qdict['taskno'][0])}
    else:
        sel = {}
    df = dstore.read_df('source_data', 'src_id', sel=sel).sort_values('ctimes')
    dic = {col: df[col].to_numpy() for col in df.columns}
    return ArrayWrapper(df.index.to_numpy(), dic)


@extract.add('sources')
def extract_sources(dstore, what):
    """
    Extract information about a source model.
    Use it as /extract/sources?limit=10
    or /extract/sources?source_id=1&source_id=2
    or /extract/sources?code=A&code=B
    """
    qdict = parse(what)
    limit = int(qdict.get('limit', ['100'])[0])
    source_ids = qdict.get('source_id', None)
    if source_ids is not None:
        source_ids = [str(source_id) for source_id in source_ids]
    codes = qdict.get('code', None)
    if codes is not None:
        codes = [code.encode('utf8') for code in codes]
    fields = 'source_id code num_sites num_ruptures'
    info = dstore['source_info'][()][fields.split()]
    wkt = decode(dstore['source_wkt'][()])
    arrays = []
    if source_ids is not None:
        logging.info('Extracting sources with ids: %s', source_ids)
        info = info[numpy.isin(info['source_id'], source_ids)]
        if len(info) == 0:
            raise getters.NotFound(
                'There is no source with id %s' % source_ids)
    if codes is not None:
        logging.info('Extracting sources with codes: %s', codes)
        info = info[numpy.isin(info['code'], codes)]
        if len(info) == 0:
            raise getters.NotFound(
                'There is no source with code in %s' % codes)
    for code, rows in general.group_array(info, 'code').items():
        if limit < len(rows):
            logging.info('Code %s: extracting %d sources out of %s',
                         code, limit, len(rows))
        arrays.append(rows[:limit])
    if not arrays:
        raise ValueError('There  no sources')
    info = numpy.concatenate(arrays)
    wkt_gz = gzip.compress(';'.join(wkt).encode('utf8'))
    src_gz = gzip.compress(';'.join(decode(info['source_id'])).encode('utf8'))
    oknames = [name for name in info.dtype.names  # avoid pickle issues
               if name not in ('source_id', 'trt_smrs')]
    arr = numpy.zeros(len(info), [(n, info.dtype[n]) for n in oknames])
    for n in oknames:
        arr[n] = info[n]
    return ArrayWrapper(arr, {'wkt_gz': wkt_gz, 'src_gz': src_gz})


@extract.add('gridded_sources')
def extract_gridded_sources(dstore, what):
    """
    Extract information about the gridded sources (requires ps_grid_spacing)
    Use it as /extract/gridded_sources?task_no=0.
    Returns a json string id -> lonlats
    """
    qdict = parse(what)
    task_no = int(qdict.get('task_no', ['0'])[0])
    dic = {}
    for i, lonlats in enumerate(dstore['ps_grid/%02d' % task_no][()]):
        dic[i] = numpy.round(F64(lonlats), 3)
    return ArrayWrapper((), {'json': hdf5.dumps(dic)})


@extract.add('task_info')
def extract_task_info(dstore, what):
    """
    Extracts the task distribution. Use it as /extract/task_info?kind=classical
    """
    dic = group_array(dstore['task_info'][()], 'taskname')
    if 'kind' in what:
        name = parse(what)['kind'][0]
        yield name, dic[encode(name)]
        return
    for name in dic:
        yield decode(name), dic[name]


def _agg(losses, idxs):
    shp = losses.shape[1:]
    if not idxs:
        # no intersection, return a 0-dim matrix
        return numpy.zeros((0,) + shp, losses.dtype)
    # numpy.array wants lists, not sets, hence the sorted below
    return losses[numpy.array(sorted(idxs))].sum(axis=0)


def _filter_agg(assetcol, losses, selected, stats=''):
    # losses is an array of shape (A, ..., R) with A=#assets, R=#realizations
    aids_by_tag = assetcol.get_aids_by_tag()
    idxs = set(range(len(assetcol)))
    tagnames = []
    for tag in selected:
        tagname, tagvalue = tag.split('=', 1)
        if tagvalue == '*':
            tagnames.append(tagname)
        else:
            idxs &= aids_by_tag[tag]
    if len(tagnames) > 1:
        raise ValueError('Too many * as tag values in %s' % tagnames)
    elif not tagnames:  # return an array of shape (..., R)
        return ArrayWrapper(
            _agg(losses, idxs), dict(selected=encode(selected), stats=stats))
    else:  # return an array of shape (T, ..., R)
        [tagname] = tagnames
        _tags = list(assetcol.tagcol.gen_tags(tagname))
        all_idxs = [idxs & aids_by_tag[t] for t in _tags]
        # NB: using a generator expression for all_idxs caused issues (?)
        data, tags = [], []
        for idxs, tag in zip(all_idxs, _tags):
            agglosses = _agg(losses, idxs)
            if len(agglosses):
                data.append(agglosses)
                tags.append(tag)
        return ArrayWrapper(
            numpy.array(data),
            dict(selected=encode(selected), tags=encode(tags), stats=stats))


def get_loss_type_tags(what):
    try:
        loss_type, query_string = what.rsplit('?', 1)
    except ValueError:  # no question mark
        loss_type, query_string = what, ''
    tags = query_string.split('&') if query_string else []
    return loss_type, tags


# probably not used
@extract.add('csq_curves')
def extract_csq_curves(dstore, what):
    """
    Aggregate damages curves from the event_based_damage calculator:

    /extract/csq_curves?agg_id=0&loss_type=occupants

    Returns an ArrayWrapper of shape (P, D1) with attribute return_periods
    """
    info = get_info(dstore)
    qdic = parse(what + '&kind=mean', info)
    [li] = qdic['loss_type']  # loss type index
    [agg_id] = qdic.get('agg_id', [0])
    df = dstore.read_df('aggcurves', 'return_period',
                        dict(agg_id=agg_id, loss_id=li))
    cols = [col for col in df.columns if col not in 'agg_id loss_id']
    return ArrayWrapper(df[cols].to_numpy(),
                        dict(return_period=df.index.to_numpy(),
                             consequences=cols))


@extract.add('agg_curves')
def extract_agg_curves(dstore, what):
    """
    Aggregate loss curves from the ebrisk calculator:

    /extract/agg_curves?kind=stats,absolute=1&loss_type=occupants&occupancy=RES

    Returns an array of shape (P, S, ...)
    """
    info = get_info(dstore)
    qdic = parse(what, info)
    tagdict = qdic.copy()
    for a in ('k', 'rlzs', 'kind', 'loss_type', 'absolute'):
        del tagdict[a]
    k = qdic['k']  # rlz or stat index
    lts = tagdict.pop('lt')  # loss type string
    [l] = qdic['loss_type']  # loss type index
    import pdb; pdb.set_trace()
    tagnames = sorted(tagdict)
    if set(tagnames) != info['tagnames']:
        raise ValueError('Expected tagnames=%s, got %s' %
                         (info['tagnames'], tagnames))
    tagvalues = [tagdict[t][0] for t in tagnames]
    agg_id = -1
    if tagnames:
        lst = decode(dstore['agg_keys'][:])
        agg_id = lst.index(','.join(tagvalues))
    kinds = list(info['stats'])
<<<<<<< HEAD
    name = 'agg_curves-stats/' + lt[0]
=======
    name = 'agg_curves-stats/' + lts[0]
>>>>>>> 833c91e7
    units = dstore.get_attr(name, 'units')
    shape_descr = hdf5.get_shape_descr(dstore.get_attr(name, 'json'))
    units = dstore.get_attr(name, 'units')
    rps = shape_descr['return_period']
    arr = dstore[name][agg_id, k].T  # shape P, R
    if qdic['absolute'] == [1]:
        pass
    elif qdic['absolute'] == [0]:
        evalue, = dstore['agg_values'][agg_id][lts]
        arr /= evalue
    else:
        raise ValueError('"absolute" must be 0 or 1 in %s' % what)
    attrs = dict(shape_descr=['return_period', 'kind'] + tagnames)
    attrs['return_period'] = list(rps)
    attrs['kind'] = kinds
    attrs['units'] = list(units)  # used by the QGIS plugin
    for tagname, tagvalue in zip(tagnames, tagvalues):
        attrs[tagname] = [tagvalue]
    if tagnames:
        arr = arr.reshape(arr.shape + (1,) * len(tagnames))
    return ArrayWrapper(arr, dict(json=hdf5.dumps(attrs)))


@extract.add('agg_losses')
def extract_agg_losses(dstore, what):
    """
    Aggregate losses of the given loss type and tags. Use it as
    /extract/agg_losses/structural?taxonomy=RC&custom_site_id=20126
    /extract/agg_losses/structural?taxonomy=RC&custom_site_id=*

    :returns:
        an array of shape (T, R) if one of the tag names has a `*` value
        an array of shape (R,), being R the number of realizations
        an array of length 0 if there is no data for the given tags
    """
    loss_type, tags = get_loss_type_tags(what)
    if not loss_type:
        raise ValueError('loss_type not passed in agg_losses/<loss_type>')
    if 'avg_losses-stats/' + loss_type in dstore:
        stats = list(dstore['oqparam'].hazard_stats())
        losses = dstore['avg_losses-stats/' + loss_type][:]
    elif 'avg_losses-rlzs/' + loss_type in dstore:
        stats = ['mean']
        losses = dstore['avg_losses-rlzs/' + loss_type][:]
    else:
        raise KeyError('No losses found in %s' % dstore)
    return _filter_agg(dstore['assetcol'], losses, tags, stats)


@extract.add('agg_damages')
def extract_agg_damages(dstore, what):
    """
    Aggregate damages of the given loss type and tags. Use it as
    /extract/agg_damages/structural?taxonomy=RC&custom_site_id=20126

    :returns:
        array of shape (R, D), being R the number of realizations and D the
        number of damage states, or an array of length 0 if there is no data
        for the given tags
    """
    loss_type, tags = get_loss_type_tags(what)
    if 'damages-rlzs' in dstore:
        oq = dstore['oqparam']
        lti = oq.lti[loss_type]
        D = len(oq.limit_states) + 1
        damages = dstore['damages-rlzs'][:, :, lti, :D]
    else:
        raise KeyError('No damages found in %s' % dstore)
    return _filter_agg(dstore['assetcol'], damages, tags)


@extract.add('aggregate')
def extract_aggregate(dstore, what):
    """
    /extract/aggregate/avg_losses?
    kind=mean&loss_type=structural&tag=taxonomy&tag=occupancy
    """
    name, qstring = what.split('?', 1)
    info = get_info(dstore)
    qdic = parse(qstring, info)
    suffix = '-rlzs' if qdic['rlzs'] else '-stats'
    tagnames = qdic.get('tag', [])
    assetcol = dstore['assetcol']
    loss_types = info['loss_types']
    ridx = qdic['k'][0]
    lis = qdic.get('loss_type', [])  # list of indices
    if lis:
        li = lis[0]
        lts = [lt for lt, i in loss_types.items() if i == li]
        array = dstore['avg_losses%s/%s' % (suffix, lts[0])][:, ridx]
        aw = ArrayWrapper(assetcol.aggregateby(tagnames, array), {}, lts)
    else:
        array = avglosses(dstore, loss_types, suffix[1:])[:, ridx]
        aw = ArrayWrapper(assetcol.aggregateby(tagnames, array), {},
                          loss_types)
    for tagname in tagnames:
        setattr(aw, tagname, getattr(assetcol.tagcol, tagname)[1:])
    aw.shape_descr = tagnames
    return aw


@extract.add('losses_by_asset')
def extract_losses_by_asset(dstore, what):
    oq = dstore['oqparam']
    loss_dt = oq.loss_dt(F32)
    rlzs = dstore['full_lt'].get_realizations()
    stats = oq.hazard_stats()  # statname -> statfunc
    assets = util.get_assets(dstore)
    if 'losses_by_asset' in dstore:
        losses_by_asset = dstore['losses_by_asset'][()]
        for rlz in rlzs:
            # I am exporting the 'mean' and ignoring the 'stddev'
            losses = cast(losses_by_asset[:, rlz.ordinal]['mean'], loss_dt)
            data = util.compose_arrays(assets, losses)
            yield 'rlz-%03d' % rlz.ordinal, data
    elif 'avg_losses-stats' in dstore:
        avg_losses = avglosses(dstore, loss_dt.names, 'stats')  # shape ASL
        for s, stat in enumerate(stats):
            losses = cast(avglosses[:, s], loss_dt)
            data = util.compose_arrays(assets, losses)
            yield stat, data
    elif 'avg_losses-rlzs' in dstore:  # there is only one realization
        avg_losses = avglosses(dstore, loss_dt.names, 'rlzs')
        losses = cast(avg_losses, loss_dt)
        data = util.compose_arrays(assets, losses)
        yield 'rlz-000', data


def _gmf(df, num_sites, imts):
    # convert data into the composite array expected by QGIS
    gmfa = numpy.zeros(num_sites, [(imt, F32) for imt in imts])
    for m, imt in enumerate(imts):
        gmfa[imt][U32(df.sid)] = df[f'gmv_{m}']
    return gmfa


# used by the QGIS plugin for a single eid
@extract.add('gmf_data')
def extract_gmf_npz(dstore, what):
    oq = dstore['oqparam']
    qdict = parse(what)
    [eid] = qdict.get('event_id', [0])  # there must be a single event
    rlzi = dstore['events'][eid]['rlz_id']
    sites = get_sites(dstore['sitecol'])
    n = len(sites)
    try:
        df = dstore.read_df('gmf_data', 'eid').loc[eid]
    except KeyError:
        # zero GMF
        yield 'rlz-%03d' % rlzi, []
    else:
        gmfa = _gmf(df, n, oq.imtls)
        yield 'rlz-%03d' % rlzi, util.compose_arrays(sites, gmfa)


@extract.add('avg_gmf')
def extract_avg_gmf(dstore, what):
    qdict = parse(what)
    info = get_info(dstore)
    [imt] = qdict['imt']
    imti = info['imt'][imt]
    sitecol = dstore['sitecol']
    avg_gmf = dstore['avg_gmf'][0, :, imti]
    yield imt, avg_gmf[sitecol.sids]
    yield 'sids', sitecol.sids
    yield 'lons', sitecol.lons
    yield 'lats', sitecol.lats


@extract.add('num_events')
def extract_num_events(dstore, what):
    """
    :returns: the number of events (if any)
    """
    yield 'num_events', len(dstore['events'])


def build_damage_dt(dstore):
    """
    :param dstore: a datastore instance
    :returns:
       a composite dtype loss_type -> (ds1, ds2, ...)
    """
    oq = dstore['oqparam']
    attrs = json.loads(dstore.get_attr('damages-rlzs', 'json'))
    limit_states = list(dstore.get_attr('crm', 'limit_states'))
    csqs = attrs['dmg_state'][len(limit_states) + 1:]  # consequences
    dt_list = [(ds, F32) for ds in ['no_damage'] + limit_states + csqs]
    damage_dt = numpy.dtype(dt_list)
    loss_types = oq.loss_dt().names
    return numpy.dtype([(lt, damage_dt) for lt in loss_types])


def build_csq_dt(dstore):
    """
    :param dstore: a datastore instance
    :returns:
       a composite dtype loss_type -> (csq1, csq2, ...)
    """
    oq = dstore['oqparam']
    attrs = json.loads(dstore.get_attr('damages-rlzs', 'json'))
    limit_states = list(dstore.get_attr('crm', 'limit_states'))
    csqs = attrs['dmg_state'][len(limit_states) + 1:]  # consequences
    dt = numpy.dtype([(csq, F32) for csq in csqs])
    loss_types = oq.loss_dt().names
    return numpy.dtype([(lt, dt) for lt in loss_types])


def build_damage_array(data, damage_dt):
    """
    :param data: an array of shape (A, L, D)
    :param damage_dt: a damage composite data type loss_type -> states
    :returns: a composite array of length N and dtype damage_dt
    """
    A, L, D = data.shape
    dmg = numpy.zeros(A, damage_dt)
    for a in range(A):
        for li, lt in enumerate(damage_dt.names):
            dmg[lt][a] = tuple(data[a, li])
    return dmg


@extract.add('damages-rlzs')
def extract_damages_npz(dstore, what):
    oq = dstore['oqparam']
    damage_dt = build_damage_dt(dstore)
    rlzs = dstore['full_lt'].get_realizations()
    if oq.collect_rlzs:
        rlzs = [Mock(ordinal=0)]
    data = dstore['damages-rlzs']
    assets = util.get_assets(dstore)
    for rlz in rlzs:
        damages = build_damage_array(data[:, rlz.ordinal], damage_dt)
        yield 'rlz-%03d' % rlz.ordinal, util.compose_arrays(
            assets, damages)


# tested on oq-risk-tests event_based/etna
@extract.add('event_based_mfd')
def extract_mfd(dstore, what):
    """
    Compare n_occ/eff_time with occurrence_rate.
    Example: http://127.0.0.1:8800/v1/calc/30/extract/event_based_mfd?
    """
    oq = dstore['oqparam']
    R = len(dstore['weights'])
    eff_time = oq.investigation_time * oq.ses_per_logic_tree_path * R
    rup_df = dstore.read_df('ruptures', 'id')
    dic = dict(mag=[], freq=[], occ_rate=[])
    for mag, df in rup_df.groupby('mag'):
        dic['mag'].append(round(mag, 2))
        dic['freq'].append(df.n_occ.sum() / eff_time)
        dic['occ_rate'].append(df.occurrence_rate.sum())
    return ArrayWrapper((), {k: numpy.array(v) for k, v in dic.items()})


@extract.add('mean_std_curves')
def extract_mean_std_curves(dstore, what):
    """
    Yield imls/IMT and poes/IMT containg mean and stddev for all sites
    """
    rlzs = dstore['full_lt'].get_realizations()
    w = [rlz.weight for rlz in rlzs]
    getter = getters.PmapGetter(dstore, w)
    arr = getter.get_mean().array
    for imt in getter.imtls:
        yield 'imls/' + imt, getter.imtls[imt]
        yield 'poes/' + imt, arr[:, getter.imtls(imt)]


@extract.add('composite_risk_model.attrs')
def crm_attrs(dstore, what):
    """
    :returns:
        the attributes of the risk model, i.e. limit_states, loss_types,
        min_iml and covs, needed by the risk exporters.
    """
    attrs = dstore.get_attrs('crm')
    return ArrayWrapper((), dict(json=hdf5.dumps(attrs)))


def _get(dstore, name):
    try:
        dset = dstore[name + '-stats']
        return dset, list(dstore['oqparam'].hazard_stats())
    except KeyError:  # single realization
        return dstore[name + '-rlzs'], ['mean']


@extract.add('events')
def extract_relevant_events(dstore, dummy=None):
    """
    Extract the relevant events
    Example:
    http://127.0.0.1:8800/v1/calc/30/extract/events
    """
    all_events = dstore['events'][:]
    if 'relevant_events' not in dstore:
        all_events.sort(order='id')
        return all_events
    rel_events = dstore['relevant_events'][:]
    events = all_events[rel_events]
    events.sort(order='id')
    return events


@extract.add('event_info')
def extract_event_info(dstore, eidx):
    """
    Extract information about the given event index.
    Example:
    http://127.0.0.1:8800/v1/calc/30/extract/event_info/0
    """
    event = dstore['events'][int(eidx)]
    ridx = event['rup_id']
    [getter] = getters.get_rupture_getters(dstore, slc=slice(ridx, ridx + 1))
    rupdict = getter.get_rupdict()
    rlzi = event['rlz_id']
    full_lt = dstore['full_lt']
    rlz = full_lt.get_realizations()[rlzi]
    gsim = full_lt.gsim_by_trt(rlz)[rupdict['trt']]
    for key, val in rupdict.items():
        yield key, val
    yield 'rlzi', rlzi
    yield 'gsim', repr(gsim)


@extract.add('extreme_event')
def extract_extreme_event(dstore, eidx):
    """
    Extract information about the given event index.
    Example:
    http://127.0.0.1:8800/v1/calc/30/extract/extreme_event
    """
    arr = dstore['gmf_data/gmv_0'][()]
    idx = arr.argmax()
    eid = dstore['gmf_data/eid'][idx]
    dic = dict(extract_event_info(dstore, eid))
    dic['gmv'] = arr[idx]
    return dic


@extract.add('ruptures_within')
def get_ruptures_within(dstore, bbox):
    """
    Extract the ruptures within the given bounding box, a string
    minlon,minlat,maxlon,maxlat.
    Example:
    http://127.0.0.1:8800/v1/calc/30/extract/ruptures_with/8,44,10,46
    """
    minlon, minlat, maxlon, maxlat = map(float, bbox.split(','))
    hypo = dstore['ruptures']['hypo'].T  # shape (3, N)
    mask = ((minlon <= hypo[0]) * (minlat <= hypo[1]) *
            (maxlon >= hypo[0]) * (maxlat >= hypo[1]))
    return dstore['ruptures'][mask]


@extract.add('disagg')
def extract_disagg(dstore, what):
    """
    Extract a disaggregation output as a 2D array.
    Example:
    http://127.0.0.1:8800/v1/calc/30/extract/
    disagg?kind=Mag_Dist&imt=PGA&poe_id=0&site_id=1&traditional=1
    """
    qdict = parse(what)
    label = qdict['kind'][0]
    imt = qdict['imt'][0]
    poe_id = int(qdict['poe_id'][0])
    sid = int(qdict['site_id'][0])
    traditional = qdict.get('traditional')

    def get(v, sid):
        if len(v.shape) == 2:
            return v[sid]
        return v[:]
    oq = dstore['oqparam']
    imt2m = {imt: m for m, imt in enumerate(oq.imtls)}
    bins = {k: get(v, sid) for k, v in dstore['disagg-bins'].items()}
    m = imt2m[imt]
    matrix = dstore['disagg/' + label][sid, m, poe_id]  # shape (..., Z)
    poe_agg = dstore['poe4'][sid, m, poe_id]
    Z = len(poe_agg)
    if traditional and traditional != '0':
        if matrix.any():  # nonzero
            matrix = numpy.log(1. - matrix) / numpy.log(1. - poe_agg)

    # adapted from the nrml_converters
    disag_tup = tuple(label.split('_'))
    axis = [bins[k] for k in disag_tup]
    # compute axis mid points
    axis = [(ax[: -1] + ax[1:]) / 2. if ax.dtype == float
            else ax for ax in axis]
    if len(axis) == 1:  # i.e. Mag or Dist
        values = numpy.array([axis[0]] + list(matrix.T))  # i.e. shape (2, 3)
    else:  # i.e. Mag_Dist
        # axis = [[5.5, 6.5, 7.5], [12.5, 37.5, 62.5, 87.5]]
        grids = numpy.meshgrid(*axis, indexing='ij')
        # with the 2 axis above there are 2 grids of shape (3, 4) each
        values = [g.flatten() for g in grids] + [matrix[..., z].flatten()
                                                 for z in range(Z)]
        # list of arrays of lenghts [12, 12, 12]
        values = numpy.array(values)  # shape (3, 12)
    attrs = qdict.copy()
    for k in disag_tup:
        attrs[k] = bins[k]
    attrs['kind'] = disag_tup
    attrs['rlzs'] = dstore['best_rlzs'][sid]
    weights = numpy.array([dstore['weights'][r] for r in attrs['rlzs']])
    weights /= weights.sum()
    attrs['weights'] = weights
    return ArrayWrapper(values.T, attrs)


def _disagg_output_dt(shapedic, disagg_outputs, imts, poes_disagg):
    dt = [('site_id', U32), ('lon', F32), ('lat', F32),
          ('lon_bins', (F32, shapedic['lon'] + 1)),
          ('lat_bins', (F32, shapedic['lat'] + 1))]
    Z = shapedic['Z']
    for out in disagg_outputs:
        shp = tuple(shapedic[key] for key in out.lower().split('_'))
        for imt in imts:
            for poe in poes_disagg:
                dt.append(('%s-%s-%s' % (out, imt, poe), (F32, shp)))
    for imt in imts:
        for poe in poes_disagg:
            dt.append(('iml-%s-%s' % (imt, poe), (F32, (Z,))))
    return dt


def norm(qdict, params):
    dic = {}
    for par in params:
        dic[par] = int(qdict[par][0]) if par in qdict else 0
    return dic


@extract.add('disagg_by_src')
def extract_disagg_by_src(dstore, what):
    """
    Extract the disagg_by_src information Example:
    http://127.0.0.1:8800/v1/calc/30/extract/disagg_by_src?site_id=0&imt_id=0&rlz_id=0&lvl_id=-1
    """
    qdict = parse(what)
    dic = hdf5.get_shape_descr(dstore['disagg_by_src'].attrs['json'])
    src_id = dic['src_id']
    f = norm(qdict, 'site_id rlz_id lvl_id imt_id'.split())
    poe = dstore['disagg_by_src'][
        f['site_id'], f['rlz_id'], f['imt_id'], f['lvl_id']]
    arr = numpy.zeros(len(src_id), [('src_id', '<S16'), ('poe', '<f8')])
    arr['src_id'] = src_id
    arr['poe'] = poe
    arr.sort(order='poe')
    return ArrayWrapper(arr[::-1], dict(json=hdf5.dumps(f)))


@extract.add('disagg_layer')
def extract_disagg_layer(dstore, what):
    """
    Extract a disaggregation layer containing all sites and outputs
    Example:
    http://127.0.0.1:8800/v1/calc/30/extract/disagg_layer?
    """
    qdict = parse(what)
    oq = dstore['oqparam']
    oq.maximum_distance = filters.IntegrationDistance(oq.maximum_distance)
    if 'kind' in qdict:
        kinds = qdict['kind']
    else:
        kinds = oq.disagg_outputs
    sitecol = dstore['sitecol']
    poes_disagg = oq.poes_disagg or (None,)
    edges, shapedic = disagg.get_edges_shapedic(
        oq, sitecol, dstore['source_mags'])
    dt = _disagg_output_dt(shapedic, kinds, oq.imtls, poes_disagg)
    out = numpy.zeros(len(sitecol), dt)
    realizations = numpy.array(dstore['full_lt'].get_realizations())
    hmap4 = dstore['hmap4'][:]
    best_rlzs = dstore['best_rlzs'][:]
    arr = {kind: dstore['disagg/' + kind][:] for kind in kinds}
    for sid, lon, lat, rec in zip(
            sitecol.sids, sitecol.lons, sitecol.lats, out):
        rlzs = realizations[best_rlzs[sid]]
        rec['site_id'] = sid
        rec['lon'] = lon
        rec['lat'] = lat
        rec['lon_bins'] = edges[2][sid]
        rec['lat_bins'] = edges[3][sid]
        for m, imt in enumerate(oq.imtls):
            ws = numpy.array([rlz.weight[imt] for rlz in rlzs])
            ws /= ws.sum()  # normalize to 1
            for p, poe in enumerate(poes_disagg):
                for kind in kinds:
                    key = '%s-%s-%s' % (kind, imt, poe)
                    rec[key] = arr[kind][sid, m, p] @ ws
                rec['iml-%s-%s' % (imt, poe)] = hmap4[sid, m, p]
    return ArrayWrapper(out, dict(mag=edges[0], dist=edges[1], eps=edges[-2],
                                  trt=numpy.array(encode(edges[-1]))))

# ######################### extracting ruptures ##############################


class RuptureData(object):
    """
    Container for information about the ruptures of a given
    tectonic region type.
    """
    def __init__(self, trt, gsims):
        self.trt = trt
        self.cmaker = ContextMaker(trt, gsims, {'imtls': {}})
        self.params = sorted(self.cmaker.REQUIRES_RUPTURE_PARAMETERS -
                             set('mag strike dip rake hypo_depth'.split()))
        self.dt = numpy.dtype([
            ('rup_id', U32), ('source_id', SOURCE_ID), ('multiplicity', U32),
            ('occurrence_rate', F64),
            ('mag', F32), ('lon', F32), ('lat', F32), ('depth', F32),
            ('strike', F32), ('dip', F32), ('rake', F32),
            ('boundaries', hdf5.vfloat32)] +
            [(param, F32) for param in self.params])

    def to_array(self, proxies):
        """
        Convert a list of rupture proxies into an array of dtype RuptureRata.dt
        """
        data = []
        for proxy in proxies:
            ebr = proxy.to_ebr(self.trt)
            rup = ebr.rupture
            ctx = self.cmaker.make_rctx(rup)
            ruptparams = tuple(getattr(ctx, param) for param in self.params)
            point = rup.surface.get_middle_point()
            boundaries = rup.surface.get_surface_boundaries_3d()
            try:
                rate = ebr.rupture.occurrence_rate
            except AttributeError:  # for nonparametric sources
                rate = numpy.nan
            data.append(
                (ebr.id, ebr.source_id, ebr.n_occ, rate,
                 rup.mag, point.x, point.y, point.z, rup.surface.get_strike(),
                 rup.surface.get_dip(), rup.rake, boundaries) + ruptparams)
        return numpy.array(data, self.dt)


@extract.add('rupture_info')
def extract_rupture_info(dstore, what):
    """
    Extract some information about the ruptures, including the boundary.
    Example:
    http://127.0.0.1:8800/v1/calc/30/extract/rupture_info?min_mag=6
    """
    qdict = parse(what)
    if 'min_mag' in qdict:
        [min_mag] = qdict['min_mag']
    else:
        min_mag = 0
    oq = dstore['oqparam']
    dtlist = [('rup_id', U32), ('multiplicity', U32), ('mag', F32),
              ('centroid_lon', F32), ('centroid_lat', F32),
              ('centroid_depth', F32), ('trt', '<S50'),
              ('strike', F32), ('dip', F32), ('rake', F32)]
    rows = []
    boundaries = []
    for rgetter in getters.get_rupture_getters(dstore):
        proxies = rgetter.get_proxies(min_mag)
        rup_data = RuptureData(rgetter.trt, rgetter.rlzs_by_gsim)
        for r in rup_data.to_array(proxies):
            coords = ['%.5f %.5f' % xyz[:2] for xyz in zip(*r['boundaries'])]
            coordset = sorted(set(coords))
            if len(coordset) < 4:   # degenerate to line
                boundaries.append('LINESTRING(%s)' % ', '.join(coordset))
            else:  # good polygon
                boundaries.append('POLYGON((%s))' % ', '.join(coords))
            rows.append(
                (r['rup_id'], r['multiplicity'], r['mag'],
                 r['lon'], r['lat'], r['depth'],
                 rgetter.trt, r['strike'], r['dip'], r['rake']))
    arr = numpy.array(rows, dtlist)
    geoms = gzip.compress('\n'.join(boundaries).encode('utf-8'))
    return ArrayWrapper(arr, dict(investigation_time=oq.investigation_time,
                                  boundaries=geoms))


@extract.add('ruptures')
def extract_ruptures(dstore, what):
    """
    Extract the ruptures with their geometry as a big CSV string
    Example:
    http://127.0.0.1:8800/v1/calc/30/extract/ruptures?min_mag=6
    """
    qdict = parse(what)
    if 'min_mag' in qdict:
        [min_mag] = qdict['min_mag']
    else:
        min_mag = 0
    bio = io.StringIO()
    first = True
    trts = list(dstore.getitem('full_lt').attrs['trts'])
    for rgetter in getters.get_rupture_getters(dstore):
        rups = [rupture._get_rupture(proxy.rec, proxy.geom, rgetter.trt)
                for proxy in rgetter.get_proxies(min_mag)]
        arr = rupture.to_csv_array(rups)
        if first:
            header = None
            comment = dict(trts=trts)
            first = False
        else:
            header = 'no-header'
            comment = None
        writers.write_csv(bio, arr, header=header, comment=comment)
    return bio.getvalue()


@extract.add('eids_by_gsim')
def extract_eids_by_gsim(dstore, what):
    """
    Returns a dictionary gsim -> event_ids for the first TRT
    Example:
    http://127.0.0.1:8800/v1/calc/30/extract/eids_by_gsim
    """
    rlzs = dstore['full_lt'].get_realizations()
    gsims = [str(rlz.gsim_rlz.value[0]) for rlz in rlzs]
    evs = extract_relevant_events(dstore)
    df = pandas.DataFrame({'id': evs['id'], 'rlz_id': evs['rlz_id']})
    for r, evs in df.groupby('rlz_id'):
        yield gsims[r], numpy.array(evs['id'])


@extract.add('risk_stats')
def extract_risk_stats(dstore, what):
    """
    Extract the risk statistics from a DataFrame.
    Example:
    http://127.0.0.1:8800/v1/calc/30/extract/risk_stats/aggcurves
    """
    oq = dstore['oqparam']
    stats = oq.hazard_stats()
    import pdb; pdb.set_trace()
    df = dstore.read_df(what)
    df['loss_type'] = [oq.loss_types[lid] for lid in df.loss_id]
    del df['loss_id']
    kfields = [f for f in df.columns if f in {
        'agg_id', 'loss_type', 'return_period'}]
    weights = dstore['weights'][:]
    return calc_stats(df, kfields, stats, weights)


# #####################  extraction from the WebAPI ###################### #


class WebAPIError(RuntimeError):
    """
    Wrapper for an error on a WebAPI server
    """


class Extractor(object):
    """
    A class to extract data from a calculation.

    :param calc_id: a calculation ID

    NB: instantiating the Extractor opens the datastore.
    """
    def __init__(self, calc_id):
        self.dstore = datastore.read(calc_id)
        self.calc_id = self.dstore.calc_id
        self.oqparam = self.dstore['oqparam']

    def get(self, what, asdict=False):
        """
        :param what: what to extract
        :returns: an ArrayWrapper instance or a dictionary if asdict is True
        """
        aw = extract(self.dstore, what)
        if asdict:
            return {k: v for k, v in vars(aw).items() if not k.startswith('_')}
        return aw

    def __enter__(self):
        return self

    def __exit__(self, *args):
        self.close()

    def close(self):
        """
        Close the datastore
        """
        self.dstore.close()


class WebExtractor(Extractor):
    """
    A class to extract data from the WebAPI.

    :param calc_id: a calculation ID
    :param server: hostname of the webapi server (can be '')
    :param username: login username (can be '')
    :param password: login password (can be '')

    NB: instantiating the WebExtractor opens a session.
    """
    def __init__(self, calc_id, server=None, username=None, password=None):
        self.calc_id = calc_id
        self.server = config.webapi.server if server is None else server
        if username is None:
            username = config.webapi.username
        if password is None:
            password = config.webapi.password
        self.sess = requests.Session()
        if username:
            login_url = '%s/accounts/ajax_login/' % self.server
            logging.info('POST %s', login_url)
            resp = self.sess.post(
                login_url, data=dict(username=username, password=password))
            if resp.status_code != 200:
                raise WebAPIError(resp.text)
        url = '%s/v1/calc/%d/extract/oqparam' % (self.server, calc_id)
        logging.info('GET %s', url)
        resp = self.sess.get(url)
        if resp.status_code == 404:
            raise WebAPIError('Not Found: %s' % url)
        elif resp.status_code != 200:
            raise WebAPIError(resp.text)
        self.oqparam = object.__new__(oqvalidation.OqParam)
        js = bytes(numpy.load(io.BytesIO(resp.content))['json'])
        vars(self.oqparam).update(json.loads(js))

    def get(self, what):
        """
        :param what: what to extract
        :returns: an ArrayWrapper instance
        """
        url = '%s/v1/calc/%d/extract/%s' % (self.server, self.calc_id, what)
        logging.info('GET %s', url)
        resp = self.sess.get(url)
        if resp.status_code != 200:
            raise WebAPIError(resp.text)
        logging.info('Read %s of data' % general.humansize(len(resp.content)))
        npz = numpy.load(io.BytesIO(resp.content))
        attrs = {k: npz[k] for k in npz if k != 'array'}
        try:
            arr = npz['array']
        except KeyError:
            arr = ()
        return ArrayWrapper(arr, attrs)

    def dump(self, fname):
        """
        Dump the remote datastore on a local path.
        """
        url = '%s/v1/calc/%d/datastore' % (self.server, self.calc_id)
        resp = self.sess.get(url, stream=True)
        down = 0
        with open(fname, 'wb') as f:
            logging.info('Saving %s', fname)
            for chunk in resp.iter_content(CHUNKSIZE):
                f.write(chunk)
                down += len(chunk)
                println('Downloaded {:,} bytes'.format(down))
        print()

    def close(self):
        """
        Close the session
        """
        self.sess.close()


def clusterize(hmaps, rlzs, k):
    """
    :param hmaps: array of shape (R, M, P)
    :param rlzs: composite array of shape R
    :param k: number of clusters to build
    :returns: (array(K, MP), labels(R))
    """
    R, M, P = hmaps.shape
    hmaps = hmaps.transpose(0, 2, 1).reshape(R, M * P)
    dt = [('label', U32), ('branch_paths', object), ('centroid', (F32, M*P))]
    centroid, labels = kmeans2(hmaps, k, minit='++')
    dic = dict(path=rlzs['branch_path'], label=labels)
    df = pandas.DataFrame(dic)
    tbl = []
    for label, grp in df.groupby('label'):
        paths = [encode(path) for path in grp['path']]
        tbl.append((label, logictree.collect_paths(paths), centroid[label]))
    return numpy.array(tbl, dt), labels


def read_ebrupture(dstore, rup_id):
    """
    :param dstore: a DataStore instance
    :param rup_id: an integer rupture ID
    :returns: an EBRupture instance
    """
    [getter] = getters.get_rupture_getters(
        dstore, slc=slice(rup_id, rup_id + 1))
    [proxy] = getter.get_proxies()
    return proxy.to_ebr(getter.trt)<|MERGE_RESOLUTION|>--- conflicted
+++ resolved
@@ -733,7 +733,6 @@
     k = qdic['k']  # rlz or stat index
     lts = tagdict.pop('lt')  # loss type string
     [l] = qdic['loss_type']  # loss type index
-    import pdb; pdb.set_trace()
     tagnames = sorted(tagdict)
     if set(tagnames) != info['tagnames']:
         raise ValueError('Expected tagnames=%s, got %s' %
@@ -744,11 +743,7 @@
         lst = decode(dstore['agg_keys'][:])
         agg_id = lst.index(','.join(tagvalues))
     kinds = list(info['stats'])
-<<<<<<< HEAD
-    name = 'agg_curves-stats/' + lt[0]
-=======
     name = 'agg_curves-stats/' + lts[0]
->>>>>>> 833c91e7
     units = dstore.get_attr(name, 'units')
     shape_descr = hdf5.get_shape_descr(dstore.get_attr(name, 'json'))
     units = dstore.get_attr(name, 'units')
@@ -1385,7 +1380,6 @@
     """
     oq = dstore['oqparam']
     stats = oq.hazard_stats()
-    import pdb; pdb.set_trace()
     df = dstore.read_df(what)
     df['loss_type'] = [oq.loss_types[lid] for lid in df.loss_id]
     del df['loss_id']
