--- conflicted
+++ resolved
@@ -21,11 +21,13 @@
 import time
 import os.path
 import logging
+import operator
 import numpy
 import pandas
 from shapely import geometry
 from openquake.baselib import config, hdf5, parallel, python3compat
-from openquake.baselib.general import AccumDict, humansize, block_splitter
+from openquake.baselib.general import (
+    AccumDict, humansize, groupby, block_splitter)
 from openquake.hazardlib.geo.packager import fiona
 from openquake.hazardlib.map_array import MapArray, get_mean_curve
 from openquake.hazardlib.stats import geom_avg_std, compute_stats
@@ -348,10 +350,7 @@
             station_df, sitecol.complete, rup, maxdist)
     else:
         station_data, station_sites = None, None
-<<<<<<< HEAD
-=======
-
->>>>>>> a70bb404
+
     maxw = sum(rup_weight(p) for p in allproxies) / (
         oq.concurrent_tasks or 1)
     logging.info('maxw = {:_d}'.format(round(maxw)))
@@ -385,11 +384,7 @@
 
     # NB: for conditioned scenarios we are looping on a single trt
     toml_gsims = []
-<<<<<<< HEAD
-    for trt_smr, start, stop in dstore['rup_start_stop']:
-=======
     for trt_smr, start, stop in dstore['trt_smr_start_stop']:
->>>>>>> a70bb404
         proxies = allproxies[start:stop]
         trt = full_lt.trts[trt_smr // TWO24]
         extra = sitecol.array.dtype.names
