# -*- coding: utf-8 -*-
# vim: tabstop=4 shiftwidth=4 softtabstop=4
#
# Copyright (C) 2015-2022 GEM Foundation
#
# OpenQuake is free software: you can redistribute it and/or modify it
# under the terms of the GNU Affero General Public License as published
# by the Free Software Foundation, either version 3 of the License, or
# (at your option) any later version.
#
# OpenQuake is distributed in the hope that it will be useful,
# but WITHOUT ANY WARRANTY; without even the implied warranty of
# MERCHANTABILITY or FITNESS FOR A PARTICULAR PURPOSE.  See the
# GNU Affero General Public License for more details.
#
# You should have received a copy of the GNU Affero General Public License
# along with OpenQuake. If not, see <http://www.gnu.org/licenses/>.

import time
import os.path
import logging
import operator
import numpy
import pandas

from openquake.baselib import hdf5, parallel
from openquake.baselib.general import AccumDict, copyobj, humansize
from openquake.hazardlib.probability_map import ProbabilityMap
from openquake.hazardlib.stats import geom_avg_std, compute_stats
from openquake.hazardlib.calc.stochastic import sample_ruptures
from openquake.hazardlib.gsim.base import ContextMaker, FarAwayRupture
from openquake.hazardlib.calc.filters import nofilter, getdefault, SourceFilter
from openquake.hazardlib.calc.gmf import GmfComputer
from openquake.hazardlib.shakemap.conditioned_gmfs import ConditionedGmfComputer
from openquake.hazardlib import InvalidFile
from openquake.hazardlib.calc.stochastic import get_rup_array, rupture_dt
from openquake.hazardlib.site import SiteCollection
from openquake.hazardlib.source.rupture import (
    RuptureProxy, EBRupture, get_ruptures)
from openquake.commonlib import (
    calc, util, logs, readinput, logictree, datastore)
from openquake.risklib.riskinput import str2rsi, rsi2str
from openquake.commonlib.calc import get_mean_curve
from openquake.calculators import base, views
from openquake.calculators.getters import (
    get_rupture_getters, sig_eps_dt, time_dt)
from openquake.calculators.classical import ClassicalCalculator
from openquake.engine import engine

U8 = numpy.uint8
U16 = numpy.uint16
U32 = numpy.uint32
F32 = numpy.float32
F64 = numpy.float64
TWO32 = numpy.float64(2 ** 32)


# ######################## GMF calculator ############################ #


def count_ruptures(src):
    """
    Count the number of ruptures on a heavy source
    """
    return {src.source_id: src.count_ruptures()}


def strip_zeros(gmf_df):
    # remove the rows with all zero values
    df = gmf_df[gmf_df.columns[3:]]  # strip eid, sid, rlz
    ok = df.to_numpy().sum(axis=1) > 0
    return gmf_df[ok]


def event_based(proxies, full_lt, oqparam, dstore, monitor):
    """
    Compute GMFs and optionally hazard curves
    """
    alldata = AccumDict(accum=[])
    sig_eps = []
    times = []  # rup_id, nsites, dt
    hcurves = {}  # key -> poes
    trt_smr = proxies[0]['trt_smr']
    fmon = monitor('filtering ruptures', measuremem=False)
    cmon = monitor('computing gmfs', measuremem=False)
    with dstore:
        trt = full_lt.trts[trt_smr // len(full_lt.sm_rlzs)]
        sitecol = dstore['sitecol']
        extra = sitecol.array.dtype.names
        srcfilter = SourceFilter(
            sitecol, oqparam.maximum_distance(trt))
        rupgeoms = dstore['rupgeoms']
        rlzs_by_gsim = full_lt._rlzs_by_gsim(trt_smr)
        cmaker = ContextMaker(trt, rlzs_by_gsim, oqparam, extraparams=extra)
        cmaker.min_mag = getdefault(oqparam.minimum_magnitude, trt)
        for proxy in proxies:
            t0 = time.time()
            with fmon:
                if proxy['mag'] < cmaker.min_mag:
                    continue
                sids = srcfilter.close_sids(proxy, trt)
                if len(sids) == 0:  # filtered away
                    continue
                proxy.geom = rupgeoms[proxy['geom_id']]
                ebr = proxy.to_ebr(cmaker.trt)  # after the geometry is set
                if "station_data" in oqparam.inputs:
                    station_sites = dstore.read_df('station_sites')
                    station_data = dstore.read_df('station_data')
<<<<<<< HEAD
                    try:
                        computer = ConditionedGmfComputer(
                            ebr, srcfilter.sitecol.filtered(sids), 
                            station_sites, station_data, oqparam.observed_imts,
=======
                    station_sites = SiteCollection.from_points(
                        lons=station_sites.lon.values,
                        lats=station_sites.lat.values,
                    )
                    station_sitemodel = station_sites.assoc(sitecol, assoc_dist=None)
                    station_sitecol = SiteCollection.from_points(
                        lons=station_sites.lon,
                        lats=station_sites.lat,
                        sitemodel=station_sitemodel,
                    )
                    stnfilter = SourceFilter(
                        station_sitecol, oqparam.maximum_distance(trt))
                    stnids = stnfilter.close_sids(proxy, trt)
                    if len(stnids) < len(station_sites):
                        logging.warning('%d stations filtered away', len(station_sites) - len(stnids))
                    if len(stnids) == 0:  # all stations filtered away
                        continue
                    try:
                        computer = ConditionedGmfComputer(
                            ebr, srcfilter.sitecol.filtered(sids), 
                            stnfilter.sitecol.filtered(stnids), 
                            station_data.loc[stnids], oqparam.observed_imts,
>>>>>>> 6306e88b
                            cmaker, oqparam.correl_model, oqparam.cross_correl,
                            oqparam.ground_motion_correlation_params,
                            oqparam.number_of_ground_motion_fields,
                            oqparam._amplifier, oqparam._sec_perils)
                    except FarAwayRupture:
                        continue
                else:
                    try:
                        computer = GmfComputer(
                            ebr, srcfilter.sitecol.filtered(sids), cmaker,
                            oqparam.correl_model, oqparam.cross_correl,
                            oqparam._amplifier, oqparam._sec_perils)
                    except FarAwayRupture:
                        continue
            with cmon:
                data = computer.compute_all(sig_eps)
            dt = time.time() - t0
            times.append(
                (computer.ebrupture.id, len(computer.ctx.sids), dt))
            for key in data:
                alldata[key].extend(data[key])
    for key, val in sorted(alldata.items()):
        if key in 'eid sid rlz':
            alldata[key] = U32(alldata[key])
        else:
            alldata[key] = F32(alldata[key])
    gmfdata = strip_zeros(pandas.DataFrame(alldata))
    if len(gmfdata) and oqparam.hazard_curves_from_gmfs:
        hc_mon = monitor('building hazard curves', measuremem=False)
        for (sid, rlz), df in gmfdata.groupby(['sid', 'rlz']):
            with hc_mon:
                poes = calc.gmvs_to_poes(
                    df, oqparam.imtls, oqparam.ses_per_logic_tree_path)
                for m, imt in enumerate(oqparam.imtls):
                    hcurves[rsi2str(rlz, sid, imt)] = poes[m]
    times = numpy.array([tup + (monitor.task_no,) for tup in times], time_dt)
    times.sort(order='rup_id')
    if not oqparam.ground_motion_fields:
        gmfdata = ()
    return dict(gmfdata=gmfdata, hcurves=hcurves, times=times,
                sig_eps=numpy.array(sig_eps, sig_eps_dt(oqparam.imtls)))


def compute_avg_gmf(gmf_df, weights, min_iml):
    """
    :param gmf_df: a DataFrame with colums eid, sid, rlz, gmv...
    :param weights: E weights associated to the realizations
    :param min_iml: array of M minimum intensities
    :returns: a dictionary site_id -> array of shape (2, M)
    """
    dic = {}
    E = len(weights)
    M = len(min_iml)
    for sid, df in gmf_df.groupby(gmf_df.index):
        eid = df.pop('eid')
        if len(df) < E:
            gmvs = numpy.ones((E, M), F32) * min_iml
            gmvs[eid.to_numpy()] = df.to_numpy()
        else:
            gmvs = df.to_numpy()
        dic[sid] = geom_avg_std(gmvs, weights)
    return dic


@base.calculators.add('event_based', 'scenario', 'ucerf_hazard')
class EventBasedCalculator(base.HazardCalculator):
    """
    Event based PSHA calculator generating the ground motion fields and
    the hazard curves from the ruptures, depending on the configuration
    parameters.
    """
    core_task = event_based
    is_stochastic = True
    accept_precalc = ['event_based', 'ebrisk', 'event_based_risk']

    def init(self):
        if self.oqparam.cross_correl.__class__.__name__ == 'GodaAtkinson2009':
            logging.warning(
                'The truncation_level param is ignored with GodaAtkinson2009')
        if hasattr(self, 'csm'):
            self.check_floating_spinning()
        if hasattr(self.oqparam, 'maximum_distance'):
            self.srcfilter = self.src_filter()
        else:
            self.srcfilter = nofilter
        if not self.datastore.parent:
            self.datastore.create_dset('ruptures', rupture_dt)
            self.datastore.create_dset('rupgeoms', hdf5.vfloat32)

    def acc0(self):
        """
        Initial accumulator, a dictionary rlz -> ProbabilityMap
        """
        self.L = self.oqparam.imtls.size
        return {r: ProbabilityMap(self.sitecol.sids, self.L, 1).fill(0)
                for r in range(self.R)}

    def build_events_from_sources(self):
        """
        Prefilter the composite source model and store the source_info
        """
        oq = self.oqparam
        gsims_by_trt = self.csm.full_lt.get_gsims_by_trt()
        sources = self.csm.get_sources()
        # weighting the heavy sources
        nrups = parallel.Starmap(
            count_ruptures, [(src,) for src in sources if src.code in b'AMC'],
            progress=logging.debug
        ).reduce()
        for src in sources:
            try:
                src.num_ruptures = nrups[src.source_id]
            except KeyError:
                src.num_ruptures = src.count_ruptures()
            src.weight = src.num_ruptures
        maxweight = sum(sg.weight for sg in self.csm.src_groups) / (
            self.oqparam.concurrent_tasks or 1)
        eff_ruptures = AccumDict(accum=0)  # grp_id => potential ruptures
        source_data = AccumDict(accum=[])
        allargs = []
        srcfilter = self.srcfilter
        logging.info('Building ruptures')
        for sg in self.csm.src_groups:
            if not sg.sources:
                continue
            logging.info('Sending %s', sg)
            cmaker = ContextMaker(sg.trt, gsims_by_trt[sg.trt], oq)
            for src_group in sg.split(maxweight):
                allargs.append((src_group, cmaker, srcfilter.sitecol))
        self.datastore.swmr_on()
        smap = parallel.Starmap(
            sample_ruptures, allargs, h5=self.datastore.hdf5)
        mon = self.monitor('saving ruptures')
        self.nruptures = 0  # estimated classical ruptures within maxdist
        for dic in smap:
            # NB: dic should be a dictionary, but when the calculation dies
            # for an OOM it can become None, thus giving a very confusing error
            if dic is None:
                raise MemoryError('You ran out of memory!')
            rup_array = dic['rup_array']
            if len(rup_array) == 0:
                continue
            if dic['source_data']:
                source_data += dic['source_data']
            if dic['eff_ruptures']:
                eff_ruptures += dic['eff_ruptures']
            with mon:
                n = len(rup_array)
                rup_array['id'] = numpy.arange(
                    self.nruptures, self.nruptures + n)
                self.nruptures += n
                hdf5.extend(self.datastore['ruptures'], rup_array)
                hdf5.extend(self.datastore['rupgeoms'], rup_array.geom)
        if len(self.datastore['ruptures']) == 0:
            raise RuntimeError('No ruptures were generated, perhaps the '
                               'investigation time is too short')

        # don't change the order of the 3 things below!
        self.store_source_info(source_data)
        self.store_rlz_info(eff_ruptures)
        imp = calc.RuptureImporter(self.datastore)
        with self.monitor('saving ruptures and events'):
            imp.import_rups_events(
                self.datastore.getitem('ruptures')[()], get_rupture_getters)

    def agg_dicts(self, acc, result):
        """
        :param acc: accumulator dictionary
        :param result: an AccumDict with events, ruptures, gmfs and hcurves
        """
        sav_mon = self.monitor('saving gmfs')
        agg_mon = self.monitor('aggregating hcurves')
        primary = self.oqparam.get_primary_imtls()
        sec_imts = self.oqparam.get_sec_imts()
        with sav_mon:
            df = result.pop('gmfdata')
            if len(df):
                dset = self.datastore['gmf_data/sid']
                times = result.pop('times')
                [task_no] = numpy.unique(times['task_no'])
                rupids = list(times['rup_id'])
                self.datastore['gmf_data/time_by_rup'][rupids] = times
                if self.N >= calc.SLICE_BY_EVENT_NSITES:
                    sbe = calc.build_slice_by_event(
                        df.eid.to_numpy(), self.offset)
                    hdf5.extend(self.datastore['gmf_data/slice_by_event'], sbe)
                hdf5.extend(dset, df.sid.to_numpy())
                hdf5.extend(self.datastore['gmf_data/eid'], df.eid.to_numpy())
                for m in range(len(primary)):
                    hdf5.extend(self.datastore[f'gmf_data/gmv_{m}'],
                                df[f'gmv_{m}'])
                for sec_imt in sec_imts:
                    hdf5.extend(self.datastore[f'gmf_data/{sec_imt}'],
                                df[sec_imt])
                sig_eps = result.pop('sig_eps')
                hdf5.extend(self.datastore['gmf_data/sigma_epsilon'], sig_eps)
                self.offset += len(df)
        imtls = self.oqparam.imtls
        with agg_mon:
            for key, poes in result.get('hcurves', {}).items():
                r, sid, imt = str2rsi(key)
                array = acc[r].array[sid, imtls(imt), 0]
                array[:] = 1. - (1. - array) * (1. - poes)
        self.datastore.flush()
        return acc

    def _read_scenario_ruptures(self):
        oq = self.oqparam
        gsim_lt = readinput.get_gsim_lt(self.oqparam)
        G = gsim_lt.get_num_paths()
        if oq.calculation_mode.startswith('scenario'):
            ngmfs = oq.number_of_ground_motion_fields
        if oq.inputs['rupture_model'].endswith('.xml'):
            # check the number of branchsets
            bsets = len(gsim_lt._ltnode)
            if bsets > 1:
                raise InvalidFile(
                    '%s for a scenario calculation must contain a single '
                    'branchset, found %d!' % (oq.inputs['job_ini'], bsets))
            [(trt, rlzs_by_gsim)] = gsim_lt.get_rlzs_by_gsim_trt().items()
            rup = readinput.get_rupture(oq)
            oq.mags_by_trt = {trt: ['%.2f' % rup.mag]}
            self.cmaker = ContextMaker(trt, rlzs_by_gsim, oq)
            if self.N > oq.max_sites_disagg:  # many sites, split rupture
                ebrs = [EBRupture(copyobj(rup, rup_id=rup.rup_id + i),
                                  'NA', 0, G, e0=i * G, scenario=True)
                        for i in range(ngmfs)]
            else:  # keep a single rupture with a big occupation number
                ebrs = [EBRupture(rup, 'NA', 0, G * ngmfs, rup.rup_id,
                                  scenario=True)]
            srcfilter = SourceFilter(self.sitecol, oq.maximum_distance(trt))
            aw = get_rup_array(ebrs, srcfilter)
            if len(aw) == 0:
                raise RuntimeError(
                    'The rupture is too far from the sites! Please check the '
                    'maximum_distance and the position of the rupture')
        elif oq.inputs['rupture_model'].endswith('.csv'):
            aw = get_ruptures(oq.inputs['rupture_model'])
            if len(gsim_lt.values) == 1:  # fix for scenario_damage/case_12
                aw['trt_smr'] = 0  # a single TRT
            if oq.calculation_mode.startswith('scenario'):
                # rescale n_occ by ngmfs and nrlzs
                aw['n_occ'] *= ngmfs * gsim_lt.get_num_paths()
        else:
            raise InvalidFile("Something wrong in %s" % oq.inputs['job_ini'])
        rup_array = aw.array
        hdf5.extend(self.datastore['rupgeoms'], aw.geom)

        if len(rup_array) == 0:
            raise RuntimeError(
                'There are no sites within the maximum_distance'
                ' of %s km from the rupture' % oq.maximum_distance(
                    rup.tectonic_region_type)(rup.mag))

        fake = logictree.FullLogicTree.fake(gsim_lt)
        self.realizations = fake.get_realizations()
        self.datastore['full_lt'] = fake
        self.store_rlz_info({})  # store weights
        self.save_params()
        imp = calc.RuptureImporter(self.datastore)
        imp.import_rups_events(rup_array, get_rupture_getters)

    def execute(self):
        oq = self.oqparam
        dstore = self.datastore
        if oq.ground_motion_fields and oq.min_iml.sum() == 0:
            logging.warning('The GMFs are not filtered: '
                            'you may want to set a minimum_intensity')
        elif oq.minimum_intensity:
            logging.info('minimum_intensity=%s', oq.minimum_intensity)
        else:
            logging.info('min_iml=%s', oq.min_iml)
        self.offset = 0
        if oq.hazard_calculation_id:  # from ruptures
            dstore.parent = datastore.read(oq.hazard_calculation_id)
        elif hasattr(self, 'csm'):  # from sources
            self.build_events_from_sources()
            if (oq.ground_motion_fields is False and
                    oq.hazard_curves_from_gmfs is False):
                return {}
        elif 'rupture_model' not in oq.inputs:
            logging.warning(
                'There is no rupture_model, the calculator will just '
                'import data without performing any calculation')
            fake = logictree.FullLogicTree.fake()
            dstore['full_lt'] = fake  # needed to expose the outputs
            dstore['weights'] = [1.]
            return {}
        else:  # scenario
            self._read_scenario_ruptures()
            if (oq.ground_motion_fields is False and
                    oq.hazard_curves_from_gmfs is False):
                return {}

        if oq.ground_motion_fields:
            imts = oq.get_primary_imtls()
            nrups = len(dstore['ruptures'])
            base.create_gmf_data(dstore, imts, oq.get_sec_imts())
            dstore.create_dset('gmf_data/sigma_epsilon', sig_eps_dt(oq.imtls))
            dstore.create_dset('gmf_data/time_by_rup',
                               time_dt, (nrups,), fillvalue=None)
            if self.N >= calc.SLICE_BY_EVENT_NSITES:
                dstore.create_dset('gmf_data/slice_by_event', calc.slice_dt)

        # event_based in parallel
        nr = len(dstore['ruptures'])
        logging.info('Reading {:_d} ruptures'.format(nr))
        scenario = 'scenario' in oq.calculation_mode
        proxies = [RuptureProxy(rec, scenario)
                   for rec in dstore['ruptures'][:]]
        if "station_data" in oq.inputs:
            proxies = proxies[0:1]
        full_lt = self.datastore['full_lt']
        dstore.swmr_on()  # must come before the Starmap
        smap = parallel.Starmap.apply_split(
            self.core_task.__func__, (proxies, full_lt, oq, self.datastore),
            key=operator.itemgetter('trt_smr'),
            weight=operator.itemgetter('n_occ'),
            h5=dstore.hdf5,
            concurrent_tasks=oq.concurrent_tasks or 1,
            duration=oq.time_per_task,
            outs_per_task=oq.outs_per_task)
        acc = smap.reduce(self.agg_dicts, self.acc0())
        if 'gmf_data' not in dstore:
            return acc
        if oq.ground_motion_fields:
            with self.monitor('saving avg_gmf', measuremem=True):
                self.save_avg_gmf()
        return acc

    def save_avg_gmf(self):
        """
        Compute and save avg_gmf, unless there are too many GMFs
        """
        size = self.datastore.getsize('gmf_data')
        maxsize = self.oqparam.gmf_max_gb * 1024 ** 3
        logging.info(f'Stored {humansize(size)} of GMFs')
        if size > maxsize:
            logging.warning(
                f'There are more than {humansize(maxsize)} of GMFs,'
                ' not computing avg_gmf')
            return numpy.unique(self.datastore['gmf_data/eid'][:])

        rlzs = self.datastore['events']['rlz_id']
        self.weights = self.datastore['weights'][:][rlzs]
        gmf_df = self.datastore.read_df('gmf_data', 'sid')
        for sec_imt in self.oqparam.get_sec_imts():  # ignore secondary perils
            del gmf_df[sec_imt]
        rel_events = gmf_df.eid.unique()
        e = len(rel_events)
        if e == 0:
            raise RuntimeError(
                'No GMFs were generated, perhaps they were '
                'all below the minimum_intensity threshold')
        elif e < len(self.datastore['events']):
            self.datastore['relevant_events'] = rel_events
            logging.info('Stored {:_d} relevant event IDs'.format(e))

        # really compute and store the avg_gmf
        M = len(self.oqparam.min_iml)
        avg_gmf = numpy.zeros((2, self.N, M), F32)
        for sid, avgstd in compute_avg_gmf(
                gmf_df, self.weights, self.oqparam.min_iml).items():
            avg_gmf[:, sid] = avgstd
        self.datastore['avg_gmf'] = avg_gmf
        return rel_events

    def post_execute(self, pmap_by_rlz):
        oq = self.oqparam
        if (not pmap_by_rlz or not oq.ground_motion_fields and not
                oq.hazard_curves_from_gmfs):
            return
        N = len(self.sitecol.complete)
        M = len(oq.imtls)  # 0 in scenario
        L = oq.imtls.size
        L1 = L // (M or 1)
        # check seed dependency unless the number of GMFs is huge
        if 'gmf_data' in self.datastore and self.datastore.getsize(
                'gmf_data/gmv_0') < 4E9:
            logging.info('Checking stored GMFs')
            msg = views.view('extreme_gmvs', self.datastore)
            logging.warning(msg)
        if oq.hazard_curves_from_gmfs:
            rlzs = self.datastore['full_lt'].get_realizations()
            # compute and save statistics; this is done in process and can
            # be very slow if there are thousands of realizations
            weights = [rlz.weight['weight'] for rlz in rlzs]
            # NB: in the future we may want to save to individual hazard
            # curves if oq.individual_rlzs is set; for the moment we
            # save the statistical curves only
            hstats = oq.hazard_stats()
            S = len(hstats)
            R = len(weights)
            pmaps = [p.reshape(N, M, L1) for p in pmap_by_rlz.values()]
            if oq.individual_rlzs:
                logging.info('Saving individual hazard curves')
                self.datastore.create_dset('hcurves-rlzs', F32, (N, R, M, L1))
                self.datastore.set_shape_descr(
                    'hcurves-rlzs', site_id=N, rlz_id=R,
                    imt=list(oq.imtls), lvl=numpy.arange(L1))
                if oq.poes:
                    P = len(oq.poes)
                    M = len(oq.imtls)
                    ds = self.datastore.create_dset(
                        'hmaps-rlzs', F32, (N, R, M, P))
                    self.datastore.set_shape_descr(
                        'hmaps-rlzs', site_id=N, rlz_id=R,
                        imt=list(oq.imtls), poe=oq.poes)
                for r in range(R):
                    self.datastore['hcurves-rlzs'][:, r] = pmaps[r].array
                    if oq.poes:
                        [hmap] = calc.make_hmaps([pmaps[r]], oq.imtls, oq.poes)
                        ds[:, r] = hmap.array

            if S:
                logging.info('Computing statistical hazard curves')
                self.datastore.create_dset('hcurves-stats', F32, (N, S, M, L1))
                self.datastore.set_shape_descr(
                    'hcurves-stats', site_id=N, stat=list(hstats),
                    imt=list(oq.imtls), lvl=numpy.arange(L1))
                if oq.poes:
                    P = len(oq.poes)
                    M = len(oq.imtls)
                    ds = self.datastore.create_dset(
                        'hmaps-stats', F32, (N, S, M, P))
                    self.datastore.set_shape_descr(
                        'hmaps-stats', site_id=N, stat=list(hstats),
                        imt=list(oq.imtls), poes=oq.poes)
                for s, stat in enumerate(hstats):
                    smap = ProbabilityMap(self.sitecol.sids, L1, M)  # statistical map
                    [smap.array] = compute_stats(
                        numpy.array([p.array for p in pmaps]),
                        [hstats[stat]], weights)
                    self.datastore['hcurves-stats'][:, s] = smap.array
                    if oq.poes:
                        [hmap] = calc.make_hmaps([smap], oq.imtls, oq.poes)
                        ds[:, s] = hmap.array

        if self.datastore.parent:
            self.datastore.parent.open('r')
        if oq.compare_with_classical:  # compute classical curves
            export_dir = os.path.join(oq.export_dir, 'cl')
            if not os.path.exists(export_dir):
                os.makedirs(export_dir)
            oq.export_dir = export_dir
            oq.calculation_mode = 'classical'
            with logs.init('job', vars(oq)) as log:
                self.cl = ClassicalCalculator(oq, log.calc_id)
                # TODO: perhaps it is possible to avoid reprocessing the source
                # model, however usually this is quite fast and do not dominate
                # the computation
                self.cl.run()
                engine.expose_outputs(self.cl.datastore)
                all = slice(None)
                for imt in oq.imtls:
                    cl_mean_curves = get_mean_curve(self.datastore, imt, all)
                    eb_mean_curves = get_mean_curve(self.datastore, imt, all)
                    self.rdiff, index = util.max_rel_diff_index(
                        cl_mean_curves, eb_mean_curves)
                    logging.warning(
                        'Relative difference with the classical '
                        'mean curves: %d%% at site index %d, imt=%s',
                        self.rdiff * 100, index, imt)<|MERGE_RESOLUTION|>--- conflicted
+++ resolved
@@ -106,12 +106,6 @@
                 if "station_data" in oqparam.inputs:
                     station_sites = dstore.read_df('station_sites')
                     station_data = dstore.read_df('station_data')
-<<<<<<< HEAD
-                    try:
-                        computer = ConditionedGmfComputer(
-                            ebr, srcfilter.sitecol.filtered(sids), 
-                            station_sites, station_data, oqparam.observed_imts,
-=======
                     station_sites = SiteCollection.from_points(
                         lons=station_sites.lon.values,
                         lats=station_sites.lat.values,
@@ -134,7 +128,6 @@
                             ebr, srcfilter.sitecol.filtered(sids), 
                             stnfilter.sitecol.filtered(stnids), 
                             station_data.loc[stnids], oqparam.observed_imts,
->>>>>>> 6306e88b
                             cmaker, oqparam.correl_model, oqparam.cross_correl,
                             oqparam.ground_motion_correlation_params,
                             oqparam.number_of_ground_motion_fields,
