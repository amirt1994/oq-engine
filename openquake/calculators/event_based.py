--- conflicted
+++ resolved
@@ -238,13 +238,7 @@
         # when computing the events all ruptures must be considered,
         # including the ones far away that will be discarded later on
         maxweight = len(events) / (self.oqparam.concurrent_tasks or 1)
-<<<<<<< HEAD
-        rgetters = gen_rupture_getters(self.datastore, maxweight=maxweight,
-                                       weight_rup=operator.itemgetter('n_occ'))
-=======
-        rgetters = gen_rupture_getters(self.datastore, maxweight=maxweight)
-
->>>>>>> bb657ea4
+        rgetters = gen_rupture_getters(self.datastore)
         # build the associations eid -> rlz sequentially or in parallel
         # this is very fast: I saw 30 million events associated in 1 minute!
         logging.info('Building assocs event_id -> rlz_id for {:_d} events'
