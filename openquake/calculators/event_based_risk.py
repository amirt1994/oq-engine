# -*- coding: utf-8 -*-
# vim: tabstop=4 shiftwidth=4 softtabstop=4
#
# Copyright (C) 2015-2022 GEM Foundation
#
# OpenQuake is free software: you can redistribute it and/or modify it
# under the terms of the GNU Affero General Public License as published
# by the Free Software Foundation, either version 3 of the License, or
# (at your option) any later version.
#
# OpenQuake is distributed in the hope that it will be useful,
# but WITHOUT ANY WARRANTY; without even the implied warranty of
# MERCHANTABILITY or FITNESS FOR A PARTICULAR PURPOSE.  See the
# GNU Affero General Public License for more details.
#
# You should have received a copy of the GNU Affero General Public License
# along with OpenQuake. If not, see <http://www.gnu.org/licenses/>.

import os.path
import logging
import operator
import itertools
from functools import partial
import numpy
import pandas
from scipy import sparse

from openquake.baselib import hdf5, parallel, general
from openquake.hazardlib import stats, InvalidFile
from openquake.hazardlib.source.rupture import RuptureProxy
<<<<<<< HEAD
from openquake.risklib.riskmodels import LTI
from openquake.risklib.scientific import (
    insurance_losses, total_losses, MultiEventRNG)
=======
from openquake.risklib.scientific import insurance_losses, MultiEventRNG, LTI
>>>>>>> 29bdca22
from openquake.calculators import base, event_based
from openquake.calculators.post_risk import (
    PostRiskCalculator, post_aggregate, fix_dtypes)

U8 = numpy.uint8
U16 = numpy.uint16
U32 = numpy.uint32
U64 = numpy.uint64
F32 = numpy.float32
F64 = numpy.float64
TWO16 = 2 ** 16
TWO32 = U64(2 ** 32)
get_n_occ = operator.itemgetter(1)


def fast_agg(keys, values, correl, li, acc):
    """
    :param keys: an array of N uint64 numbers encoding (event_id, agg_id)
    :param values: an array of (N, D) floats
    :param correl: True if there is asset correlation
    :param li: loss type index
    :param acc: dictionary unique key -> array(L, D)
    """
    ukeys, avalues = general.fast_agg2(keys, values)
    if correl:  # restore the variances
        avalues[:, 0] = avalues[:, 0] ** 2
    for ukey, avalue in zip(ukeys, avalues):
        acc[ukey][li] += avalue


def average_losses(ln, alt, rlz_id, AR, collect_rlzs):
    """
    :returns: a sparse coo matrix with the losses per asset and realization
    """
    if collect_rlzs or len(numpy.unique(rlz_id)) == 1:
        ldf = pandas.DataFrame(
            dict(aid=alt.aid.to_numpy(), loss=alt.loss.to_numpy()))
        tot = ldf.groupby('aid').loss.sum()
        aids = tot.index.to_numpy()
        rlzs = numpy.zeros_like(tot)
        return sparse.coo_matrix((tot.to_numpy(), (aids, rlzs)), AR)
    else:
        ldf = pandas.DataFrame(
            dict(aid=alt.aid.to_numpy(), loss=alt.loss.to_numpy(),
                 rlz=rlz_id[U32(alt.eid)]))  # NB: without the U32 here
        # the SURA calculation would fail with alt.eid being F64 (?)
        tot = ldf.groupby(['aid', 'rlz']).loss.sum()
        aids, rlzs = zip(*tot.index)
        return sparse.coo_matrix((tot.to_numpy(), (aids, rlzs)), AR)


def aggreg(outputs, crmodel, ARK, aggids, rlz_id, monitor):
    """
    :returns: (avg_losses, agg_loss_table)
    """
    mon_agg = monitor('aggregating losses', measuremem=False)
    mon_avg = monitor('averaging losses', measuremem=False)
    mon_df = monitor('building dataframe', measuremem=True)
    oq = crmodel.oqparam
    xtypes = oq.ext_loss_types
    loss_by_AR = {ln: [] for ln in xtypes}
    correl = int(oq.asset_correlation)
<<<<<<< HEAD
    (A, R, K), L = ARK, len(xtypes)
    acc = general.AccumDict(accum=numpy.zeros((L, 2)))  # u8idx->array
=======
    (A, R, K, D), L = ARKD, len(xtypes)
    acc = general.AccumDict(accum=numpy.zeros((L, D)))  # u8idx->array
    value_cols = ['variance', 'loss']
>>>>>>> 29bdca22
    for out in outputs:
        for li, ln in enumerate(oq.ext_loss_types):
            if ln not in out or len(out[ln]) == 0:
                continue
            alt = out[ln]
            if oq.avg_losses:
                with mon_avg:
                    coo = average_losses(
                        ln, alt, rlz_id, (A, R), oq.collect_rlzs)
                    loss_by_AR[ln].append(coo)
            with mon_agg:
                if correl:  # use sigma^2 = (sum sigma_i)^2
                    alt['variance'] = numpy.sqrt(alt.variance)
                eids = alt.eid.to_numpy() * TWO32  # U64
                values = numpy.array([alt[col] for col in value_cols]).T
                fast_agg(eids + U64(K), values, correl, li, acc)
                if len(aggids):
                    aids = alt.aid.to_numpy()
                    for kids in aggids[:, aids]:
                        fast_agg(eids + U64(kids), values, correl, li, acc)
    with mon_df:
        dic = general.AccumDict(accum=[])
        for ukey, arr in acc.items():
            eid, kid = divmod(ukey, TWO32)
            for li in range(L):
                if arr[li].any():
                    dic['event_id'].append(eid)
                    dic['agg_id'].append(kid)
                    dic['loss_id'].append(LTI[xtypes[li]])
                    for c, col in enumerate(value_cols):
                        dic[col].append(arr[li, c])
        fix_dtypes(dic)
        df = pandas.DataFrame(dic)
    return dict(avg=loss_by_AR, alt=df)


def event_based_risk(df, oqparam, dstore, monitor):
    """
    :param df: a DataFrame of GMFs with fields sid, eid, gmv_X, ...
    :param oqparam: parameters coming from the job.ini
    :param dstore: a DataStore instance
    :param monitor: a Monitor instance
    :returns: a dictionary of arrays
    """
    if dstore.parent:
        dstore.parent.open('r')
    with dstore, monitor('reading data'):
        if hasattr(df, 'start'):  # it is actually a slice
            df = dstore.read_df('gmf_data', slc=df)
        assetcol = dstore['assetcol']
        if oqparam.K:
            aggids, _ = assetcol.build_aggids(oqparam.aggregate_by)
        else:
            aggids = ()
        crmodel = monitor.read('crmodel')
        rlz_id = monitor.read('rlz_id')
        weights = [1] if oqparam.collect_rlzs else dstore['weights'][()]
    if dstore.parent:
        dstore.parent.close()  # essential on Windows with h5py>=3.6
    ARK = len(assetcol), len(weights), oqparam.K
    if oqparam.ignore_master_seed or oqparam.ignore_covs:
        rng = None
    else:
        rng = MultiEventRNG(oqparam.master_seed, df.eid.unique(),
                            int(oqparam.asset_correlation))

    def outputs():
        mon_risk = monitor('computing risk', measuremem=False)
        for taxo, adf in assetcol.to_dframe().groupby('taxonomy'):
            gmf_df = df[numpy.isin(df.sid.to_numpy(), adf.site_id.to_numpy())]
            if len(gmf_df) == 0:
                continue
            with mon_risk:
                adf = adf.set_index('ordinal')
                out = crmodel.get_output(
                    taxo, adf, gmf_df, oqparam._sec_losses, rng)
            yield out

    return aggreg(outputs(), crmodel, ARK, aggids, rlz_id, monitor)


def ebrisk(proxies, full_lt, oqparam, dstore, monitor):
    """
    :param proxies: list of RuptureProxies with the same trt_smr
    :param full_lt: a FullLogicTree instance
    :param oqparam: input parameters
    :param monitor: a Monitor instance
    :returns: a dictionary of arrays
    """
    oqparam.ground_motion_fields = True
    dic = event_based.event_based(proxies, full_lt, oqparam, dstore, monitor)
    if len(dic['gmfdata']) == 0:  # no GMFs
        return {}
    return event_based_risk(dic['gmfdata'], oqparam, dstore, monitor)


@base.calculators.add('ebrisk', 'scenario_risk', 'event_based_risk')
class EventBasedRiskCalculator(event_based.EventBasedCalculator):
    """
    Event based risk calculator generating event loss tables
    """
    core_task = ebrisk
    is_stochastic = True
    precalc = 'event_based'
    accept_precalc = ['scenario', 'event_based', 'event_based_risk', 'ebrisk']

    def pre_execute(self):
        oq = self.oqparam
        if oq.calculation_mode == 'ebrisk':
            oq.ground_motion_fields = False
            logging.warning('You should be using the event_based_risk '
                            'calculator, not ebrisk!')
        parent = self.datastore.parent
        if parent:
            self.datastore['full_lt'] = parent['full_lt']
            self.parent_events = ne = len(parent['events'])
            logging.info('There are %d ruptures and %d events',
                         len(parent['ruptures']), ne)
        else:
            self.parent_events = None

        if oq.investigation_time and oq.return_periods != [0]:
            # setting return_periods = 0 disable loss curves
            eff_time = oq.investigation_time * oq.ses_per_logic_tree_path
            if eff_time < 2:
                logging.warning(
                    'eff_time=%s is too small to compute loss curves',
                    eff_time)
        super().pre_execute()
        parentdir = (os.path.dirname(self.datastore.ppath)
                     if self.datastore.ppath else None)
        oq.hdf5path = self.datastore.filename
        oq.parentdir = parentdir
        logging.info(
            'There are {:_d} ruptures'.format(len(self.datastore['ruptures'])))
        self.events_per_sid = numpy.zeros(self.N, U32)
        try:
            K = len(self.datastore['agg_keys'])
        except KeyError:
            K = 0
        self.datastore.swmr_on()
        sec_losses = []  # one insured loss for each loss type with a policy
        if hasattr(self, 'policy_df'):
            sec_losses.append(
                partial(insurance_losses, policy_df=self.policy_df))
        if oq.total_losses:
            sec_losses.append(
                partial(total_losses, kind=oq.total_losses))
        oq._sec_losses = sec_losses
        oq.M = len(oq.all_imts())
        oq.N = self.N
        oq.K = K
        ct = oq.concurrent_tasks or 1
        oq.maxweight = int(oq.ebrisk_maxsize / ct)
        self.A = A = len(self.assetcol)
        self.L = L = len(oq.loss_types)
        if (oq.aggregate_by and self.E * A > oq.max_potential_gmfs and
                all(val == 0 for val in oq.minimum_asset_loss.values())):
            logging.warning('The calculation is really big; consider setting '
                            'minimum_asset_loss')
        base.create_risk_by_event(self)
        self.rlzs = self.datastore['events']['rlz_id']
        self.num_events = numpy.bincount(self.rlzs, minlength=self.R)
        if oq.avg_losses:
            self.create_avg_losses()
        alt_nbytes = 4 * self.E * L
        if alt_nbytes / (oq.concurrent_tasks or 1) > TWO32:
            raise RuntimeError('The risk_by_event is too big to be transfer'
                               'ed with %d tasks' % oq.concurrent_tasks)

    def create_avg_losses(self):
        oq = self.oqparam
        L = len(oq.ext_loss_types)
        ws = self.datastore['weights']
        R = 1 if oq.collect_rlzs else len(ws)
        if oq.collect_rlzs:
            if oq.investigation_time:  # event_based
                self.avg_ratio = numpy.array([oq.time_ratio / len(ws)])
            else:  # scenario
                self.avg_ratio = numpy.array([1. / self.num_events.sum()])
        else:
            if oq.investigation_time:  # event_based
                self.avg_ratio = numpy.array([oq.time_ratio] * len(ws))
            else:  # scenario
                self.avg_ratio = 1. / self.num_events
        self.avg_losses = numpy.zeros((self.A, R, L), F32)
        for lt in oq.ext_loss_types:
            self.datastore.create_dset(
                'avg_losses-rlzs/' + lt, F32, (self.A, R))
            self.datastore.set_shape_descr(
                'avg_losses-rlzs/' + lt, asset_id=self.assetcol['id'], rlz=R)

    def execute(self):
        """
        Compute risk from GMFs or ruptures depending on what is stored
        """
        oq = self.oqparam
        self.gmf_bytes = 0
        if 'gmf_data' not in self.datastore:  # start from ruptures
            if (oq.ground_motion_fields and
                    'gsim_logic_tree' not in oq.inputs and
                    oq.gsim == '[FromFile]'):
                raise InvalidFile('Missing gsim or gsim_logic_tree_file in %s'
                                  % oq.inputs['job_ini'])
            elif not hasattr(oq, 'maximum_distance'):
                raise InvalidFile('Missing maximum_distance in %s'
                                  % oq.inputs['job_ini'])
            srcfilter = self.src_filter()
            scenario = 'scenario' in oq.calculation_mode
            proxies = [RuptureProxy(rec, scenario)
                       for rec in self.datastore['ruptures'][:]]
            full_lt = self.datastore['full_lt']
            self.datastore.swmr_on()  # must come before the Starmap
            smap = parallel.Starmap.apply_split(
                ebrisk, (proxies, full_lt, oq, self.datastore),
                key=operator.itemgetter('trt_smr'),
                weight=operator.itemgetter('n_occ'),
                h5=self.datastore.hdf5,
                duration=oq.time_per_task,
                outs_per_task=5)
            smap.monitor.save('srcfilter', srcfilter)
            smap.monitor.save('crmodel', self.crmodel)
            smap.monitor.save('rlz_id', self.rlzs)
            smap.reduce(self.agg_dicts)
            if self.gmf_bytes == 0:
                raise RuntimeError(
                    'No GMFs were generated, perhaps they were '
                    'all below the minimum_intensity threshold')
            logging.info(
                'Produced %s of GMFs', general.humansize(self.gmf_bytes))
        else:  # start from GMFs
            eids = self.datastore['gmf_data/eid'][:]
            self.log_info(eids)
            self.datastore.swmr_on()  # crucial!
            smap = parallel.Starmap(
                event_based_risk, self.gen_args(eids), h5=self.datastore.hdf5)
            smap.monitor.save('assets', self.assetcol.to_dframe('id'))
            smap.monitor.save('crmodel', self.crmodel)
            smap.monitor.save('rlz_id', self.rlzs)
            smap.reduce(self.agg_dicts)
        if self.parent_events:
            assert self.parent_events == len(self.datastore['events'])
        return 1

    def log_info(self, eids):
        """
        Printing some information about the risk calculation
        """
        logging.info('Processing {:_d} rows of gmf_data'.format(len(eids)))
        E = len(numpy.unique(eids))
        K = self.oqparam.K
        logging.info('Risk parameters (rel_E={:_d}, K={:_d}, L={})'.
                     format(E, K, self.L))

    def agg_dicts(self, dummy, dic):
        """
        :param dummy: unused parameter
        :param dic: dictionary with keys "avg", "alt"
        """
        if not dic:
            return
        self.gmf_bytes += dic['alt'].memory_usage().sum()
        lti = self.oqparam.lti
        self.oqparam.ground_motion_fields = False  # hack
        with self.monitor('saving risk_by_event'):
            alt = dic['alt']
            if alt is not None:
                for name in alt.columns:
                    dset = self.datastore['risk_by_event/' + name]
                    hdf5.extend(dset, alt[name].to_numpy())
            for ln, ls in dic['avg'].items():
                for coo in ls:
                    self.avg_losses[coo.row, coo.col, lti[ln]] += coo.data

    def post_execute(self, dummy):
        """
        Compute and store average losses from the risk_by_event dataset,
        and then loss curves and maps.
        """
        oq = self.oqparam

        # sanity check on the risk_by_event
        alt = self.datastore.read_df('risk_by_event')
        K = self.datastore['risk_by_event'].attrs.get('K', 0)
        upper_limit = self.E * self.L * (K + 1)
        size = len(alt)
        assert size <= upper_limit, (size, upper_limit)
        # sanity check on uniqueness by (agg_id, loss_id, event_id)
        arr = alt[['agg_id', 'loss_id', 'event_id']].to_numpy()
        uni = numpy.unique(arr, axis=0)
        if len(uni) < len(arr):
            raise RuntimeError('risk_by_event contains %d duplicates!' %
                               (len(arr) - len(uni)))
        if oq.avg_losses:
            for r in range(self.R):
                self.avg_losses[:, r] *= self.avg_ratio[r]
            for li, lt in enumerate(oq.loss_types):
                name = 'avg_losses-rlzs/' + lt
                self.datastore[name][:] = self.avg_losses[:, :, li]
                stats.set_rlzs_stats(self.datastore, name,
                                     asset_id=self.assetcol['id'])

        self.build_aggcurves()
        if oq.reaggregate_by:
            post_aggregate(self.datastore.calc_id,
                           ','.join(oq.reaggregate_by))

    def build_aggcurves(self):
        prc = PostRiskCalculator(self.oqparam, self.datastore.calc_id)
        prc.assetcol = self.assetcol
        if hasattr(self, 'exported'):
            prc.exported = self.exported
        with prc.datastore:
            prc.run(exports='')

    def gen_args(self, eids):
        """
        :yields: pairs (gmf_slice, param)
        """
        ct = self.oqparam.concurrent_tasks or 1
        maxweight = len(eids) / ct
        start = stop = weight = 0
        # IMPORTANT!! we rely on the fact that the hazard part
        # of the calculation stores the GMFs in chunks of constant eid
        for eid, group in itertools.groupby(eids):
            nsites = sum(1 for _ in group)
            stop += nsites
            weight += nsites
            if weight > maxweight:
                yield slice(start, stop), self.oqparam, self.datastore
                weight = 0
                start = stop
        if weight:
            yield slice(start, stop), self.oqparam, self.datastore<|MERGE_RESOLUTION|>--- conflicted
+++ resolved
@@ -28,13 +28,7 @@
 from openquake.baselib import hdf5, parallel, general
 from openquake.hazardlib import stats, InvalidFile
 from openquake.hazardlib.source.rupture import RuptureProxy
-<<<<<<< HEAD
-from openquake.risklib.riskmodels import LTI
-from openquake.risklib.scientific import (
-    insurance_losses, total_losses, MultiEventRNG)
-=======
 from openquake.risklib.scientific import insurance_losses, MultiEventRNG, LTI
->>>>>>> 29bdca22
 from openquake.calculators import base, event_based
 from openquake.calculators.post_risk import (
     PostRiskCalculator, post_aggregate, fix_dtypes)
@@ -86,7 +80,7 @@
         return sparse.coo_matrix((tot.to_numpy(), (aids, rlzs)), AR)
 
 
-def aggreg(outputs, crmodel, ARK, aggids, rlz_id, monitor):
+def aggreg(outputs, crmodel, ARKD, aggids, rlz_id, monitor):
     """
     :returns: (avg_losses, agg_loss_table)
     """
@@ -97,14 +91,9 @@
     xtypes = oq.ext_loss_types
     loss_by_AR = {ln: [] for ln in xtypes}
     correl = int(oq.asset_correlation)
-<<<<<<< HEAD
-    (A, R, K), L = ARK, len(xtypes)
-    acc = general.AccumDict(accum=numpy.zeros((L, 2)))  # u8idx->array
-=======
     (A, R, K, D), L = ARKD, len(xtypes)
     acc = general.AccumDict(accum=numpy.zeros((L, D)))  # u8idx->array
     value_cols = ['variance', 'loss']
->>>>>>> 29bdca22
     for out in outputs:
         for li, ln in enumerate(oq.ext_loss_types):
             if ln not in out or len(out[ln]) == 0:
@@ -164,7 +153,7 @@
         weights = [1] if oqparam.collect_rlzs else dstore['weights'][()]
     if dstore.parent:
         dstore.parent.close()  # essential on Windows with h5py>=3.6
-    ARK = len(assetcol), len(weights), oqparam.K
+    ARKD = len(assetcol), len(weights), oqparam.K, oqparam.D
     if oqparam.ignore_master_seed or oqparam.ignore_covs:
         rng = None
     else:
@@ -183,7 +172,7 @@
                     taxo, adf, gmf_df, oqparam._sec_losses, rng)
             yield out
 
-    return aggreg(outputs(), crmodel, ARK, aggids, rlz_id, monitor)
+    return aggreg(outputs(), crmodel, ARKD, aggids, rlz_id, monitor)
 
 
 def ebrisk(proxies, full_lt, oqparam, dstore, monitor):
@@ -247,12 +236,10 @@
             K = 0
         self.datastore.swmr_on()
         sec_losses = []  # one insured loss for each loss type with a policy
+        oq.D = 2
         if hasattr(self, 'policy_df'):
             sec_losses.append(
                 partial(insurance_losses, policy_df=self.policy_df))
-        if oq.total_losses:
-            sec_losses.append(
-                partial(total_losses, kind=oq.total_losses))
         oq._sec_losses = sec_losses
         oq.M = len(oq.all_imts())
         oq.N = self.N
