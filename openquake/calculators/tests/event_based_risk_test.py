--- conflicted
+++ resolved
@@ -219,7 +219,6 @@
         self.assertEqualFiles('expected/ruptures_events.txt', fname)
         os.remove(fname)
 
-<<<<<<< HEAD
         hc_id = self.calc.datastore.calc_id
         self.run_calc(case_master.__file__, 'job.ini',
                       exports='csv', hazard_calculation_id=str(hc_id),
@@ -230,12 +229,11 @@
             for fname in fnames:
                 self.assertEqualFiles('expected/' + strip_calc_id(fname),
                                       fname, delta=1E-5)
-=======
+
         # check job_info is stored
         job_info = dict(self.calc.datastore['job_info'])
         self.assertIn(b'build_loss_maps.sent', job_info)
         self.assertIn(b'build_loss_maps.received', job_info)
->>>>>>> 9099aa03
 
     @attr('qa', 'risk', 'event_based_risk')
     def test_case_miriam(self):
