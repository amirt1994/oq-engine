--- conflicted
+++ resolved
@@ -691,11 +691,7 @@
                               case_51.__file__)
 
     def test_case_52(self):
-<<<<<<< HEAD
         # case with 2 GSIM realizations b1 (w=.9) and b2 (w=.1), 10 samples
-=======
-        # a case with 2 realizations b1 (w=.9) and b2 (w=.1) and 10 samples
->>>>>>> 0f05b176
 
         # late_weights
         self.run_calc(case_52.__file__, 'job.ini')
