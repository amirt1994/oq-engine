--- conflicted
+++ resolved
@@ -190,16 +190,7 @@
         jp = models.OqJob.objects.get(id=job_id).oq_job_profile
         assert jp.region_grid_spacing is not None, "Grid spacing not known."
 
-<<<<<<< HEAD
         cls._load_exposure_model(jp)
-=======
-        if cls._em_inputs is None or cls._em_job_id != job_id:
-            # This query obtains the exposure model input rows and needs to be
-            # made only once in the course of a risk job.
-            cls._em_inputs = list(
-                jp.input_set.input_set.filter(input_type="exposure"))
-            cls._em_job_id = job_id
->>>>>>> 80e344c1
 
         if not cls._em_inputs:
             return []
