# -*- coding: utf-8 -*-
# vim: tabstop=4 shiftwidth=4 softtabstop=4
#
# Copyright (C) 2014-2017 GEM Foundation
#
# OpenQuake is free software: you can redistribute it and/or modify it
# under the terms of the GNU Affero General Public License as published
# by the Free Software Foundation, either version 3 of the License, or
# (at your option) any later version.
#
# OpenQuake is distributed in the hope that it will be useful,
# but WITHOUT ANY WARRANTY; without even the implied warranty of
# MERCHANTABILITY or FITNESS FOR A PARTICULAR PURPOSE.  See the
# GNU Affero General Public License for more details.
#
# You should have received a copy of the GNU Affero General Public License
# along with OpenQuake. If not, see <http://www.gnu.org/licenses/>.
from __future__ import division
import os
import sys
import abc
import pdb
import logging
import operator
import itertools
import traceback
from functools import partial
from datetime import datetime
from shapely import wkt
import numpy

from openquake.baselib import (
    config, general, hdf5, datastore, __version__ as engine_version)
from openquake.baselib.performance import Monitor
from openquake.risklib import riskinput, riskmodels
from openquake.commonlib import readinput, source, calc, writers
from openquake.baselib.parallel import Starmap
from openquake.baselib.python3compat import with_metaclass
from openquake.calculators.export import export as exp
from openquake.calculators.getters import GmfDataGetter, PmapGetter

get_taxonomy = operator.attrgetter('taxonomy')
get_weight = operator.attrgetter('weight')
get_trt = operator.attrgetter('src_group_id')
get_imt = operator.attrgetter('imt')

calculators = general.CallableDict(operator.attrgetter('calculation_mode'))
U16 = numpy.uint16
U32 = numpy.uint32
U64 = numpy.uint64
F32 = numpy.float32


class InvalidCalculationID(Exception):
    """
    Raised when running a post-calculation on top of an incompatible
    pre-calculation
    """

logversion = True


PRECALC_MAP = dict(
    classical=['psha'],
    disaggregation=['psha'],
    scenario_risk=['scenario'],
    scenario_damage=['scenario'],
    classical_risk=['classical'],
    classical_bcr=['classical'],
    classical_damage=['classical'],
    event_based=['event_based', 'event_based_rupture', 'ebrisk',
                 'event_based_risk', 'ucerf_rupture'],
    event_based_risk=['event_based', 'event_based_rupture', 'ucerf_rupture',
                      'event_based_risk', 'ucerf_hazard'],
    ucerf_classical=['ucerf_psha'],
    ucerf_hazard=['ucerf_rupture'])


def set_array(longarray, shortarray):
    """
    :param longarray: a numpy array of floats of length L >= l
    :param shortarray: a numpy array of floats of length l

    Fill `longarray` with the values of `shortarray`, starting from the left.
    If `shortarry` is shorter than `longarray`, then the remaining elements on
    the right are filled with `numpy.nan` values.
    """
    longarray[:len(shortarray)] = shortarray
    longarray[len(shortarray):] = numpy.nan


def check_precalc_consistency(calc_mode, precalc_mode):
    """
    Defensive programming against users providing an incorrect pre-calculation
    ID (with ``--hazard-calculation-id``)

    :param calc_mode:
        calculation_mode of the current calculation
    :param precalc_mode:
        calculation_mode of the previous calculation
    """
    ok_mode = PRECALC_MAP[calc_mode]
    if calc_mode != precalc_mode and precalc_mode not in ok_mode:
        raise InvalidCalculationID(
            'In order to run a risk calculation of kind %r, '
            'you need to provide a calculation of kind %r, '
            'but you provided a %r instead' %
            (calc_mode, ok_mode, precalc_mode))


class BaseCalculator(with_metaclass(abc.ABCMeta)):
    """
    Abstract base class for all calculators.

    :param oqparam: OqParam object
    :param monitor: monitor object
    :param calc_id: numeric calculation ID
    """
    from_engine = False  # set by engine.run_calc
    sitecol = datastore.persistent_attribute('sitecol')
    performance = datastore.persistent_attribute('performance')
    pre_calculator = None  # to be overridden
    is_stochastic = False  # True for scenario and event based calculators

    def __init__(self, oqparam, monitor=Monitor(), calc_id=None):
        self._monitor = monitor
        self.datastore = datastore.DataStore(calc_id)
        self.oqparam = oqparam

    def monitor(self, operation, **kw):
        """
        :returns: a new Monitor instance
        """
        mon = self._monitor(operation, hdf5path=self.datastore.hdf5path)
        self._monitor.calc_id = mon.calc_id = self.datastore.calc_id
        vars(mon).update(kw)
        return mon

    def save_params(self, **kw):
        """
        Update the current calculation parameters and save engine_version
        """
        vars(self.oqparam).update(**kw)
        self.datastore['oqparam'] = self.oqparam  # save the updated oqparam
        attrs = self.datastore['/'].attrs
        attrs['engine_version'] = engine_version
        attrs['date'] = datetime.now().isoformat()[:19]
        if 'checksum32' not in attrs:
            attrs['checksum32'] = readinput.get_checksum32(self.oqparam)
        self.datastore.flush()

    def set_log_format(self):
        """Set the format of the root logger"""
        fmt = '[%(asctime)s #{} %(levelname)s] %(message)s'.format(
            self.datastore.calc_id)
        for handler in logging.root.handlers:
            handler.setFormatter(logging.Formatter(fmt))

    def run(self, pre_execute=True, concurrent_tasks=None, close=True, **kw):
        """
        Run the calculation and return the exported outputs.
        """
        global logversion
        self.close = close
        self.set_log_format()
        if logversion:  # make sure this is logged only once
            logging.info('Running %s', self.oqparam.inputs['job_ini'])
            logging.info('Using engine version %s', engine_version)
            logversion = False
        if concurrent_tasks is None:  # use the job.ini parameter
            ct = self.oqparam.concurrent_tasks
        else:  # used the parameter passed in the command-line
            ct = concurrent_tasks
        if ct == 0:  # disable distribution temporarily
            oq_distribute = os.environ.get('OQ_DISTRIBUTE')
            os.environ['OQ_DISTRIBUTE'] = 'no'
        if ct != self.oqparam.concurrent_tasks:
            # save the used concurrent_tasks
            self.oqparam.concurrent_tasks = ct
        self.save_params(**kw)
        Starmap.init()
        try:
            if pre_execute:
                self.pre_execute()
            self.result = self.execute()
            if self.result is not None:
                self.post_execute(self.result)
            self.before_export()
            self.export(kw.get('exports', ''))
        except:
            if kw.get('pdb'):  # post-mortem debug
                tb = sys.exc_info()[2]
                traceback.print_tb(tb)
                pdb.post_mortem(tb)
            else:
                logging.critical('', exc_info=True)
                raise
        finally:
            # cleanup globals
            if ct == 0:  # restore OQ_DISTRIBUTE
                if oq_distribute is None:  # was not set
                    del os.environ['OQ_DISTRIBUTE']
                else:
                    os.environ['OQ_DISTRIBUTE'] = oq_distribute
            readinput.pmap = None
            readinput.exposure = None
            Starmap.shutdown()
        return getattr(self, 'exported', {})

    def core_task(*args):
        """
        Core routine running on the workers.
        """
        raise NotImplementedError

    @abc.abstractmethod
    def pre_execute(self):
        """
        Initialization phase.
        """

    @abc.abstractmethod
    def execute(self):
        """
        Execution phase. Usually will run in parallel the core
        function and return a dictionary with the results.
        """

    @abc.abstractmethod
    def post_execute(self, result):
        """
        Post-processing phase of the aggregated output. It must be
        overridden with the export code. It will return a dictionary
        of output files.
        """

    def export(self, exports=None):
        """
        Export all the outputs in the datastore in the given export formats.
        Individual outputs are not exported if there are multiple realizations.
        """
        self.exported = getattr(self.precalc, 'exported', {})
        if isinstance(exports, tuple):
            fmts = exports
        elif exports:  # is a string
            fmts = exports.split(',')
        elif isinstance(self.oqparam.exports, tuple):
            fmts = self.oqparam.exports
        else:  # is a string
            fmts = self.oqparam.exports.split(',')
        keys = set(self.datastore)
        has_hcurves = 'hcurves' in self.datastore or 'poes' in self.datastore
        if has_hcurves:
            keys.add('hcurves')
        for fmt in fmts:
            if not fmt:
                continue
            for key in sorted(keys):  # top level keys
                if 'rlzs' in key and self.R > 1:
                    continue  # skip individual curves
                self._export((key, fmt))
            if has_hcurves and self.oqparam.hazard_maps:
                self._export(('hmaps', fmt))
            if has_hcurves and self.oqparam.uniform_hazard_spectra:
                self._export(('uhs', fmt))

        if self.close:  # in the engine we close later
            self.result = None
            try:
                self.datastore.close()
            except (RuntimeError, ValueError):
                # sometimes produces errors but they are difficult to
                # reproduce
                logging.warn('', exc_info=True)

    def _export(self, ekey):
        if ekey not in exp or self.exported.get(ekey):  # already exported
            return
        with self.monitor('export'):
            self.exported[ekey] = fnames = exp(ekey, self.datastore)
            if fnames:
                logging.info('exported %s: %s', ekey[0], fnames)

    def before_export(self):
        """
        Set the attributes nbytes
        """
        # sanity check that eff_ruptures have been set, i.e. are not -1
        csm_info = self.datastore['csm_info']
        for sm in csm_info.source_models:
            for sg in sm.src_groups:
                assert sg.eff_ruptures != -1, sg

        for key in self.datastore:
            self.datastore.set_nbytes(key)
        self.datastore.flush()


def check_time_event(oqparam, occupancy_periods):
    """
    Check the `time_event` parameter in the datastore, by comparing
    with the periods found in the exposure.
    """
    time_event = oqparam.time_event
    if time_event and time_event not in occupancy_periods:
        raise ValueError(
            'time_event is %s in %s, but the exposure contains %s' %
            (time_event, oqparam.inputs['job_ini'],
             ', '.join(occupancy_periods)))


class HazardCalculator(BaseCalculator):
    """
    Base class for hazard calculators based on source models
    """
    precalc = None

    def can_read_parent(self):
        """
        :returns:
            the parent datastore if it is present and can be read from the
            workers, None otherwise
        """
        read_access = (
            config.distribution.oq_distribute in ('no', 'processpool') or
            config.directory.shared_dir)
        if self.oqparam.hazard_calculation_id and read_access:
            self.datastore.parent.close()  # make sure it is closed
            return self.datastore.parent

    def compute_previous(self):
        precalc = calculators[self.pre_calculator](
            self.oqparam, self.monitor('precalculator'),
            self.datastore.calc_id)
        precalc.run(close=False)
        if 'scenario' not in self.oqparam.calculation_mode:
            self.csm = precalc.csm
        pre_attrs = vars(precalc)
        for name in ('riskmodel', 'assets_by_site'):
            if name in pre_attrs:
                setattr(self, name, getattr(precalc, name))
        return precalc

    def read_previous(self, precalc_id):
        """
        Read the previous calculation datastore by checking the consistency
        of the calculation_mode, then read the risk data.
        """
        parent = datastore.read(precalc_id)
        check_precalc_consistency(
            self.oqparam.calculation_mode, parent['oqparam'].calculation_mode)
        self.datastore.parent = parent
        # copy missing parameters from the parent
        params = {name: value for name, value in
                  vars(parent['oqparam']).items()
                  if name not in vars(self.oqparam)}
        self.save_params(**params)
        return parent

    def read_inputs(self):
        """
        Read risk data and sources if any
        """
        oq = self.oqparam
        self.read_risk_data()
        if 'source' in oq.inputs and oq.hazard_calculation_id is None:
            with self.monitor('reading composite source model', autoflush=1):
                self.csm = readinput.get_composite_source_model(oq)
                if oq.disagg_by_src:
                    self.csm = self.csm.grp_by_src()
            with self.monitor('splitting sources', measuremem=1, autoflush=1):
                logging.info('Splitting sources')
                self.csm.split_all()
            if self.is_stochastic:
<<<<<<< HEAD
                # initialize the rupture serial numbers before filtering;
                # in this way the serials are independent from the site
                # collection; this is ultra-fast
=======
                # initialize the rupture serial numbers before filtering; in
                # this way the serials are independent from the site collection
                # this is ultra-fast
>>>>>>> f53f8841
                self.csm.init_serials()
            f, s = self.csm.get_floating_spinning_factors()
            if f != 1:
                logging.info('Rupture floating factor=%s', f)
            if s != 1:
                logging.info('Rupture spinning factor=%s', s)
            self.csm.info.gsim_lt.check_imts(oq.imtls)
            self.csm.info.gsim_lt.store_gmpe_tables(self.datastore)
            self.rup_data = {}
        self.init()

    def pre_execute(self):
        """
        Check if there is a pre_calculator or a previous calculation ID.
        If yes, read the inputs by invoking the precalculator or by retrieving
        the previous calculation; if not, read the inputs directly.
        """
        precalc_id = self.oqparam.hazard_calculation_id
        if self.pre_calculator is not None:
            # the parameter hazard_calculation_id is only meaningful if
            # there is a precalculator
            if precalc_id is None:
                self.precalc = self.compute_previous()
            else:
                self.read_previous(precalc_id)
                self.read_risk_data()
            self.init()
        else:  # we are in a basic calculator
            self.read_inputs()
        self.param = {}  # used in the risk calculators

    def init(self):
        """
        To be overridden to initialize the datasets needed by the calculation
        """
        if not self.oqparam.imtls:
            if self.datastore.parent:
                self.oqparam.risk_imtls = (
                    self.datastore.parent['oqparam'].risk_imtls)
            else:
                raise ValueError('Missing intensity_measure_types!')
        if self.precalc:
            self.rlzs_assoc = self.precalc.rlzs_assoc
        elif 'csm_info' in self.datastore:
            self.rlzs_assoc = self.datastore['csm_info'].get_rlzs_assoc()
        elif hasattr(self, 'csm'):
            self.rlzs_assoc = self.csm.info.get_rlzs_assoc()
            self.datastore['csm_info'] = self.csm.info
        else:  # build a fake; used by risk-from-file calculators
            self.datastore['csm_info'] = fake = source.CompositionInfo.fake()
            self.rlzs_assoc = fake.get_rlzs_assoc()

    def read_exposure(self, haz_sitecol=None):
        """
        Read the exposure, the riskmodel and update the attributes
        .sitecol, .assetcol
        """
        logging.info('Reading the exposure')
        with self.monitor('reading exposure', autoflush=True):
            self.sitecol, self.assetcol = readinput.get_sitecol_assetcol(
                self.oqparam, haz_sitecol)
            readinput.exposure = None  # reset the global

    def get_min_iml(self, oq):
        # set the minimum_intensity
        if hasattr(self, 'riskmodel') and not oq.minimum_intensity:
            # infer it from the risk models if not directly set in job.ini
            oq.minimum_intensity = self.riskmodel.get_min_iml()
        min_iml = calc.fix_minimum_intensity(
            oq.minimum_intensity, oq.imtls)
        if min_iml.sum() == 0:
            logging.warn('The GMFs are not filtered: '
                         'you may want to set a minimum_intensity')
        else:
            logging.info('minimum_intensity=%s', oq.minimum_intensity)
        return min_iml

    def load_riskmodel(self):
        """
        Read the risk model and set the attribute .riskmodel.
        The riskmodel can be empty for hazard calculations.
        Save the loss ratios (if any) in the datastore.
        """
        logging.info('Reading the risk model if present')
        self.riskmodel = rm = readinput.get_risk_model(self.oqparam)
        if not self.riskmodel:
            parent = self.datastore.parent
            if 'composite_risk_model' in parent:
                self.riskmodel = riskinput.read_composite_risk_model(parent)
            return
        self.save_params()  # re-save oqparam
        # save the risk models and loss_ratios in the datastore
        self.datastore['composite_risk_model'] = rm
        attrs = self.datastore.getitem('composite_risk_model').attrs
        attrs['min_iml'] = hdf5.array_of_vstr(sorted(rm.get_min_iml().items()))
        self.datastore.set_nbytes('composite_risk_model')
        self.datastore.hdf5.flush()

    def read_risk_data(self):
        """
        Read the exposure (if any), the risk model (if any) and then the
        site collection, possibly extracted from the exposure.
        """
        oq = self.oqparam
        with self.monitor('reading site collection', autoflush=True):
            if oq.hazard_calculation_id:
                with datastore.read(oq.hazard_calculation_id) as dstore:
                    haz_sitecol = dstore['sitecol'].complete
            else:
                haz_sitecol = readinput.get_site_collection(oq)
        logging.info('There are %d hazard site(s)', len(haz_sitecol))
        oq_hazard = (self.datastore.parent['oqparam']
                     if self.datastore.parent else None)
        if 'exposure' in oq.inputs:
            self.read_exposure(haz_sitecol)
            self.load_riskmodel()  # must be called *after* read_exposure
            self.datastore['assetcol'] = self.assetcol
        elif 'assetcol' in self.datastore.parent:
            if self.oqparam.region_constraint:
                region = wkt.loads(self.oqparam.region_constraint)
                self.sitecol = haz_sitecol.within(region)
                assetcol = self.datastore.parent['assetcol']
                self.assetcol = assetcol.reduce(self.sitecol.sids)
                self.datastore['assetcol'] = self.assetcol
                logging.info('There are %d/%d assets in the region',
                             len(self.assetcol), len(assetcol))
            else:
                self.assetcol = self.datastore.parent['assetcol']
            self.load_riskmodel()
        else:  # no exposure
            self.load_riskmodel()
            self.sitecol = haz_sitecol

        if oq_hazard:
            parent = self.datastore.parent
            if 'assetcol' in parent:
                check_time_event(oq, parent['assetcol'].occupancy_periods)
            if oq_hazard.time_event and oq_hazard.time_event != oq.time_event:
                raise ValueError(
                    'The risk configuration file has time_event=%s but the '
                    'hazard was computed with time_event=%s' % (
                        oq.time_event, oq_hazard.time_event))

        if self.oqparam.job_type == 'risk':
            taxonomies = set(taxo for taxo in self.assetcol.tagcol.taxonomy
                             if taxo != '?')

            # check that we are covering all the taxonomies in the exposure
            missing = taxonomies - set(self.riskmodel.taxonomies)
            if self.riskmodel and missing:
                raise RuntimeError('The exposure contains the taxonomies %s '
                                   'which are not in the risk model' % missing)

            # same check for the consequence models, if any
            consequence_models = riskmodels.get_risk_models(
                self.oqparam, 'consequence')
            for lt, cm in consequence_models.items():
                missing = taxonomies - set(cm)
                if missing:
                    raise ValueError(
                        'Missing consequenceFunctions for %s' %
                        ' '.join(missing))

    def count_eff_ruptures(self, result_dict, src_group_id):
        """
        Returns the number of ruptures in the src_group (after filtering)
        or 0 if the src_group has been filtered away.

        :param result_dict: a dictionary with keys (grp_id, gsim)
        :param src_group_id: the source group ID
        """
        return result_dict.eff_ruptures.get(src_group_id, 0)

    def store_source_info(self, infos, acc):
        # save the calculation times per each source
        if infos:
            rows = sorted(
                infos.values(),
                key=operator.attrgetter('calc_time'),
                reverse=True)
            array = numpy.zeros(len(rows), source.SourceInfo.dt)
            for i, row in enumerate(rows):
                for name in array.dtype.names:
                    value = getattr(row, name)
                    if name == 'grp_id' and isinstance(value, list):
                        # same ID sources; store only the first
                        value = value[0]
                    array[i][name] = value
            self.datastore['source_info'] = array
            infos.clear()
        self.csm.info.update_eff_ruptures(
            partial(self.count_eff_ruptures, acc))
        self.rlzs_assoc = self.csm.info.get_rlzs_assoc(self.oqparam.sm_lt_path)
        if not self.rlzs_assoc:
            raise RuntimeError('Empty logic tree: too much filtering?')
        self.datastore['csm_info'] = self.csm.info
        if 'source_info' in self.datastore:
            # the table is missing for UCERF, we should fix that
            self.datastore.set_attrs(
                'source_info', nbytes=array.nbytes,
                has_dupl_sources=self.csm.has_dupl_sources)
        self.datastore.flush()

    def post_process(self):
        """For compatibility with the engine"""


class RiskCalculator(HazardCalculator):
    """
    Base class for all risk calculators. A risk calculator must set the
    attributes .riskmodel, .sitecol, .assetcol, .riskinputs in the
    pre_execute phase.
    """
    def make_eps(self, num_ruptures):
        """
        :param num_ruptures: the size of the epsilon array for each asset
        """
        oq = self.oqparam
        with self.monitor('building epsilons', autoflush=True):
            return riskinput.make_eps(
                self.assetcol, num_ruptures,
                oq.master_seed, oq.asset_correlation)

    def build_riskinputs(self, kind, eps=None, num_events=0):
        """
        :param kind:
            kind of hazard getter, can be 'poe' or 'gmf'
        :param eps:
            a matrix of epsilons (or None)
        :param num_events:
            how many events there are
        :returns:
            a list of RiskInputs objects, sorted by IMT.
        """
        logging.info('Found %d realization(s)', self.R)
        imtls = self.oqparam.imtls
        if not set(self.oqparam.risk_imtls) & set(imtls):
            rsk = ', '.join(self.oqparam.risk_imtls)
            haz = ', '.join(imtls)
            raise ValueError('The IMTs in the risk models (%s) are disjoint '
                             "from the IMTs in the hazard (%s)" % (rsk, haz))
        if not hasattr(self, 'assetcol'):
            self.assetcol = self.datastore['assetcol']
        self.riskmodel.taxonomy = self.assetcol.tagcol.taxonomy
        with self.monitor('building riskinputs', autoflush=True):
            riskinputs = list(self._gen_riskinputs(kind, eps, num_events))
        assert riskinputs
        logging.info('Built %d risk inputs', len(riskinputs))
        return riskinputs

    def _gen_riskinputs(self, kind, eps, num_events):
        num_tasks = self.oqparam.concurrent_tasks or 1
        assets_by_site = self.assetcol.assets_by_site()
        if kind == 'poe':
            indices = None
        else:
            indices = self.datastore['gmf_data/indices'].value
        dstore = self.can_read_parent() or self.datastore
        sid_weight = []
        for sid, assets in enumerate(assets_by_site):
            if len(assets) == 0:
                continue
            elif indices is None:
                weight = len(assets)
            else:
                num_gmfs = sum(stop - start for start, stop in indices[sid])
                weight = len(assets) * (num_gmfs or 1)
            sid_weight.append((sid, weight))
        for block in general.split_in_blocks(
                sid_weight, num_tasks, weight=operator.itemgetter(1)):
            sids = numpy.array([sid for sid, _weight in block])
            reduced_assets = assets_by_site[sids]
            # dictionary of epsilons for the reduced assets
            reduced_eps = {}
            for assets in reduced_assets:
                for ass in assets:
                    if eps is not None and len(eps):
                        reduced_eps[ass.ordinal] = eps[ass.ordinal]
            # build the riskinputs
            if kind == 'poe':  # hcurves, shape (R, N)
                getter = PmapGetter(dstore, sids, self.rlzs_assoc)
                getter.num_rlzs = self.R
            else:  # gmf
                getter = GmfDataGetter(dstore, sids, self.R, num_events)
            if dstore is self.datastore:
                # read the hazard data in the controller node
                logging.info('Reading hazard')
                getter.init()
            else:
                # the datastore must be closed to avoid the HDF5 fork bug
                assert dstore.hdf5 == (), '%s is not closed!' % dstore
            ri = riskinput.RiskInput(getter, reduced_assets, reduced_eps)
            ri.weight = block.weight
            yield ri

    def execute(self):
        """
        Parallelize on the riskinputs and returns a dictionary of results.
        Require a `.core_task` to be defined with signature
        (riskinputs, riskmodel, rlzs_assoc, monitor).
        """
        mon = self.monitor('risk')
        all_args = [(riskinput, self.riskmodel, self.param, mon)
                    for riskinput in self.riskinputs]
        res = Starmap(self.core_task.__func__, all_args).reduce(self.combine)
        return res

    def combine(self, acc, res):
        return acc + res


def get_gmv_data(sids, gmfs):
    """
    Convert an array of shape (R, N, E, I) into an array of type gmv_data_dt
    """
    R, N, E, I = gmfs.shape
    gmv_data_dt = numpy.dtype(
        [('rlzi', U16), ('sid', U32), ('eid', U64), ('gmv', (F32, (I,)))])
    # NB: ordering of the loops: first site, then event, then realization
    # it is such that save_gmf_data saves the indices correctly for each sid
    it = ((r, sids[s], eid, gmfa[s, eid])
          for s, eid in itertools.product(
                  numpy.arange(N, dtype=U32), numpy.arange(E, dtype=U64))
          for r, gmfa in enumerate(gmfs))
    return numpy.fromiter(it, gmv_data_dt)


def get_gmfs(calculator):
    """
    :param calculator: a scenario_risk/damage or event_based_risk calculator
    :returns: a pair (eids, R) where R is the number of realizations
    """
    dstore = calculator.datastore
    oq = calculator.oqparam
    sitecol = calculator.sitecol
    if dstore.parent:
        haz_sitecol = dstore.parent['sitecol']  # S sites
    else:
        haz_sitecol = sitecol  # N sites
    N = len(haz_sitecol.complete)
    I = len(oq.imtls)
    if 'gmfs' in oq.inputs:  # from file
        logging.info('Reading gmfs from file')
        eids, gmfs = readinput.get_gmfs(oq)
        E = len(eids)
        if hasattr(oq, 'number_of_ground_motion_fields'):
            if oq.number_of_ground_motion_fields != E:
                raise RuntimeError(
                    'Expected %d ground motion fields, found %d' %
                    (oq.number_of_ground_motion_fields, E))
        else:  # set the number of GMFs from the file
            oq.number_of_ground_motion_fields = E
        # NB: get_gmfs redefine oq.sites in case of GMFs from XML or CSV
        haz_sitecol = readinput.get_site_collection(oq) or haz_sitecol
        R, N, E, I = gmfs.shape
        idx = (slice(None) if haz_sitecol.indices is None
               else haz_sitecol.indices)
        save_gmf_data(dstore, haz_sitecol, gmfs[:, idx])

        # store the events, useful when read the GMFs from a file
        events = numpy.zeros(E, readinput.stored_event_dt)
        events['eid'] = eids
        dstore['events'] = events
        return eids, len(gmfs)

    elif calculator.precalc:  # from previous step
        num_assocs = dstore['csm_info'].get_num_rlzs()
        E = oq.number_of_ground_motion_fields
        eids = numpy.arange(E)
        gmfs = numpy.zeros((num_assocs, N, E, I))
        for g, gsim in enumerate(calculator.precalc.gsims):
            gmfs[g, sitecol.sids] = calculator.precalc.gmfa[gsim]
        return eids, len(gmfs)

    else:  # with --hc option
        return (calculator.datastore['events']['eid'],
                calculator.datastore['csm_info'].get_num_rlzs())


def save_gmf_data(dstore, sitecol, gmfs):
    """
    :param dstore: a :class:`openquake.baselib.datastore.DataStore` instance
    :param sitecol: a :class:`openquake.hazardlib.site.SiteCollection` instance
    :param gmfs: an array of shape (R, N, E, I)
    """
    offset = 0
    dstore['gmf_data/data'] = gmfa = get_gmv_data(sitecol.sids, gmfs)
    dic = general.group_array(gmfa, 'sid')
    lst = []
    for sid in sitecol.complete.sids:
        rows = dic.get(sid, ())
        n = len(rows)
        lst.append(numpy.array([(offset, offset + n)], riskinput.indices_dt))
        offset += n
    dstore.save_vlen('gmf_data/indices', lst)
    dstore.set_attrs('gmf_data', num_gmfs=len(gmfs))


def import_gmfs(dstore, fname, sids):
    """
    Import in the datastore a ground motion field CSV file.

    :param dstore: the datastore
    :param fname: the CSV file
    :param sids: the site IDs (complete)
    :returns: event_ids, num_rlzs
    """
    array = writers.read_composite_array(fname)
    n_imts = len(array.dtype.names[3:])  # rlzi, sid, eid, gmv_PGA, ...
    gmf_data_dt = numpy.dtype(
        [('rlzi', U16), ('sid', U32), ('eid', U64), ('gmv', (F32, (n_imts,)))])
    # store the events
    eids = numpy.unique(array['eid'])
    eids.sort()
    events = numpy.zeros(len(eids), readinput.stored_event_dt)
    events['eid'] = eids
    dstore['events'] = events
    # store the GMFs
    dic = general.group_array(array.view(gmf_data_dt), 'sid')
    lst = []
    offset = 0
    for sid in sids:
        n = len(dic.get(sid, []))
        lst.append(numpy.array([(offset, offset + n)], riskinput.indices_dt))
        if n:
            offset += n
            dstore.extend('gmf_data/data', dic[sid])
    dstore.save_vlen('gmf_data/indices', lst)

    # FIXME: if there is no data for the maximum realization
    # the inferred number of realizations will be wrong
    num_rlzs = array['rlzi'].max() + 1

    # compute gmdata
    dic = general.group_array(array.view(gmf_data_dt), 'rlzi')
    gmdata = {r: numpy.zeros(n_imts + 2, F32) for r in range(num_rlzs)}
    for r in dic:
        gmv = dic[r]['gmv']
        rec = gmdata[r]  # (imt1, ..., imtM, nevents, nbytes)
        rec[:-2] += gmv.sum(axis=0)
        rec[-2] += len(gmv)
        rec[-1] += gmv.nbytes
    return eids, num_rlzs, gmdata<|MERGE_RESOLUTION|>--- conflicted
+++ resolved
@@ -372,15 +372,9 @@
                 logging.info('Splitting sources')
                 self.csm.split_all()
             if self.is_stochastic:
-<<<<<<< HEAD
-                # initialize the rupture serial numbers before filtering;
-                # in this way the serials are independent from the site
-                # collection; this is ultra-fast
-=======
                 # initialize the rupture serial numbers before filtering; in
                 # this way the serials are independent from the site collection
                 # this is ultra-fast
->>>>>>> f53f8841
                 self.csm.init_serials()
             f, s = self.csm.get_floating_spinning_factors()
             if f != 1:
